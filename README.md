<!-- markdownlint-disable MD033 MD041 MD002 -->
<!-- markdownlint-disable commands-show-output no-duplicate-heading -->
<!-- spell-checker:ignore markdownlint ; (options) DESTDIR UTILNAME manpages reimplementation oranda libclang -->
<div class="oranda-hide">
<div align="center">

![uutils logo](docs/src/logo.svg)

# uutils coreutils

[![Crates.io](https://img.shields.io/crates/v/coreutils.svg)](https://crates.io/crates/coreutils)
[![Discord](https://img.shields.io/badge/discord-join-7289DA.svg?logo=discord&longCache=true&style=flat)](https://discord.gg/wQVJbvJ)
[![License](http://img.shields.io/badge/license-MIT-blue.svg)](https://github.com/uutils/coreutils/blob/main/LICENSE)
[![dependency status](https://deps.rs/repo/github/uutils/coreutils/status.svg)](https://deps.rs/repo/github/uutils/coreutils)

[![CodeCov](https://codecov.io/gh/uutils/coreutils/branch/main/graph/badge.svg)](https://codecov.io/gh/uutils/coreutils)
![MSRV](https://img.shields.io/badge/MSRV-1.85.0-brightgreen)
[![Weblate](https://hosted.weblate.org/widget/rust-coreutils/svg-badge.svg)](https://hosted.weblate.org/projects/rust-coreutils/)

</div>

---

</div>

uutils coreutils is a cross-platform reimplementation of the GNU coreutils in
[Rust](http://www.rust-lang.org). While all programs have been implemented, some
options might be missing or different behavior might be experienced.

<div class="oranda-hide">

To install it:

```shell
cargo install coreutils
~/.cargo/bin/coreutils
```

</div>

<!-- markdownlint-disable-next-line MD026 -->

## Goals

uutils coreutils aims to be a drop-in replacement for the GNU utils. Differences with GNU
are treated as bugs.

Our key objectives include:
- Matching GNU's output (stdout and error code) exactly
- Better error messages
- Providing comprehensive internationalization support (UTF-8)
- Improved performances
- [Extensions](docs/src/extensions.md) when relevant (example: --progress)

uutils aims to work on as many platforms as possible, to be able to use the same
utils on Linux, macOS, Windows and other platforms. This ensures, for example,
that scripts can be easily transferred between platforms.

<div class="oranda-hide">

## Documentation
uutils has both user and developer documentation available:

- [User Manual](https://uutils.github.io/coreutils/docs/)
- [Developer Documentation](https://docs.rs/crate/coreutils/)

Both can also be generated locally, the instructions for that can be found in
the [coreutils docs](https://github.com/uutils/uutils.github.io) repository.

Use [weblate/rust-coreutils](https://hosted.weblate.org/projects/rust-coreutils/) to translate the Rust coreutils into your language.

<!-- ANCHOR: build (this mark is needed for mdbook) -->

## Requirements

- Rust (`cargo`, `rustc`)
- GNU Make (optional)

### Rust Version

uutils follows Rust's release channels and is tested against stable, beta and
nightly. The current Minimum Supported Rust Version (MSRV) is `1.85.0`.

## Building

There are currently two methods to build the uutils binaries: either Cargo or
GNU Make.

> Building the full package, including all documentation, requires both Cargo
> and GNU Make on a Unix platform.

For either method, we first need to fetch the repository:

```shell
git clone https://github.com/uutils/coreutils
cd coreutils
```

### Cargo

Building uutils using Cargo is easy because the process is the same as for every
other Rust program:

```shell
cargo build --release
```

<<<<<<< HEAD
Use `--profile=release-fast` instead of `--release` for all possible optimizations.
=======
Replace `--release` with `--profile=release-fast` or `--profile=release-small` to use all optimizations or save binary size.
>>>>>>> 799bea05

This command builds the most portable common core set of uutils into a multicall
(BusyBox-type) binary, named 'coreutils', on most Rust-supported platforms.

Additional platform-specific uutils are often available. Building these expanded
sets of uutils for a platform (on that platform) is as simple as specifying it
as a feature:

```shell
cargo build --release --features macos
# or ...
cargo build --release --features windows
# or ...
cargo build --release --features unix
```

To build SELinux-specific features, including `chcon` and `runcon`, ensure that `libselinux` 
and `libclang` are installed on your system. Then, run the following command:
```
cargo build --release --features unix,feat_selinux
```

If you don't want to build every utility available on your platform into the
final binary, you can also specify which ones you want to build manually. For
example:

```shell
cargo build --features "base32 cat echo rm" --no-default-features
```

If you want to build the utilities as individual binaries, that is also possible:

```shell
cargo build --release --bins --workspace --exclude coreutils --exclude uu_runcon --exclude uu_chcon
```
Each utility is contained in its own package within the main repository, named "uu_UTILNAME". To
build selected individual utilities, use the `--package` [aka `-p`] option. For example:

```shell
cargo build -p uu_base32 -p uu_cat -p uu_echo -p uu_rm
```

### GNU Make

Building using `make` is a simple process as well.

To simply build all available utilities (with debug profile):

```shell
make
```

In release-fast mode:

```shell
make PROFILE=release-fast
```

To build all but a few of the available utilities:

```shell
make SKIP_UTILS='UTILITY_1 UTILITY_2'
```

To build only a few of the available utilities:

```shell
make UTILS='UTILITY_1 UTILITY_2'
```

## Installation

### Install with Cargo

Likewise, installing can simply be done using:

```shell
cargo install --path . --locked
```

This command will install uutils into Cargo's _bin_ folder (_e.g._
`$HOME/.cargo/bin`).

This does not install files necessary for shell completion or manpages. For
manpages or shell completion to work, use `GNU Make` or see
`Manually install shell completions`/`Manually install manpages`.

### Install with GNU Make

To install all available utilities:

```shell
make install
```

To install all utilities with all possible optimizations:

```shell
make PROFILE=release-fast install
```

To install using `sudo` switch `-E` must be used:

```shell
sudo -E make install
```

To install all but a few of the available utilities:

```shell
make SKIP_UTILS='UTILITY_1 UTILITY_2' install
```

To install only a few of the available utilities:

```shell
make UTILS='UTILITY_1 UTILITY_2' install
```

To install every program with a prefix (e.g. uu-echo uu-cat):

```shell
make PROG_PREFIX=PREFIX_GOES_HERE install
```

To install the multicall binary:

```shell
make MULTICALL=y install
```

Set install parent directory (default value is /usr/local):

```shell
# DESTDIR is also supported
make PREFIX=/my/path install
```

Installing with `make` installs shell completions for all installed utilities
for `bash`, `fish` and `zsh`. Completions for `elvish` and `powershell` can also
be generated; See `Manually install shell completions`.

To skip installation of completions and manpages:

```shell
make COMPLETIONS=n MANPAGES=n install
```

### Manually install shell completions

The `uudoc` binary generates completions for the `bash`, `elvish`,
`fish`, `powershell` and `zsh` shells to stdout.

Install `uudoc` by
```shell
cargo install --bin uudoc --features uudoc --path .
```

Then use the installed binary:
```shell
uudoc completion <utility> <shell>
```

So, to install completions for `ls` on `bash` to
`/usr/local/share/bash-completion/completions/ls`, run:

```shell
uudoc completion ls bash > /usr/local/share/bash-completion/completions/ls.bash
```

Completion for prefixed `cp` with `uu-` on `zsh` is generated by
```shell
env PROG_PREFIX=uu- uudoc completion cp zsh
```

### Manually install manpages

To generate manpages, the syntax is:

```bash
uudoc manpage <utility>
```

So, to install the manpage for `ls` to `/usr/local/share/man/man1/ls.1` run:

```bash
uudoc manpage ls > /usr/local/share/man/man1/ls.1
```

## Un-installation

Un-installation differs depending on how you have installed uutils. If you used
Cargo to install, use Cargo to uninstall. If you used GNU Make to install, use
Make to uninstall.

### Uninstall with Cargo

To uninstall uutils:

```shell
cargo uninstall coreutils
```

### Uninstall with GNU Make

To uninstall all utilities:

```shell
make uninstall
```

To uninstall every program with a set prefix:

```shell
make PROG_PREFIX=PREFIX_GOES_HERE uninstall
```

To uninstall the multicall binary:

```shell
make MULTICALL=y uninstall
```

To uninstall from a custom parent directory:

```shell
# DESTDIR is also supported
make PREFIX=/my/path uninstall
```

<!-- ANCHOR_END: build (this mark is needed for mdbook) -->

## GNU test suite compatibility

Below is the evolution of how many GNU tests uutils passes. A more detailed
breakdown of the GNU test results of the main branch can be found
[in the user manual](https://uutils.github.io/coreutils/docs/test_coverage.html).

See <https://github.com/orgs/uutils/projects/1> for the main meta bugs
(many are missing).

![Evolution over time](https://github.com/uutils/coreutils-tracking/blob/main/gnu-results.svg?raw=true)

</div> <!-- close oranda-hide div -->

## Contributing

To contribute to uutils, please see [CONTRIBUTING](CONTRIBUTING.md).

## License

uutils is licensed under the MIT License - see the `LICENSE` file for details

GNU Coreutils is licensed under the GPL 3.0 or later.<|MERGE_RESOLUTION|>--- conflicted
+++ resolved
@@ -105,11 +105,7 @@
 cargo build --release
 ```
 
-<<<<<<< HEAD
-Use `--profile=release-fast` instead of `--release` for all possible optimizations.
-=======
 Replace `--release` with `--profile=release-fast` or `--profile=release-small` to use all optimizations or save binary size.
->>>>>>> 799bea05
 
 This command builds the most portable common core set of uutils into a multicall
 (BusyBox-type) binary, named 'coreutils', on most Rust-supported platforms.
