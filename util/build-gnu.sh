#!/usr/bin/env bash
# `build-gnu.bash` ~ builds GNU coreutils (from supplied sources)
#

# spell-checker:ignore (paths) abmon deref discrim eacces getlimits getopt ginstall inacc infloop inotify reflink ; (misc) INT_OFLOW OFLOW
# spell-checker:ignore baddecode submodules xstrtol distros ; (vars/env) SRCDIR vdir rcexp xpart dired OSTYPE ; (utils) gnproc greadlink gsed multihardlink texinfo CARGOFLAGS
<<<<<<< HEAD
# spell-checker:ignore openat TOCTOU
# spell-checker:ignore hfsplus casefold chattr
=======
# spell-checker:ignore openat TOCTOU CFLAGS
>>>>>>> 9e2fec66

set -e

# Use system's GNU version for make, nproc, readlink and sed on *BSD and macOS
MAKE=$(command -v gmake||command -v make)
NPROC=$(command -v gnproc||command -v nproc)
READLINK=$(command -v greadlink||command -v readlink)
SED=$(command -v gsed||command -v sed)

SYSTEM_TIMEOUT=$(command -v timeout)
SYSTEM_YES=$(command -v yes)

ME="${0}"
ME_dir="$(dirname -- "$("${READLINK}" -fm -- "${ME}")")"
REPO_main_dir="$(dirname -- "${ME_dir}")"


: ${PROFILE:=debug} # default profile
export PROFILE
CARGO_FEATURE_FLAGS=""

### * config (from environment with fallback defaults); note: GNU is expected to be a sibling repo directory

path_UUTILS=${path_UUTILS:-${REPO_main_dir}}
path_GNU="$("${READLINK}" -fm -- "${path_GNU:-${path_UUTILS}/../gnu}")"

###

release_tag_GNU="v9.9"

# check if the GNU coreutils has been cloned, if not print instructions
# note: the ${path_GNU} might already exist, so we check for the .git directory
if test ! -d "${path_GNU}/.git"; then
    echo "Could not find the GNU coreutils (expected at '${path_GNU}')"
    echo "Download them to the expected path:"
    echo "  git clone --recurse-submodules https://github.com/coreutils/coreutils.git \"${path_GNU}\""
    echo "Afterwards, checkout the latest release tag:"
    echo "  cd \"${path_GNU}\""
    echo "  git fetch --all --tags"
    echo "  git checkout tags/${release_tag_GNU}"
    exit 1
fi

###

echo "ME='${ME}'"
echo "ME_dir='${ME_dir}'"
echo "REPO_main_dir='${REPO_main_dir}'"

echo "path_UUTILS='${path_UUTILS}'"
echo "path_GNU='${path_GNU}'"

###

if [[ ! -z  "$CARGO_TARGET_DIR" ]]; then
UU_BUILD_DIR="${CARGO_TARGET_DIR}/${PROFILE}"
else
UU_BUILD_DIR="${path_UUTILS}/target/${PROFILE}"
fi
echo "UU_BUILD_DIR='${UU_BUILD_DIR}'"

cd "${path_UUTILS}" && echo "[ pwd:'${PWD}' ]"

export SELINUX_ENABLED # Run this script with=1 for testing SELinux
[ "${SELINUX_ENABLED}" = 1 ] && CARGO_FEATURE_FLAGS="${CARGO_FEATURE_FLAGS} selinux"

# Trim leading whitespace from feature flags
CARGO_FEATURE_FLAGS="$(echo "${CARGO_FEATURE_FLAGS}" | sed -e 's/^[[:space:]]*//')"

# If we have feature flags, format them correctly for cargo
if [ ! -z "${CARGO_FEATURE_FLAGS}" ]; then
    CARGO_FEATURE_FLAGS="--features ${CARGO_FEATURE_FLAGS}"
    echo "Building with cargo flags: ${CARGO_FEATURE_FLAGS}"
fi

# Set up quilt for patch management
export QUILT_PATCHES="${ME_dir}/gnu-patches/"
cd "$path_GNU"

# Check if all patches are already applied
if [ "$(quilt applied | wc -l)" -eq "$(quilt series | wc -l)" ]; then
    echo "All patches are already applied"
else
    # Push all patches
    quilt push -a || { echo "Failed to apply patches"; exit 1; }
fi
cd -

# Pass the feature flags to make, which will pass them to cargo
"${MAKE}" PROFILE="${PROFILE}" CARGOFLAGS="${CARGO_FEATURE_FLAGS}"
# min test for SELinux
[ "${SELINUX_ENABLED}" = 1 ] && touch g && "${PROFILE}"/stat -c%C g && rm g

cp "${UU_BUILD_DIR}/install" "${UU_BUILD_DIR}/ginstall" # The GNU tests rename this script before running, to avoid confusion with the make target
# Create *sum binaries
for sum in b2sum b3sum md5sum sha1sum sha224sum sha256sum sha384sum sha512sum; do
    sum_path="${UU_BUILD_DIR}/${sum}"
    test -f "${sum_path}" || (cd ${UU_BUILD_DIR} && ln -s "hashsum" "${sum}")
done
test -f "${UU_BUILD_DIR}/[" || (cd ${UU_BUILD_DIR} && ln -s "test" "[")

##

cd "${path_GNU}" && echo "[ pwd:'${PWD}' ]"

# Any binaries that aren't built become `false` so their tests fail
for binary in $(./build-aux/gen-lists-of-programs.sh --list-progs); do
    bin_path="${UU_BUILD_DIR}/${binary}"
    test -f "${bin_path}" || {
        echo "'${binary}' was not built with uutils, using the 'false' program"
        cp "${UU_BUILD_DIR}/false" "${bin_path}"
    }
done

# Always update the PATH to test the uutils coreutils instead of the GNU coreutils
# This ensures the correct path is used even if the repository was moved or rebuilt in a different location
"${SED}" -i "s/^[[:blank:]]*PATH=.*/  PATH='${UU_BUILD_DIR//\//\\/}\$(PATH_SEPARATOR)'\"\$\$PATH\" \\\/" tests/local.mk

if test -f gnu-built; then
    echo "GNU build already found. Skip"
    echo "'rm -f $(pwd)/gnu-built' to force the build"
    echo "Note: the customization of the tests will still happen"
else
    # Disable useless checks
    "${SED}" -i 's|check-texinfo: $(syntax_checks)|check-texinfo:|' doc/local.mk
    ./bootstrap --skip-po
    # Use CFLAGS for best build time since we discard GNU coreutils
    CFLAGS="${CFLAGS} -pipe -O0 -s" ./configure --quiet --disable-gcc-warnings --disable-nls --disable-dependency-tracking --disable-bold-man-page-references \
      "$([ "${SELINUX_ENABLED}" = 1 ] && echo --with-selinux || echo --without-selinux)"
    #Add timeout to to protect against hangs
    "${SED}" -i 's|^"\$@|'"${SYSTEM_TIMEOUT}"' 600 "\$@|' build-aux/test-driver
    # Use a better diff
    "${SED}" -i 's|diff -c|diff -u|g' tests/Coreutils.pm
    "${MAKE}" -j "$("${NPROC}")"

    # Handle generated factor tests
    t_first=00
    t_max=37
    seq=$(
        i=${t_first}
        while test "${i}" -le "${t_max}"; do
            printf '%02d ' ${i}
            i=$((i + 1))
        done
       )
    for i in ${seq}; do
        echo "strip t${i}.sh from Makefile"
        "${SED}" -i -e "s/\$(tf)\/t${i}.sh//g" Makefile
    done

    # Remove tests checking for --version & --help
    # Not really interesting for us and logs are too big
    "${SED}" -i -e '/tests\/help\/help-version.sh/ D' \
        -e '/tests\/help\/help-version-getopt.sh/ D' \
        Makefile
    touch gnu-built
fi

grep -rl 'path_prepend_' tests/* | xargs -r "${SED}" -i 's| path_prepend_ ./src||'
# path_prepend_ sets $abs_path_dir_: set it manually instead.
grep -rl '\$abs_path_dir_' tests/*/*.sh | xargs -r "${SED}" -i "s|\$abs_path_dir_|${UU_BUILD_DIR//\//\\/}|g"

# Remove hfs dependency (should be merged to upstream)
"${SED}" -i -e "s|hfsplus|ext4 -O casefold|" -e "s|cd mnt|rm -d mnt/lost+found;chattr +F mnt;cd mnt|" tests/mv/hardlink-case.sh

# Use the system coreutils where the test fails due to error in a util that is not the one being tested
"${SED}" -i "s|grep '^#define HAVE_CAP 1' \$CONFIG_HEADER > /dev/null|true|"  tests/ls/capability.sh

# our messages are better
"${SED}" -i "s|cannot stat 'symlink': Permission denied|not writing through dangling symlink 'symlink'|" tests/cp/fail-perm.sh
"${SED}" -i "s|cp: target directory 'symlink': Permission denied|cp: 'symlink' is not a directory|" tests/cp/fail-perm.sh

# Our message is a bit better
"${SED}" -i "s|cannot create regular file 'no-such/': Not a directory|'no-such/' is not a directory|" tests/mv/trailing-slash.sh

# Our message is better
"${SED}" -i "s|warning: unrecognized escape|warning: incomplete hex escape|" tests/stat/stat-printf.pl

"${SED}" -i 's|timeout |'"${SYSTEM_TIMEOUT}"' |' tests/tail/follow-stdin.sh

# trap_sigpipe_or_skip_ fails with uutils tools because of a bug in
# timeout/yes (https://github.com/uutils/coreutils/issues/7252), so we use
# system's yes/timeout to make sure the tests run (instead of being skipped).
"${SED}" -i 's|\(trap .* \)timeout\( .* \)yes|'"\1${SYSTEM_TIMEOUT}\2${SYSTEM_YES}"'|' init.cfg

# Remove dup of /usr/bin/ and /usr/local/bin/ when executed several times
grep -rlE '/usr/bin/\s?/usr/bin' init.cfg tests/* | xargs -r "${SED}" -Ei 's|/usr/bin/\s?/usr/bin/|/usr/bin/|g'
grep -rlE '/usr/local/bin/\s?/usr/local/bin' init.cfg tests/* | xargs -r "${SED}" -Ei 's|/usr/local/bin/\s?/usr/local/bin/|/usr/local/bin/|g'

#### Adjust tests to make them work with Rust/coreutils
# in some cases, what we are doing in rust/coreutils is good (or better)
# we should not regress our project just to match what GNU is going.
# So, do some changes on the fly

"${SED}" -i -e "s|removed directory 'a/'|removed directory 'a'|g" tests/rm/v-slash.sh

# 'rel' doesn't exist. Our implementation is giving a better message.
"${SED}" -i -e "s|rm: cannot remove 'rel': Permission denied|rm: cannot remove 'rel': No such file or directory|g" tests/rm/inaccessible.sh

# Our implementation shows "Directory not empty" for directories that can't be accessed due to lack of execute permissions
# This is actually more accurate than "Permission denied" since the real issue is that we can't empty the directory
"${SED}" -i -e "s|rm: cannot remove 'a/1': Permission denied|rm: cannot remove 'a/1/2': Permission denied|g" -e "s|rm: cannot remove 'b': Permission denied|rm: cannot remove 'a': Directory not empty\nrm: cannot remove 'b/3': Permission denied|g" tests/rm/rm2.sh

# overlay-headers.sh test intends to check for inotify events,
# however there's a bug because `---dis` is an alias for: `---disable-inotify`
sed -i -e "s|---dis ||g" tests/tail/overlay-headers.sh

# Do not FAIL, just do a regular ERROR
"${SED}" -i -e "s|framework_failure_ 'no inotify_add_watch';|fail=1;|" tests/tail/inotify-rotate-resources.sh

test -f "${UU_BUILD_DIR}/getlimits" || cp src/getlimits "${UU_BUILD_DIR}"

# pr produces very long log and this command isn't super interesting
# SKIP for now
"${SED}" -i -e "s|my \$prog = 'pr';$|my \$prog = 'pr';CuSkip::skip \"\$prog: SKIP for producing too long logs\";|" tests/pr/pr-tests.pl

# We don't have the same error message and no need to be that specific
"${SED}" -i -e "s|invalid suffix in --pages argument|invalid --pages argument|" \
    -e "s|--pages argument '\$too_big' too large|invalid --pages argument '\$too_big'|"  \
    -e "s|invalid page range|invalid --pages argument|" tests/misc/xstrtol.pl

# When decoding an invalid base32/64 string, gnu writes everything it was able to decode until
# it hit the decode error, while we don't write anything if the input is invalid.
"${SED}" -i "s/\(baddecode.*OUT=>\"\).*\"/\1\"/g" tests/basenc/base64.pl
"${SED}" -i "s/\(\(b2[ml]_[69]\|z85_8\|z85_35\).*OUT=>\)[^}]*\(.*\)/\1\"\"\3/g" tests/basenc/basenc.pl

# add "error: " to the expected error message
"${SED}" -i "s/\$prog: invalid input/\$prog: error: invalid input/g" tests/basenc/basenc.pl

# basenc: swap out error message for unexpected arg
"${SED}" -i "s/  {ERR=>\"\$prog: foobar\\\\n\" \. \$try_help }/  {ERR=>\"error: unexpected argument '--foobar' found\n\n  tip: to pass '--foobar' as a value, use '-- --foobar'\n\nUsage: basenc [OPTION]... [FILE]\n\nFor more information, try '--help'.\n\"}]/" tests/basenc/basenc.pl
"${SED}" -i "s/  {ERR_SUBST=>\"s\/(unrecognized|unknown) option \[-' \]\*foobar\[' \]\*\/foobar\/\"}],//" tests/basenc/basenc.pl

# Remove the check whether a util was built. Otherwise tests against utils like "arch" are not run.
"${SED}" -i "s|require_built_ |# require_built_ |g" init.cfg

# exit early for the selinux check. The first is enough for us.
"${SED}" -i "s|# Independent of whether SELinux|return 0\n  #|g" init.cfg

# Some tests are executed with the "nobody" user.
# The check to verify if it works is based on the GNU coreutils version
# making it too restrictive for us
"${SED}" -i "s|\$PACKAGE_VERSION|[0-9]*|g" tests/rm/fail-2eperm.sh tests/mv/sticky-to-xpart.sh init.cfg

# usage_vs_getopt.sh is heavily modified as it runs all the binaries
# with the option -/ is used, clap is returning a better error than GNU's. Adjust the GNU test
"${SED}" -i -e "s~  grep \" '\*/'\*\" err || framework_failure_~  grep \" '*-/'*\" err || framework_failure_~" tests/misc/usage_vs_getopt.sh
"${SED}" -i -e "s~  sed -n \"1s/'\\\/'/'OPT'/p\" < err >> pat || framework_failure_~  sed -n \"1s/'-\\\/'/'OPT'/p\" < err >> pat || framework_failure_~" tests/misc/usage_vs_getopt.sh
# Ignore runcon, it needs some extra attention
# For all other tools, we want drop-in compatibility, and that includes the exit code.
"${SED}" -i -e "s/rcexp=1$/rcexp=1\n  case \"\$prg\" in runcon|stdbuf) return;; esac/" tests/misc/usage_vs_getopt.sh
# GNU has option=[SUFFIX], clap is <SUFFIX>
"${SED}" -i -e "s/cat opts/sed -i -e \"s| <.\*$||g\" opts/" tests/misc/usage_vs_getopt.sh
# for some reasons, some stuff are duplicated, strip that
"${SED}" -i -e "s/provoked error./provoked error\ncat pat |sort -u > pat/" tests/misc/usage_vs_getopt.sh

# install verbose messages shows ginstall as command
"${SED}" -i -e "s/ginstall: creating directory/install: creating directory/g" tests/install/basic-1.sh

# GNU doesn't support padding < -LONG_MAX
# disable this test case
"${SED}" -i -Ez "s/\n([^\n#]*pad-3\.2[^\n]*)\n([^\n]*)\n([^\n]*)/\n# uutils\/numfmt supports padding = LONG_MIN\n#\1\n#\2\n#\3/" tests/numfmt/numfmt.pl

# Update the GNU error message to match the one generated by clap
"${SED}" -i -e "s/\$prog: multiple field specifications/error: the argument '--field <FIELDS>' cannot be used multiple times\n\nUsage: numfmt [OPTION]... [NUMBER]...\n\nFor more information, try '--help'./g" tests/numfmt/numfmt.pl
"${SED}" -i -e "s/Try 'mv --help' for more information/For more information, try '--help'/g" -e "s/mv: missing file operand/error: the following required arguments were not provided:\n  <files>...\n\nUsage: mv [OPTION]... [-T] SOURCE DEST\n       mv [OPTION]... SOURCE... DIRECTORY\n       mv [OPTION]... -t DIRECTORY SOURCE...\n/g" -e "s/mv: missing destination file operand after 'no-file'/error: The argument '<files>...' requires at least 2 values, but only 1 was provided\n\nUsage: mv [OPTION]... [-T] SOURCE DEST\n       mv [OPTION]... SOURCE... DIRECTORY\n       mv [OPTION]... -t DIRECTORY SOURCE...\n/g" tests/mv/diag.sh

# our error message is better
"${SED}" -i -e "s|mv: cannot overwrite 'a/t': Directory not empty|mv: cannot move 'b/t' to 'a/t': Directory not empty|" tests/mv/dir2dir.sh

# GNU doesn't support width > INT_MAX
# disable these test cases
"${SED}" -i -E "s|^([^#]*2_31.*)$|#\1|g" tests/printf/printf-cov.pl

"${SED}" -i -e "s/du: invalid -t argument/du: invalid --threshold argument/" -e "s/du: option requires an argument/error: a value is required for '--threshold <SIZE>' but none was supplied/" -e "s/Try 'du --help' for more information./\nFor more information, try '--help'./" tests/du/threshold.sh

# Remove the extra output check
"${SED}" -i -e "s|Try '\$prog --help' for more information.\\\n||" tests/du/files0-from.pl
"${SED}" -i -e "s|when reading file names from stdin, no file name of\"|-: No such file or directory\n\"|" -e "s| '-' allowed\\\n||" tests/du/files0-from.pl
"${SED}" -i -e "s|-: No such file or directory|cannot access '-': No such file or directory|g" tests/du/files0-from.pl

# Skip the move-dir-while-traversing test - our implementation uses safe traversal with openat()
# which avoids the TOCTOU race condition that this test tries to trigger. The test uses inotify
# to detect when du opens a directory path and moves it to cause an error, but our openat-based
# implementation doesn't trigger inotify events on the full path, preventing the race condition.
# This is actually better behavior - we're immune to this class of filesystem race attacks.
"${SED}" -i '1s/^/exit 0  # Skip test - uutils du uses safe traversal that prevents this race condition\n/' tests/du/move-dir-while-traversing.sh

awk 'BEGIN {count=0} /compare exp out2/ && count < 6 {sub(/compare exp out2/, "grep -q \"cannot be used with\" out2"); count++} 1' tests/df/df-output.sh > tests/df/df-output.sh.tmp && mv tests/df/df-output.sh.tmp tests/df/df-output.sh

# with ls --dired, in case of error, we have a slightly different error position
"${SED}" -i -e "s|44 45|48 49|" tests/ls/stat-failed.sh

# small difference in the error message
"${SED}" -i -e "s/ls: invalid argument 'XX' for 'time style'/ls: invalid --time-style argument 'XX'/" \
    -e "s/Valid arguments are:/Possible values are:/" \
    -e "s/Try 'ls --help' for more information./\nFor more information try --help/" \
    tests/ls/time-style-diag.sh

# disable two kind of tests:
# "hostid BEFORE --help" doesn't fail for GNU. we fail. we are probably doing better
# "hostid BEFORE --help AFTER " same for this
"${SED}" -i -e "s/env \$prog \$BEFORE \$opt > out2/env \$prog \$BEFORE \$opt > out2 #/" -e "s/env \$prog \$BEFORE \$opt AFTER > out3/env \$prog \$BEFORE \$opt AFTER > out3 #/" -e "s/compare exp out2/compare exp out2 #/" -e "s/compare exp out3/compare exp out3 #/" tests/help/help-version-getopt.sh

# Add debug info + we have less syscall then GNU's. Adjust our check.
"${SED}" -i -e '/test \$n_stat1 = \$n_stat2 \\/c\
echo "n_stat1 = \$n_stat1"\n\
echo "n_stat2 = \$n_stat2"\n\
test \$n_stat1 -ge \$n_stat2 \\' tests/ls/stat-free-color.sh

# no need to replicate this output with hashsum
"${SED}" -i -e  "s|Try 'md5sum --help' for more information.\\\n||" tests/cksum/md5sum.pl

# Our ls command always outputs ANSI color codes prepended with a zero. However,
# in the case of GNU, it seems inconsistent. Nevertheless, it looks like it
# doesn't matter whether we prepend a zero or not.
"${SED}" -i -E 's/\^\[\[([1-9]m)/^[[0\1/g;  s/\^\[\[m/^[[0m/g' tests/ls/color-norm.sh
# It says in the test itself that having more than one reset is a bug, so we
# don't need to replicate that behavior.
"${SED}" -i -E 's/(\^\[\[0m)+/\^\[\[0m/g' tests/ls/color-norm.sh

# GNU's ls seems to output color codes in the order given in the environment
# variable, but our ls seems to output them in a predefined order. Nevertheless,
# the order doesn't matter, so it's okay.
"${SED}" -i  's/44;37/37;44/' tests/ls/multihardlink.sh

# Just like mentioned in the previous patch, GNU's ls output color codes in the
# same way it is specified in the environment variable, but our ls emits them
# differently. In this case, the color code is set to 0;31;42, and our ls would
# ignore the 0; part. This would have been a bug if we output color codes
# individually, for example, ^[[31^[[42 instead of ^[[31;42, but we don't do
# that anywhere in our implementation, and it looks like GNU's ls also doesn't
# do that. So, it's okay to ignore the zero.
"${SED}" -i  "s/color_code='0;31;42'/color_code='31;42'/" tests/ls/color-clear-to-eol.sh

# patching this because of the same reason as the last one.
"${SED}" -i  "s/color_code='0;31;42'/color_code='31;42'/" tests/ls/quote-align.sh

# Slightly different error message
"${SED}" -i 's/not supported/unexpected argument/' tests/mv/mv-exchange.sh

# upstream doesn't having the program name in the error message
# but we do. We should keep it that way.
"${SED}" -i 's/echo "changing security context/echo "chcon: changing security context/' tests/chcon/chcon.sh

# Disable this test, it is not relevant for us:
# * the selinux crate is handling errors
# * the test says "maybe we should not fail when no context available"
"${SED}" -i -e "s|returns_ 1||g" tests/cp/no-ctx.sh<|MERGE_RESOLUTION|>--- conflicted
+++ resolved
@@ -4,12 +4,8 @@
 
 # spell-checker:ignore (paths) abmon deref discrim eacces getlimits getopt ginstall inacc infloop inotify reflink ; (misc) INT_OFLOW OFLOW
 # spell-checker:ignore baddecode submodules xstrtol distros ; (vars/env) SRCDIR vdir rcexp xpart dired OSTYPE ; (utils) gnproc greadlink gsed multihardlink texinfo CARGOFLAGS
-<<<<<<< HEAD
-# spell-checker:ignore openat TOCTOU
+# spell-checker:ignore openat TOCTOU CFLAGS
 # spell-checker:ignore hfsplus casefold chattr
-=======
-# spell-checker:ignore openat TOCTOU CFLAGS
->>>>>>> 9e2fec66
 
 set -e
 
