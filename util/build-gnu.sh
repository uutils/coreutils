--- conflicted
+++ resolved
@@ -77,12 +77,7 @@
     for i in $(seq -w 0 20); do
         make "tests/factor/t${i}.sh"
     done
-<<<<<<< HEAD
-    sed -i -e 's|^seq |/usr/bin/seq |' -e 's|sha1sum |/usr/bin/sha1sum |' tests/factor/t*sh
-=======
     sed -i -e 's|sha1sum |/usr/bin/sha1sum |' tests/factor/t*sh
-    first=21
->>>>>>> e8d1aebd
 fi
 # strip all (debug) or just the longer (release) factor tests from Makefile
 for i in $(seq 20 36); do
