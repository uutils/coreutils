#!/usr/bin/env bash
# `build-gnu.bash` ~ builds GNU coreutils (from supplied sources)
#

# spell-checker:ignore (paths) abmon deref discrim eacces getlimits getopt ginstall inacc infloop inotify reflink ; (misc) INT_OFLOW OFLOW
# spell-checker:ignore baddecode submodules xstrtol distros ; (vars/env) SRCDIR vdir rcexp xpart dired OSTYPE ; (utils) greadlink gsed multihardlink texinfo CARGOFLAGS
# spell-checker:ignore openat TOCTOU CFLAGS
# spell-checker:ignore hfsplus casefold chattr

set -e

# Use GNU make, readlink and sed on *BSD and macOS
MAKE=$(command -v gmake||command -v make)
READLINK=$(command -v greadlink||command -v readlink) # Use our readlink to remove a dependency
SED=$(command -v gsed||command -v sed)

SYSTEM_TIMEOUT=$(command -v timeout)
SYSTEM_YES=$(command -v yes)

ME="${0}"
ME_dir="$(dirname -- "$("${READLINK}" -fm -- "${ME}")")"
REPO_main_dir="$(dirname -- "${ME_dir}")"


: ${PROFILE:=debug} # default profile
export PROFILE
CARGO_FEATURE_FLAGS=""

### * config (from environment with fallback defaults); note: GNU is expected to be a sibling repo directory

path_UUTILS=${path_UUTILS:-${REPO_main_dir}}
path_GNU="$("${READLINK}" -fm -- "${path_GNU:-${path_UUTILS}/../gnu}")"

###

release_tag_GNU="v9.9"

# check if the GNU coreutils has been cloned, if not print instructions
# note: the ${path_GNU} might already exist, so we check for the .git directory
if test ! -d "${path_GNU}/.git"; then
    echo "Could not find the GNU coreutils (expected at '${path_GNU}')"
    echo "Download them to the expected path:"
    echo "  git clone --recurse-submodules https://github.com/coreutils/coreutils.git \"${path_GNU}\""
    echo "Afterwards, checkout the latest release tag:"
    echo "  cd \"${path_GNU}\""
    echo "  git fetch --all --tags"
    echo "  git checkout tags/${release_tag_GNU}"
    exit 1
fi

###

echo "ME='${ME}'"
echo "ME_dir='${ME_dir}'"
echo "REPO_main_dir='${REPO_main_dir}'"

echo "path_UUTILS='${path_UUTILS}'"
echo "path_GNU='${path_GNU}'"

###

if [[ ! -z  "$CARGO_TARGET_DIR" ]]; then
UU_BUILD_DIR="${CARGO_TARGET_DIR}/${PROFILE}"
else
UU_BUILD_DIR="${path_UUTILS}/target/${PROFILE}"
fi
echo "UU_BUILD_DIR='${UU_BUILD_DIR}'"

cd "${path_UUTILS}" && echo "[ pwd:'${PWD}' ]"

export SELINUX_ENABLED # Run this script with=1 for testing SELinux
[ "${SELINUX_ENABLED}" = 1 ] && CARGO_FEATURE_FLAGS="${CARGO_FEATURE_FLAGS} selinux"

# Trim leading whitespace from feature flags
CARGO_FEATURE_FLAGS="$(echo "${CARGO_FEATURE_FLAGS}" | sed -e 's/^[[:space:]]*//')"

# If we have feature flags, format them correctly for cargo
if [ ! -z "${CARGO_FEATURE_FLAGS}" ]; then
    CARGO_FEATURE_FLAGS="--features ${CARGO_FEATURE_FLAGS}"
    echo "Building with cargo flags: ${CARGO_FEATURE_FLAGS}"
fi

# Set up quilt for patch management
export QUILT_PATCHES="${ME_dir}/gnu-patches/"
cd "$path_GNU"

# Check if all patches are already applied
if [ "$(quilt applied | wc -l)" -eq "$(quilt series | wc -l)" ]; then
    echo "All patches are already applied"
else
    # Push all patches
    quilt push -a || { echo "Failed to apply patches"; exit 1; }
fi
cd -

# Pass the feature flags to make, which will pass them to cargo
"${MAKE}" PROFILE="${PROFILE}" SKIP_UTILS=more CARGOFLAGS="${CARGO_FEATURE_FLAGS}"
# min test for SELinux
[ "${SELINUX_ENABLED}" = 1 ] && touch g && "${PROFILE}"/stat -c%C g && rm g

cp "${UU_BUILD_DIR}/install" "${UU_BUILD_DIR}/ginstall" # The GNU tests rename this script before running, to avoid confusion with the make target
# Create *sum binaries
for sum in b2sum md5sum sha1sum sha224sum sha256sum sha384sum sha512sum; do
    sum_path="${UU_BUILD_DIR}/${sum}"
    test -f "${sum_path}" || (cd ${UU_BUILD_DIR} && ln -s "hashsum" "${sum}")
done
test -f "${UU_BUILD_DIR}/[" || (cd ${UU_BUILD_DIR} && ln -s "test" "[")

##

cd "${path_GNU}" && echo "[ pwd:'${PWD}' ]"

# Any binaries that aren't built become `false` so their tests fail
for binary in $(./build-aux/gen-lists-of-programs.sh --list-progs); do
    bin_path="${UU_BUILD_DIR}/${binary}"
    test -f "${bin_path}" || {
        echo "'${binary}' was not built with uutils, using the 'false' program"
        cp "${UU_BUILD_DIR}/false" "${bin_path}"
    }
done

# Always update the PATH to test the uutils coreutils instead of the GNU coreutils
# This ensures the correct path is used even if the repository was moved or rebuilt in a different location
"${SED}" -i "s/^[[:blank:]]*PATH=.*/  PATH='${UU_BUILD_DIR//\//\\/}\$(PATH_SEPARATOR)'\"\$\$PATH\" \\\/" tests/local.mk

if test -f gnu-built; then
    echo "GNU build already found. Skip"
    echo "'rm -f $(pwd)/{gnu-built,src/getlimits}' to force the build"
    echo "Note: the customization of the tests will still happen"
else
    # Disable useless checks
    "${SED}" -i 's|check-texinfo: $(syntax_checks)|check-texinfo:|' doc/local.mk
    "${SED}" -i '/^wget.*/d' bootstrap.conf # wget is used to DL po. Remove the dep.
    ./bootstrap --skip-po
    # Use CFLAGS for best build time since we discard GNU coreutils
    CFLAGS="${CFLAGS} -pipe -O0 -s" ./configure -C --quiet --disable-gcc-warnings --disable-nls --disable-dependency-tracking --disable-bold-man-page-references \
      --enable-single-binary=symlinks \
      "$([ "${SELINUX_ENABLED}" = 1 ] && echo --with-selinux || echo --without-selinux)"
    #Add timeout to to protect against hangs
    "${SED}" -i 's|^"\$@|'"${SYSTEM_TIMEOUT}"' 600 "\$@|' build-aux/test-driver
    # Use a better diff
    "${SED}" -i 's|diff -c|diff -u|g' tests/Coreutils.pm
<<<<<<< HEAD
    # Skip make if possible
    test -f src/getlimits || "${MAKE}" -j "$("${NPROC}")"
    cp -f src/getlimits "${UU_BUILD_DIR}"
=======
    # Use our nproc for *BSD and macOS
    "${MAKE}" -j "$("${UU_BUILD_DIR}/nproc")"
>>>>>>> a33c9445

    # Handle generated factor tests
    t_first=00
    t_max=37
    seq=$(
        i=${t_first}
        while test "${i}" -le "${t_max}"; do
            printf '%02d ' ${i}
            i=$((i + 1))
        done
       )
    for i in ${seq}; do
        echo "strip t${i}.sh from Makefile"
        "${SED}" -i -e "s/\$(tf)\/t${i}.sh//g" Makefile
    done

    # Remove tests checking for --version & --help
    # Not really interesting for us and logs are too big
    "${SED}" -i -e '/tests\/help\/help-version.sh/ D' \
        -e '/tests\/help\/help-version-getopt.sh/ D' \
        Makefile
    touch gnu-built
fi

grep -rl 'path_prepend_' tests/* | xargs -r "${SED}" -i 's| path_prepend_ ./src||'
# path_prepend_ sets $abs_path_dir_: set it manually instead.
grep -rl '\$abs_path_dir_' tests/*/*.sh | xargs -r "${SED}" -i "s|\$abs_path_dir_|${UU_BUILD_DIR//\//\\/}|g"

# We use coreutils yes
"${SED}" -i "s|--coreutils-prog=||g" tests/misc/coreutils.sh
# Different message
"${SED}" -i "s|coreutils: unknown program 'blah'|blah: function/utility not found|" tests/misc/coreutils.sh

# Remove hfs dependency (should be merged to upstream)
"${SED}" -i -e "s|hfsplus|ext4 -O casefold|" -e "s|cd mnt|rm -d mnt/lost+found;chattr +F mnt;cd mnt|" tests/mv/hardlink-case.sh

# Use the system coreutils where the test fails due to error in a util that is not the one being tested
"${SED}" -i "s|grep '^#define HAVE_CAP 1' \$CONFIG_HEADER > /dev/null|true|"  tests/ls/capability.sh

# our messages are better
"${SED}" -i "s|cannot stat 'symlink': Permission denied|not writing through dangling symlink 'symlink'|" tests/cp/fail-perm.sh
"${SED}" -i "s|cp: target directory 'symlink': Permission denied|cp: 'symlink' is not a directory|" tests/cp/fail-perm.sh

# Our message is a bit better
"${SED}" -i "s|cannot create regular file 'no-such/': Not a directory|'no-such/' is not a directory|" tests/mv/trailing-slash.sh

# Our message is better
"${SED}" -i "s|warning: unrecognized escape|warning: incomplete hex escape|" tests/stat/stat-printf.pl

"${SED}" -i 's|timeout |'"${SYSTEM_TIMEOUT}"' |' tests/tail/follow-stdin.sh

# trap_sigpipe_or_skip_ fails with uutils tools because of a bug in
# timeout/yes (https://github.com/uutils/coreutils/issues/7252), so we use
# system's yes/timeout to make sure the tests run (instead of being skipped).
"${SED}" -i 's|\(trap .* \)timeout\( .* \)yes|'"\1${SYSTEM_TIMEOUT}\2${SYSTEM_YES}"'|' init.cfg

# Remove dup of /usr/bin/ and /usr/local/bin/ when executed several times
grep -rlE '/usr/bin/\s?/usr/bin' init.cfg tests/* | xargs -r "${SED}" -Ei 's|/usr/bin/\s?/usr/bin/|/usr/bin/|g'
grep -rlE '/usr/local/bin/\s?/usr/local/bin' init.cfg tests/* | xargs -r "${SED}" -Ei 's|/usr/local/bin/\s?/usr/local/bin/|/usr/local/bin/|g'

#### Adjust tests to make them work with Rust/coreutils
# in some cases, what we are doing in rust/coreutils is good (or better)
# we should not regress our project just to match what GNU is going.
# So, do some changes on the fly

"${SED}" -i -e "s|removed directory 'a/'|removed directory 'a'|g" tests/rm/v-slash.sh

# 'rel' doesn't exist. Our implementation is giving a better message.
"${SED}" -i -e "s|rm: cannot remove 'rel': Permission denied|rm: cannot remove 'rel': No such file or directory|g" tests/rm/inaccessible.sh

# Our implementation shows "Directory not empty" for directories that can't be accessed due to lack of execute permissions
# This is actually more accurate than "Permission denied" since the real issue is that we can't empty the directory
"${SED}" -i -e "s|rm: cannot remove 'a/1': Permission denied|rm: cannot remove 'a/1/2': Permission denied|g" -e "s|rm: cannot remove 'b': Permission denied|rm: cannot remove 'a': Directory not empty\nrm: cannot remove 'b/3': Permission denied|g" tests/rm/rm2.sh

# overlay-headers.sh test intends to check for inotify events,
# however there's a bug because `---dis` is an alias for: `---disable-inotify`
sed -i -e "s|---dis ||g" tests/tail/overlay-headers.sh

# Do not FAIL, just do a regular ERROR
"${SED}" -i -e "s|framework_failure_ 'no inotify_add_watch';|fail=1;|" tests/tail/inotify-rotate-resources.sh

<<<<<<< HEAD
=======
# The notify crate makes inotify_add_watch calls in a background thread, so strace needs -f to follow threads.
# Also remove the HAVE_INOTIFY header check since that's for C builds.
"${SED}" -i -e "s|grep '^#define HAVE_INOTIFY 1' \"\$CONFIG_HEADER\" >/dev/null && is_local_dir_ \. |is_local_dir_ . |" \
    -e "s|strace -e inotify_add_watch|strace -f -e inotify_add_watch|" \
    tests/tail/inotify-dir-recreate.sh

test -f "${UU_BUILD_DIR}/getlimits" || cp src/getlimits "${UU_BUILD_DIR}"

>>>>>>> a33c9445
# pr produces very long log and this command isn't super interesting
# SKIP for now
"${SED}" -i -e "s|my \$prog = 'pr';$|my \$prog = 'pr';CuSkip::skip \"\$prog: SKIP for producing too long logs\";|" tests/pr/pr-tests.pl

# We don't have the same error message and no need to be that specific
"${SED}" -i -e "s|invalid suffix in --pages argument|invalid --pages argument|" \
    -e "s|--pages argument '\$too_big' too large|invalid --pages argument '\$too_big'|"  \
    -e "s|invalid page range|invalid --pages argument|" tests/misc/xstrtol.pl

# When decoding an invalid base32/64 string, gnu writes everything it was able to decode until
# it hit the decode error, while we don't write anything if the input is invalid.
"${SED}" -i "s/\(baddecode.*OUT=>\"\).*\"/\1\"/g" tests/basenc/base64.pl
"${SED}" -i "s/\(\(b2[ml]_[69]\|z85_8\|z85_35\).*OUT=>\)[^}]*\(.*\)/\1\"\"\3/g" tests/basenc/basenc.pl

# add "error: " to the expected error message
"${SED}" -i "s/\$prog: invalid input/\$prog: error: invalid input/g" tests/basenc/basenc.pl

# basenc: swap out error message for unexpected arg
"${SED}" -i "s/  {ERR=>\"\$prog: foobar\\\\n\" \. \$try_help }/  {ERR=>\"error: unexpected argument '--foobar' found\n\n  tip: to pass '--foobar' as a value, use '-- --foobar'\n\nUsage: basenc [OPTION]... [FILE]\n\nFor more information, try '--help'.\n\"}]/" tests/basenc/basenc.pl
"${SED}" -i "s/  {ERR_SUBST=>\"s\/(unrecognized|unknown) option \[-' \]\*foobar\[' \]\*\/foobar\/\"}],//" tests/basenc/basenc.pl

# Remove the check whether a util was built. Otherwise tests against utils like "arch" are not run.
"${SED}" -i "s|require_built_ |# require_built_ |g" init.cfg

# exit early for the selinux check. The first is enough for us.
"${SED}" -i "s|# Independent of whether SELinux|return 0\n  #|g" init.cfg

# Some tests are executed with the "nobody" user.
# The check to verify if it works is based on the GNU coreutils version
# making it too restrictive for us
"${SED}" -i "s|\$PACKAGE_VERSION|[0-9]*|g" tests/rm/fail-2eperm.sh tests/mv/sticky-to-xpart.sh init.cfg

# usage_vs_getopt.sh is heavily modified as it runs all the binaries
# with the option -/ is used, clap is returning a better error than GNU's. Adjust the GNU test
"${SED}" -i -e "s~  grep \" '\*/'\*\" err || framework_failure_~  grep \" '*-/'*\" err || framework_failure_~" tests/misc/usage_vs_getopt.sh
"${SED}" -i -e "s~  sed -n \"1s/'\\\/'/'OPT'/p\" < err >> pat || framework_failure_~  sed -n \"1s/'-\\\/'/'OPT'/p\" < err >> pat || framework_failure_~" tests/misc/usage_vs_getopt.sh
# Ignore runcon, it needs some extra attention
# For all other tools, we want drop-in compatibility, and that includes the exit code.
"${SED}" -i -e "s/rcexp=1$/rcexp=1\n  case \"\$prg\" in runcon|stdbuf) return;; esac/" tests/misc/usage_vs_getopt.sh
# GNU has option=[SUFFIX], clap is <SUFFIX>
"${SED}" -i -e "s/cat opts/sed -i -e \"s| <.\*$||g\" opts/" tests/misc/usage_vs_getopt.sh
# for some reasons, some stuff are duplicated, strip that
"${SED}" -i -e "s/provoked error./provoked error\ncat pat |sort -u > pat/" tests/misc/usage_vs_getopt.sh

# install verbose messages shows ginstall as command
"${SED}" -i -e "s/ginstall: creating directory/install: creating directory/g" tests/install/basic-1.sh

# GNU doesn't support padding < -LONG_MAX
# disable this test case
"${SED}" -i -Ez "s/\n([^\n#]*pad-3\.2[^\n]*)\n([^\n]*)\n([^\n]*)/\n# uutils\/numfmt supports padding = LONG_MIN\n#\1\n#\2\n#\3/" tests/numfmt/numfmt.pl

# Update the GNU error message to match the one generated by clap
"${SED}" -i -e "s/\$prog: multiple field specifications/error: the argument '--field <FIELDS>' cannot be used multiple times\n\nUsage: numfmt [OPTION]... [NUMBER]...\n\nFor more information, try '--help'./g" tests/numfmt/numfmt.pl
"${SED}" -i -e "s/Try 'mv --help' for more information/For more information, try '--help'/g" -e "s/mv: missing file operand/error: the following required arguments were not provided:\n  <files>...\n\nUsage: mv [OPTION]... [-T] SOURCE DEST\n       mv [OPTION]... SOURCE... DIRECTORY\n       mv [OPTION]... -t DIRECTORY SOURCE...\n/g" -e "s/mv: missing destination file operand after 'no-file'/error: The argument '<files>...' requires at least 2 values, but only 1 was provided\n\nUsage: mv [OPTION]... [-T] SOURCE DEST\n       mv [OPTION]... SOURCE... DIRECTORY\n       mv [OPTION]... -t DIRECTORY SOURCE...\n/g" tests/mv/diag.sh

# our error message is better
"${SED}" -i -e "s|mv: cannot overwrite 'a/t': Directory not empty|mv: cannot move 'b/t' to 'a/t': Directory not empty|" tests/mv/dir2dir.sh

# GNU doesn't support width > INT_MAX
# disable these test cases
"${SED}" -i -E "s|^([^#]*2_31.*)$|#\1|g" tests/printf/printf-cov.pl

"${SED}" -i -e "s/du: invalid -t argument/du: invalid --threshold argument/" -e "s/du: option requires an argument/error: a value is required for '--threshold <SIZE>' but none was supplied/" -e "s/Try 'du --help' for more information./\nFor more information, try '--help'./" tests/du/threshold.sh

# Remove the extra output check
"${SED}" -i -e "s|Try '\$prog --help' for more information.\\\n||" tests/du/files0-from.pl
"${SED}" -i -e "s|-: No such file or directory|cannot access '-': No such file or directory|g" tests/du/files0-from.pl

# Skip the move-dir-while-traversing test - our implementation uses safe traversal with openat()
# which avoids the TOCTOU race condition that this test tries to trigger. The test uses inotify
# to detect when du opens a directory path and moves it to cause an error, but our openat-based
# implementation doesn't trigger inotify events on the full path, preventing the race condition.
# This is actually better behavior - we're immune to this class of filesystem race attacks.
"${SED}" -i '1s/^/exit 0  # Skip test - uutils du uses safe traversal that prevents this race condition\n/' tests/du/move-dir-while-traversing.sh

awk 'BEGIN {count=0} /compare exp out2/ && count < 6 {sub(/compare exp out2/, "grep -q \"cannot be used with\" out2"); count++} 1' tests/df/df-output.sh > tests/df/df-output.sh.tmp && mv tests/df/df-output.sh.tmp tests/df/df-output.sh

# with ls --dired, in case of error, we have a slightly different error position
"${SED}" -i -e "s|44 45|48 49|" tests/ls/stat-failed.sh

# small difference in the error message
"${SED}" -i -e "s/ls: invalid argument 'XX' for 'time style'/ls: invalid --time-style argument 'XX'/" \
    -e "s/Valid arguments are:/Possible values are:/" \
    -e "s/Try 'ls --help' for more information./\nFor more information try --help/" \
    tests/ls/time-style-diag.sh

# disable two kind of tests:
# "hostid BEFORE --help" doesn't fail for GNU. we fail. we are probably doing better
# "hostid BEFORE --help AFTER " same for this
"${SED}" -i -e "s/env \$prog \$BEFORE \$opt > out2/env \$prog \$BEFORE \$opt > out2 #/" -e "s/env \$prog \$BEFORE \$opt AFTER > out3/env \$prog \$BEFORE \$opt AFTER > out3 #/" -e "s/compare exp out2/compare exp out2 #/" -e "s/compare exp out3/compare exp out3 #/" tests/help/help-version-getopt.sh

# Add debug info + we have less syscall then GNU's. Adjust our check.
"${SED}" -i -e '/test \$n_stat1 = \$n_stat2 \\/c\
echo "n_stat1 = \$n_stat1"\n\
echo "n_stat2 = \$n_stat2"\n\
test \$n_stat1 -ge \$n_stat2 \\' tests/ls/stat-free-color.sh

# no need to replicate this output with hashsum
"${SED}" -i -e  "s|Try 'md5sum --help' for more information.\\\n||" tests/cksum/md5sum.pl

# Our ls command always outputs ANSI color codes prepended with a zero. However,
# in the case of GNU, it seems inconsistent. Nevertheless, it looks like it
# doesn't matter whether we prepend a zero or not.
"${SED}" -i -E 's/\^\[\[([1-9]m)/^[[0\1/g;  s/\^\[\[m/^[[0m/g' tests/ls/color-norm.sh
# It says in the test itself that having more than one reset is a bug, so we
# don't need to replicate that behavior.
"${SED}" -i -E 's/(\^\[\[0m)+/\^\[\[0m/g' tests/ls/color-norm.sh

# GNU's ls seems to output color codes in the order given in the environment
# variable, but our ls seems to output them in a predefined order. Nevertheless,
# the order doesn't matter, so it's okay.
"${SED}" -i  's/44;37/37;44/' tests/ls/multihardlink.sh

# Just like mentioned in the previous patch, GNU's ls output color codes in the
# same way it is specified in the environment variable, but our ls emits them
# differently. In this case, the color code is set to 0;31;42, and our ls would
# ignore the 0; part. This would have been a bug if we output color codes
# individually, for example, ^[[31^[[42 instead of ^[[31;42, but we don't do
# that anywhere in our implementation, and it looks like GNU's ls also doesn't
# do that. So, it's okay to ignore the zero.
"${SED}" -i  "s/color_code='0;31;42'/color_code='31;42'/" tests/ls/color-clear-to-eol.sh

# patching this because of the same reason as the last one.
"${SED}" -i  "s/color_code='0;31;42'/color_code='31;42'/" tests/ls/quote-align.sh

# Slightly different error message
"${SED}" -i 's/not supported/unexpected argument/' tests/mv/mv-exchange.sh

# upstream doesn't having the program name in the error message
# but we do. We should keep it that way.
"${SED}" -i 's/echo "changing security context/echo "chcon: changing security context/' tests/chcon/chcon.sh

# Disable this test, it is not relevant for us:
# * the selinux crate is handling errors
# * the test says "maybe we should not fail when no context available"
"${SED}" -i -e "s|returns_ 1||g" tests/cp/no-ctx.sh<|MERGE_RESOLUTION|>--- conflicted
+++ resolved
@@ -140,14 +140,11 @@
     "${SED}" -i 's|^"\$@|'"${SYSTEM_TIMEOUT}"' 600 "\$@|' build-aux/test-driver
     # Use a better diff
     "${SED}" -i 's|diff -c|diff -u|g' tests/Coreutils.pm
-<<<<<<< HEAD
+
     # Skip make if possible
-    test -f src/getlimits || "${MAKE}" -j "$("${NPROC}")"
+    # Use our nproc for *BSD and macOS
+    test -f src/getlimits || "${MAKE}" -j "$("${UU_BUILD_DIR}/nproc")"
     cp -f src/getlimits "${UU_BUILD_DIR}"
-=======
-    # Use our nproc for *BSD and macOS
-    "${MAKE}" -j "$("${UU_BUILD_DIR}/nproc")"
->>>>>>> a33c9445
 
     # Handle generated factor tests
     t_first=00
@@ -229,17 +226,12 @@
 # Do not FAIL, just do a regular ERROR
 "${SED}" -i -e "s|framework_failure_ 'no inotify_add_watch';|fail=1;|" tests/tail/inotify-rotate-resources.sh
 
-<<<<<<< HEAD
-=======
 # The notify crate makes inotify_add_watch calls in a background thread, so strace needs -f to follow threads.
 # Also remove the HAVE_INOTIFY header check since that's for C builds.
 "${SED}" -i -e "s|grep '^#define HAVE_INOTIFY 1' \"\$CONFIG_HEADER\" >/dev/null && is_local_dir_ \. |is_local_dir_ . |" \
     -e "s|strace -e inotify_add_watch|strace -f -e inotify_add_watch|" \
     tests/tail/inotify-dir-recreate.sh
 
-test -f "${UU_BUILD_DIR}/getlimits" || cp src/getlimits "${UU_BUILD_DIR}"
-
->>>>>>> a33c9445
 # pr produces very long log and this command isn't super interesting
 # SKIP for now
 "${SED}" -i -e "s|my \$prog = 'pr';$|my \$prog = 'pr';CuSkip::skip \"\$prog: SKIP for producing too long logs\";|" tests/pr/pr-tests.pl
