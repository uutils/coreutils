--- conflicted
+++ resolved
@@ -93,25 +93,20 @@
 fi
 cd -
 
-<<<<<<< HEAD
 [ "${SELINUX_ENABLED}" != 1 ] && export MULTICALL=y # Reduce time to build
 # The GNU tests rename install to ginstall
-"${MAKE}" UTILS=install MULTICALL=n PROFILE="${UU_MAKE_PROFILE}" CARGOFLAGS="${CARGO_FEATURE_FLAGS}" &&  cp "${UU_BUILD_DIR}/install" "${UU_BUILD_DIR}/ginstall"
-"${MAKE}" SKIP_UTILS=install PROFILE="${UU_MAKE_PROFILE}" CARGOFLAGS="${CARGO_FEATURE_FLAGS}"
+"${MAKE}" UTILS=install MULTICALL=n PROFILE="${PROFILE}" CARGOFLAGS="${CARGO_FEATURE_FLAGS}" &&  ln -vf "${UU_BUILD_DIR}/install" "${UU_BUILD_DIR}/ginstall"
+"${MAKE}" SKIP_UTILS=install PROFILE="${PROFILE}" CARGOFLAGS="${CARGO_FEATURE_FLAGS}"
 if [ "${MULTICALL}" = y ]; then
     for b in $("${UU_BUILD_DIR}"/coreutils --list)
         do ln -vf "${UU_BUILD_DIR}"/coreutils "${UU_BUILD_DIR}/${b}"
     done
 else
-    ln -sf "${UU_BUILD_DIR}"/test "${UU_BUILD_DIR}"/'['
+    ln -f "${UU_BUILD_DIR}"/test "${UU_BUILD_DIR}"/'['
     for b in {b2,md5}sum sha{1,224,256,384,512}sum
-        do ln -sf "${UU_BUILD_DIR}"/hashsum "${UU_BUILD_DIR}/${b}"
+        do ln -f "${UU_BUILD_DIR}"/hashsum "${UU_BUILD_DIR}/${b}"
     done
 fi
-=======
-# Pass the feature flags to make, which will pass them to cargo
-"${MAKE}" PROFILE="${PROFILE}" CARGOFLAGS="${CARGO_FEATURE_FLAGS}"
->>>>>>> 15d22c28
 # min test for SELinux
 [ "${SELINUX_ENABLED}" = 1 ] && touch g && "${PROFILE}"/stat -c%C g && rm g
 
