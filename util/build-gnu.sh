--- conflicted
+++ resolved
@@ -227,12 +227,6 @@
 "${SED}" -i "s/  {ERR=>\"\$prog: foobar\\\\n\" \. \$try_help }/  {ERR=>\"error: unexpected argument '--foobar' found\n\n  tip: to pass '--foobar' as a value, use '-- --foobar'\n\nUsage: basenc [OPTION]... [FILE]\n\nFor more information, try '--help'.\n\"}]/" tests/basenc/basenc.pl
 "${SED}" -i "s/  {ERR_SUBST=>\"s\/(unrecognized|unknown) option \[-' \]\*foobar\[' \]\*\/foobar\/\"}],//" tests/basenc/basenc.pl
 
-<<<<<<< HEAD
-=======
-# Remove the check whether a util was built. Otherwise tests against utils like "arch" are not run.
-"${SED}" -i "s|require_built_ |# require_built_ |g" init.cfg
-
->>>>>>> 8d740257
 # exit early for the selinux check. The first is enough for us.
 "${SED}" -i "s|# Independent of whether SELinux|return 0\n  #|g" init.cfg
 
