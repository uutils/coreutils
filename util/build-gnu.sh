--- conflicted
+++ resolved
@@ -121,22 +121,10 @@
 
 cd "${path_GNU}" && echo "[ pwd:'${PWD}' ]"
 
-<<<<<<< HEAD
-=======
-# Any binaries that aren't built become `false` so their tests fail
-for binary in $(./build-aux/gen-lists-of-programs.sh --list-progs); do
-    bin_path="${UU_BUILD_DIR}/${binary}"
-    test -f "${bin_path}" || {
-        echo "'${binary}' was not built with uutils, using the 'false' program"
-        cp "${UU_BUILD_DIR}/false" "${bin_path}"
-    }
-done
-
 # Always update the PATH to test the uutils coreutils instead of the GNU coreutils
 # This ensures the correct path is used even if the repository was moved or rebuilt in a different location
 sed -i "s/^[[:blank:]]*PATH=.*/  PATH='${UU_BUILD_DIR//\//\\/}\$(PATH_SEPARATOR)'\"\$\$PATH\" \\\/" tests/local.mk
 
->>>>>>> b0f41e70
 if test -f gnu-built; then
     echo "GNU build already found. Skip"
     echo "'rm -f $(pwd)/gnu-built' to force the build"
