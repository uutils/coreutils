--- conflicted
+++ resolved
@@ -314,7 +314,7 @@
     name: Run GNU tests with coverage
     runs-on: ubuntu-20.04
     env:
-      GNU_REF: "v9.3"
+      GNU_REF: "v9.4"
     steps:
     - name: Checkout code uutil
       uses: actions/checkout@v4
@@ -325,11 +325,7 @@
       with:
         repository: 'coreutils/coreutils'
         path: 'gnu'
-<<<<<<< HEAD
         ref: '${{ env.GNU_REF }}'
-=======
-        ref: 'v9.4'
->>>>>>> e2e42ac2
         submodules: recursive
     - uses: dtolnay/rust-toolchain@master
       with:
