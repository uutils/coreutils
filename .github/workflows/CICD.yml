name: CICD

# spell-checker:ignore (abbrev/names) CACHEDIR CICD CodeCOV MacOS MinGW MSVC musl taiki
# spell-checker:ignore (env/flags) Awarnings Ccodegen Coverflow Cpanic Dwarnings RUSTDOCFLAGS RUSTFLAGS Zpanic CARGOFLAGS
# spell-checker:ignore (jargon) SHAs deps dequote softprops subshell toolchain fuzzers dedupe devel profdata
# spell-checker:ignore (people) Peltoche rivy dtolnay Anson dawidd
# spell-checker:ignore (shell/tools) binutils choco clippy dmake dpkg esac fakeroot fdesc fdescfs gmake grcov halium lcov libclang libfuse libssl limactl mkdir nextest nocross pacman popd printf pushd redoxer rsync rustc rustfmt rustup shopt sccache utmpdump xargs
# spell-checker:ignore (misc) aarch alnum armhf bindir busytest coreutils defconfig DESTDIR gecos getenforce gnueabihf issuecomment maint manpages msys multisize noconfirm nofeatures nullglob onexitbegin onexitend pell runtest Swatinem tempfile testsuite toybox uutils libsystemd codspeed

env:
  PROJECT_NAME: coreutils
  PROJECT_DESC: "Core universal (cross-platform) utilities"
  PROJECT_AUTH: "uutils"
  RUST_MIN_SRV: "1.85.0"
  # * style job configuration
  STYLE_FAIL_ON_FAULT: true ## (bool) fail the build if a style job contains a fault (error or warning); may be overridden on a per-job basis

on:
  pull_request:
  push:
    tags:
      - '*'
    branches:
      - '*'

permissions:
  contents: read # to fetch code (actions/checkout)

# End the current execution if there is a new changeset in the PR.
concurrency:
  group: ${{ github.workflow }}-${{ github.ref }}
  cancel-in-progress: ${{ github.ref != 'refs/heads/main' }}

jobs:
  cargo-deny:
    name: Style/cargo-deny
    runs-on: ubuntu-latest
    steps:
    - uses: actions/checkout@v5
      with:
        persist-credentials: false
    - uses: EmbarkStudios/cargo-deny-action@v2

  style_deps:
    ## ToDO: [2021-11-10; rivy] 'Style/deps' needs more informative output and better integration of results into the GHA dashboard
    name: Style/deps
    runs-on: ${{ matrix.job.os }}
    strategy:
      fail-fast: false
      matrix:
        job:
          # note: `cargo-udeps` panics when processing stdbuf/libstdbuf ("uu_stdbuf_libstdbuf"); either b/c of the 'cpp' crate or 'libstdbuf' itself
          #   ... b/c of the panic, a more limited feature set is tested (though only excluding `stdbuf`)
          - { os: ubuntu-latest  , features: "feat_Tier1,feat_require_unix,feat_require_unix_utmpx" }
          - { os: macos-latest   , features: "feat_Tier1,feat_require_unix,feat_require_unix_utmpx" }
          - { os: windows-latest , features: feat_os_windows }
    steps:
    - uses: actions/checkout@v5
      with:
        persist-credentials: false
    - uses: dtolnay/rust-toolchain@nightly
    ## note: requires 'nightly' toolchain b/c `cargo-udeps` uses the `rustc` '-Z save-analysis' option
    ## * ... ref: <https://github.com/est31/cargo-udeps/issues/73>
    - uses: taiki-e/install-action@cargo-udeps
    - uses: Swatinem/rust-cache@v2
    - name: Initialize workflow variables
      id: vars
      shell: bash
      run: |
        ## VARs setup
        outputs() { step_id="${{ github.action }}"; for var in "$@" ; do echo steps.${step_id}.outputs.${var}="${!var}"; echo "${var}=${!var}" >> $GITHUB_OUTPUT; done; }
        # failure mode
        unset FAIL_ON_FAULT ; case '${{ env.STYLE_FAIL_ON_FAULT }}' in
          ''|0|f|false|n|no|off) FAULT_TYPE=warning ;;
          *) FAIL_ON_FAULT=true ; FAULT_TYPE=error ;;
        esac;
        outputs FAIL_ON_FAULT FAULT_TYPE
        # target-specific options
        # * CARGO_FEATURES_OPTION
        CARGO_FEATURES_OPTION='' ;
        if [ -n "${{ matrix.job.features }}" ]; then CARGO_FEATURES_OPTION='--features "${{ matrix.job.features }}"' ; fi
        outputs CARGO_FEATURES_OPTION
    - name: Detect unused dependencies
      shell: bash
      run: |
        ## Detect unused dependencies
        unset fault
        fault_type="${{ steps.vars.outputs.FAULT_TYPE }}"
        fault_prefix=$(echo "$fault_type" | tr '[:lower:]' '[:upper:]')
        #
        cargo +nightly udeps ${{ steps.vars.outputs.CARGO_FEATURES_OPTION }} --all-targets &> udeps.log || cat udeps.log
        grep --ignore-case "all deps seem to have been used" udeps.log || { printf "%s\n" "::${fault_type} ::${fault_prefix}: \`cargo udeps\`: style violation (unused dependency found)" ; fault=true ; }
        if [ -n "${{ steps.vars.outputs.FAIL_ON_FAULT }}" ] && [ -n "$fault" ]; then exit 1 ; fi

  doc_warnings:
    name: Documentation/warnings
    runs-on: ${{ matrix.job.os }}
    env:
      SCCACHE_GHA_ENABLED: "true"
      RUSTC_WRAPPER: "sccache"
    strategy:
      fail-fast: false
      matrix:
        job:
          - { os: ubuntu-latest  , features: feat_os_unix }
# for now, don't build it on mac & windows because the doc is only published from linux
# + it needs a bunch of duplication for build
# and I don't want to add a doc step in the regular build to avoid long builds
#          - { os: macos-latest   , features: feat_os_macos }
#          - { os: windows-latest , features: feat_os_windows }
    steps:
    - uses: actions/checkout@v5
      with:
        persist-credentials: false
    - uses: dtolnay/rust-toolchain@master
      with:
        toolchain: stable
        components: clippy
    - uses: Swatinem/rust-cache@v2
    - name: Run sccache-cache
      uses: mozilla-actions/sccache-action@v0.0.9
    - name: Install/setup prerequisites
      shell: bash
      run: |
        sudo apt-get -y update ; sudo apt-get -y install gcc-aarch64-linux-gnu libselinux1-dev
    - name: Initialize workflow variables
      id: vars
      shell: bash
      run: |
        ## VARs setup
        outputs() { step_id="${{ github.action }}"; for var in "$@" ; do echo steps.${step_id}.outputs.${var}="${!var}"; echo "${var}=${!var}" >> $GITHUB_OUTPUT; done; }
        # failure mode
        unset FAIL_ON_FAULT ; case '${{ env.STYLE_FAIL_ON_FAULT }}' in
          ''|0|f|false|n|no|off) FAULT_TYPE=warning ;;
          *) FAIL_ON_FAULT=true ; FAULT_TYPE=error ;;
        esac;
        outputs FAIL_ON_FAULT FAULT_TYPE
        # target-specific options
        # * CARGO_FEATURES_OPTION
        CARGO_FEATURES_OPTION='--all-features' ;
        if [ -n "${{ matrix.job.features }}" ]; then CARGO_FEATURES_OPTION='--features ${{ matrix.job.features }}' ; fi
        outputs CARGO_FEATURES_OPTION
        # * determine sub-crate utility list
        UTILITY_LIST="$(./util/show-utils.sh ${CARGO_FEATURES_OPTION})"
        echo UTILITY_LIST=${UTILITY_LIST}
        CARGO_UTILITY_LIST_OPTIONS="$(for u in ${UTILITY_LIST}; do echo -n "-puu_${u} "; done;)"
        outputs CARGO_UTILITY_LIST_OPTIONS
    - name: "`cargo doc` with warnings"
      shell: bash
      run: |
        RUSTDOCFLAGS="-Dwarnings" cargo doc  ${{ steps.vars.outputs.CARGO_FEATURES_OPTION }} --no-deps --workspace --document-private-items
    - uses: DavidAnson/markdownlint-cli2-action@v20
      with:
        fix: "true"
        globs: |
          *.md
          docs/src/*.md
          src/uu/*/*.md

  min_version:
    name: MinRustV # Minimum supported rust version (aka, MinSRV or MSRV)
    runs-on: ${{ matrix.job.os }}
    env:
      SCCACHE_GHA_ENABLED: "true"
      RUSTC_WRAPPER: "sccache"
    strategy:
      matrix:
        job:
          - { os: ubuntu-latest , features: feat_os_unix }
    steps:
    - uses: actions/checkout@v5
      with:
        persist-credentials: false
    - uses: dtolnay/rust-toolchain@master
      with:
        toolchain: ${{ env.RUST_MIN_SRV }}
        components: rustfmt
    - uses: taiki-e/install-action@nextest
    - uses: Swatinem/rust-cache@v2
    - name: Run sccache-cache
      uses: mozilla-actions/sccache-action@v0.0.9
    - name: Initialize workflow variables
      id: vars
      shell: bash
      run: |
        ## VARs setup
        outputs() { step_id="${{ github.action }}"; for var in "$@" ; do echo steps.${step_id}.outputs.${var}="${!var}"; echo "${var}=${!var}" >> $GITHUB_OUTPUT; done; }
        # target-specific options
        # * CARGO_FEATURES_OPTION
        unset CARGO_FEATURES_OPTION
        if [ -n "${{ matrix.job.features }}" ]; then CARGO_FEATURES_OPTION='--features "${{ matrix.job.features }}"' ; fi
        outputs CARGO_FEATURES_OPTION
    - name: Confirm MinSRV compatible '*/Cargo.lock'
      shell: bash
      run: |
        ## Confirm MinSRV compatible '*/Cargo.lock'
        # * '*/Cargo.lock' is required to be in a format that `cargo` of MinSRV can interpret (eg, v1-format for MinSRV < v1.38)
        for dir in "." "fuzz"; do
          ( cd "$dir" && cargo fetch --locked --quiet ) || { echo "::error file=$dir/Cargo.lock::Incompatible (or out-of-date) '$dir/Cargo.lock' file; update using \`cd '$dir' && cargo +${{ env.RUST_MIN_SRV }} update\`" ; exit 1 ; }
        done
    - name: Install/setup prerequisites
      shell: bash
      run: |
        # Install a package for one of the tests
        sudo apt-get -y update ; sudo apt-get -y install attr
    - name: Info
      shell: bash
      run: |
        ## Info
        # environment
        echo "## environment"
        echo "CI='${CI}'"
        # tooling info display
        echo "## tooling"
        which gcc >/dev/null 2>&1 && (gcc --version | head -1) || true
        rustup -V 2>/dev/null
        rustup show active-toolchain
        cargo -V
        rustc -V
        cargo tree -V
        # dependencies
        echo "## dependency list"
        ## * using the 'stable' toolchain is necessary to avoid "unexpected '--filter-platform'" errors
        RUSTUP_TOOLCHAIN=stable cargo fetch --locked --quiet
        RUSTUP_TOOLCHAIN=stable cargo tree --no-dedupe --locked -e=no-dev --prefix=none ${{ steps.vars.outputs.CARGO_FEATURES_OPTION }} | grep -vE "$PWD" | sort --unique
    - name: Test
      run: cargo nextest run --hide-progress-bar --profile ci ${{ steps.vars.outputs.CARGO_FEATURES_OPTION }} -p uucore -p coreutils
      env:
        RUSTFLAGS: "-Awarnings"
        RUST_BACKTRACE: "1"

  deps:
    name: Dependencies
    runs-on: ${{ matrix.job.os }}
    strategy:
      fail-fast: false
      matrix:
        job:
          - { os: ubuntu-latest , features: feat_os_unix }
    steps:
    - uses: actions/checkout@v5
      with:
        persist-credentials: false
    - uses: dtolnay/rust-toolchain@stable
    - uses: Swatinem/rust-cache@v2
    - name: "`cargo update` testing"
      shell: bash
      run: |
        ## `cargo update` testing
        # * convert any errors/warnings to GHA UI annotations; ref: <https://help.github.com/en/actions/reference/workflow-commands-for-github-actions#setting-a-warning-message>
        for dir in "." "fuzz"; do
          ( cd "$dir" && cargo fetch --locked --quiet ) || { echo "::error file=$dir/Cargo.lock::'$dir/Cargo.lock' file requires update (use \`cd '$dir' && cargo +${{ env.RUST_MIN_SRV }} update\`)" ; exit 1 ; }
        done

  build_makefile:
    name: Build/Makefile
    needs: [ min_version, deps ]
    runs-on: ${{ matrix.job.os }}
    env:
      SCCACHE_GHA_ENABLED: "true"
      RUSTC_WRAPPER: "sccache"
    strategy:
      fail-fast: false
      matrix:
        job:
          - { os: ubuntu-latest , features: feat_os_unix }
    steps:
    - uses: actions/checkout@v5
      with:
        persist-credentials: false
    - uses: dtolnay/rust-toolchain@stable
      with:
        target: aarch64-unknown-linux-gnu
    - uses: taiki-e/install-action@nextest
    - uses: Swatinem/rust-cache@v2
    - name: Install/setup prerequisites (no libselinux)
      shell: bash
      run: |
        sudo apt-get -y update
    - name: Run sccache-cache
      uses: mozilla-actions/sccache-action@v0.0.9
    - name: "`make build`"
        # Also check that target/CACHEDIR.TAG is created on a fresh checkout
      shell: bash
      run: |
        set -x
        # Target directory must not exist to start with, otherwise cargo
        # will not create target/CACHEDIR.TAG.
        if [[ -d target ]]; then
          mv -T target target.cache
        fi
        # Check that we don't cross-build uudoc
        # also do not try to generate manpages for part of hashsum
        make install-manpages PREFIX=/tmp/usr UTILS=true RUSTC_ARCH="--target aarch64-unknown-linux-gnu"
        # build (host)
        make build
        echo "Check that target directory will be ignored by backup tools"
        test -f target/CACHEDIR.TAG
        # Restore cache for target/release (we only did a debug build)
        mv -t target/ target.cache/release 2>/dev/null || true
    - name: "`make nextest`"
      shell: bash
      run: make nextest CARGOFLAGS="--profile ci --hide-progress-bar"
      env:
        RUST_BACKTRACE: "1"
    - name: "`make install COMPLETIONS=n MANPAGES=n LOCALES=n`"
      shell: bash
      run: |
        set -x
<<<<<<< HEAD
        DESTDIR=/tmp/ make PROFILE=release COMPLETIONS=n MANPAGES=n install
        # Check that SELinux progs are missing
        ! test -f /tmp/usr/local/bin/chcon
=======
        DESTDIR=/tmp/ make PROFILE=release COMPLETIONS=n MANPAGES=n LOCALES=n install
>>>>>>> 363bda06
        # Check that the utils are present
        test -f /tmp/usr/local/bin/tty
        # Check that the manpage is not present
        ! test -f /tmp/usr/local/share/man/man1/whoami.1
        # Check that the completion is not present
        ! test -f /tmp/usr/local/share/zsh/site-functions/_install
        ! test -f /tmp/usr/local/share/bash-completion/completions/head.bash
        ! test -f /tmp/usr/local/share/fish/vendor_completions.d/cat.fish
      env:
        RUST_BACKTRACE: "1"
    - name: "`make install`"
      shell: bash
      run: |
        set -x
        DESTDIR=/tmp/ make PROFILE=release install
        # Check that the utils are present
        test -f /tmp/usr/local/bin/tty
        # Check that the manpage is present
        test -f /tmp/usr/local/share/man/man1/md5sum.1
        # Check that the completion is present
        test -f /tmp/usr/local/share/zsh/site-functions/_b2sum
        test -f /tmp/usr/local/share/bash-completion/completions/head.bash
        test -f /tmp/usr/local/share/fish/vendor_completions.d/cat.fish
      env:
        RUST_BACKTRACE: "1"
    - name: "`make uninstall`"
      shell: bash
      run: |
        set -x
        DESTDIR=/tmp/ make uninstall
        # Check that the utils are not present
        ! test -f /tmp/usr/local/bin/tty
        # Check that the manpage is not present
        ! test -f /tmp/usr/local/share/man/man1/whoami.1
        # Check that the completion is not present
        ! test -f /tmp/usr/local/share/zsh/site-functions/_install
        ! test -f /tmp/usr/local/share/bash-completion/completions/head.bash
        ! test -f /tmp/usr/local/share/fish/vendor_completions.d/cat.fish
    - name: "`make install MULTICALL=n`"
      shell: bash
      run: |
        set -x
        DESTDIR=/tmp/ make PROFILE=release MULTICALL=n install
        # Check that the utils are present
        test -f /tmp/usr/local/bin/hashsum
        # Check that hashsum symlinks are present
        test -h /tmp/usr/local/bin/b2sum
        test -h /tmp/usr/local/bin/md5sum
        test -h /tmp/usr/local/bin/sha1sum
        test -h /tmp/usr/local/bin/sha224sum
        test -h /tmp/usr/local/bin/sha256sum
        test -h /tmp/usr/local/bin/sha384sum
        test -h /tmp/usr/local/bin/sha512sum
    - name: "`make install MULTICALL=y LN=ln -svf`"
      shell: bash
      run: |
        set -x
        DESTDIR=/tmp/ make PROFILE=release MULTICALL=y LN="ln -svf" install
        # Check that relative symlinks of hashsum are present
        [ $(readlink /tmp/usr/local/bin/b2sum) = coreutils ]
        [ $(readlink /tmp/usr/local/bin/md5sum) = coreutils ]
        [ $(readlink /tmp/usr/local/bin/sha512sum) = coreutils ]
    - name: "`make UTILS=XXX`"
      shell: bash
      run: |
        set -x
        # Regression-test for https://github.com/uutils/coreutils/issues/8701
        make UTILS="rm chmod chown chgrp mv du"
        # Verifies that
        # 1. there is no "error: none of the selected packages contains this
        # feature: feat_external_libstdbuf"
        # 2. the makefile doesn't try to install libstdbuf even though stdbuf is skipped
        DESTDIR=/tmp/ make SKIP_UTILS="stdbuf" install

  build_rust_stable:
    name: Build/stable
    needs: [ min_version, deps ]
    runs-on: ${{ matrix.job.os }}
    timeout-minutes: 90
    env:
      SCCACHE_GHA_ENABLED: "true"
      RUSTC_WRAPPER: "sccache"
    strategy:
      fail-fast: false
      matrix:
        job:
          - { os: ubuntu-latest  , features: feat_os_unix }
          - { os: macos-latest   , features: feat_os_macos }
          - { os: windows-latest , features: feat_os_windows }
    steps:
    - uses: actions/checkout@v5
      with:
        persist-credentials: false
    - uses: dtolnay/rust-toolchain@stable
    - uses: taiki-e/install-action@nextest
    - uses: Swatinem/rust-cache@v2
    - name: Run sccache-cache
      uses: mozilla-actions/sccache-action@v0.0.9
    - name: Test
      run: cargo nextest run --hide-progress-bar --profile ci --features ${{ matrix.job.features }}
      env:
        RUST_BACKTRACE: "1"

  build_rust_nightly:
    name: Build/nightly
    needs: [ min_version, deps ]
    runs-on: ${{ matrix.job.os }}
    timeout-minutes: 90
    env:
      SCCACHE_GHA_ENABLED: "true"
      RUSTC_WRAPPER: "sccache"
    strategy:
      fail-fast: false
      matrix:
        job:
          - { os: ubuntu-latest  , features: feat_os_unix }
          - { os: macos-latest   , features: feat_os_macos }
          - { os: windows-latest , features: feat_os_windows }
    steps:
    - uses: actions/checkout@v5
      with:
        persist-credentials: false
    - uses: dtolnay/rust-toolchain@nightly
    - uses: taiki-e/install-action@nextest
    - uses: Swatinem/rust-cache@v2
    - name: Run sccache-cache
      uses: mozilla-actions/sccache-action@v0.0.9
    - name: Test
      run: cargo nextest run --hide-progress-bar --profile ci --features ${{ matrix.job.features }}
      env:
        RUST_BACKTRACE: "1"

  compute_size:
    name: Binary sizes
    needs: [ min_version, deps ]
    runs-on: ${{ matrix.job.os }}
    env:
      SCCACHE_GHA_ENABLED: "true"
      RUSTC_WRAPPER: "sccache"
    strategy:
      fail-fast: false
      matrix:
        job:
          - { os: ubuntu-latest , features: feat_os_unix }
    steps:
    - uses: actions/checkout@v5
      with:
        persist-credentials: false
    - uses: dtolnay/rust-toolchain@stable
    - uses: Swatinem/rust-cache@v2
    - name: Run sccache-cache
      uses: mozilla-actions/sccache-action@v0.0.9
    - name: Install dependencies
      shell: bash
      run: |
        ## Install dependencies
        sudo apt-get update
        sudo apt-get install jq libselinux1-dev libsystemd-dev
    - name: "`make install`"
      shell: bash
      run: |
        ## `make install`
        make install DESTDIR=target/size-release/
        make install MULTICALL=y LN="ln -vf" DESTDIR=target/size-multi-release/
        # strip the results
        strip target/size*/usr/local/bin/*
    - name: Test for hardlinks
      shell: bash
      run: |
        [ $(stat -c %i target/size-multi-release/usr/local/bin/cp) = $(stat -c %i target/size-multi-release/usr/local/bin/coreutils) ]
    - name: Compute uutil release sizes
      shell: bash
      run: |
        ## Compute uutil release sizes
        DATE=$(date --rfc-email)
        find target/size-release/usr/local/bin -type f -printf '%f\0' | sort -z |
          while IFS= read -r -d '' name; do
            size=$(du -s target/size-release/usr/local/bin/$name | awk '{print $1}')
            echo "\"$name\""
            echo "$size"
          done | \
            jq -n \
                --arg date "$DATE" \
                --arg sha "$GITHUB_SHA" \
                'reduce inputs as $name ({}; . + { ($name): input }) | { ($date): {sha: $sha, sizes: map_values(.)} }' > individual-size-result.json
        SIZE=$(cat individual-size-result.json | jq '[.[] | .sizes | .[]] | reduce .[] as $num (0; . + $num)')
        SIZE_MULTI=$(du -s target/size-multi-release/usr/local/bin/coreutils | awk '{print $1}')
        jq -n \
              --arg date "$DATE" \
              --arg sha "$GITHUB_SHA" \
              --arg size "$SIZE" \
              --arg multisize "$SIZE_MULTI" \
              '{($date): { sha: $sha, size: $size, multisize: $multisize, }}' > size-result.json
    - name: Download the previous individual size result
      uses: dawidd6/action-download-artifact@v11
      with:
        workflow: CICD.yml
        name: individual-size-result
        repo: uutils/coreutils
        path: dl
    - name: Download the previous size result
      uses: dawidd6/action-download-artifact@v11
      with:
        workflow: CICD.yml
        name: size-result
        repo: uutils/coreutils
        path: dl
    - name: Check uutil release sizes
      shell: bash
      run: |
        check() {
          # Warn if the size increases by more than 5%
          threshold='1.05'

          if [[ "$2" -eq 0 || "$3" -eq 0 ]]; then
              echo "::warning file=$4::Invalid size for $1. Sizes cannot be 0."
              return
          fi

          ratio=$(jq -n "$2 / $3")
          echo "$1: size=$2, previous_size=$3, ratio=$ratio, threshold=$threshold"
          if [[ "$(jq -n "$ratio > $threshold")" == 'true' ]]; then
            echo "::warning file=$4::Size of $1 increases by more than 5%"
          fi
        }
        ## Check individual size result
        while read -r name previous_size; do
          size=$(cat individual-size-result.json | jq -r ".[] | .sizes | .\"$name\"")
          check "\`$name\` binary" "$size" "$previous_size" 'individual-size-result.json'
        done < <(cat dl/individual-size-result.json | jq -r '.[] | .sizes | to_entries[] | "\(.key) \(.value)"')
        ## Check size result
        size=$(cat size-result.json | jq -r '.[] | .size')
        previous_size=$(cat dl/size-result.json | jq -r '.[] | .size')
        check 'multiple binaries' "$size" "$previous_size" 'size-result.json'
        multisize=$(cat size-result.json | jq -r '.[] | .multisize')
        previous_multisize=$(cat dl/size-result.json | jq -r '.[] | .multisize')
        check 'multicall binary' "$multisize" "$previous_multisize" 'size-result.json'
    - name: Upload the individual size result
      uses: actions/upload-artifact@v5
      with:
        name: individual-size-result
        path: individual-size-result.json
    - name: Upload the size result
      uses: actions/upload-artifact@v5
      with:
        name: size-result
        path: size-result.json

  build:
    permissions:
      contents: write # to create GitHub release (softprops/action-gh-release)

    name: Build
    needs: [ min_version, deps ]
    runs-on: ${{ matrix.job.os }}
    timeout-minutes: 90
    env:
      DOCKER_OPTS: '--volume /etc/passwd:/etc/passwd --volume /etc/group:/etc/group'
      SCCACHE_GHA_ENABLED: "true"
      RUSTC_WRAPPER: "sccache"
    strategy:
      fail-fast: false
      matrix:
        job:
          # - { os , target , cargo-options , default-features,  features , use-cross , toolchain, skip-tests, workspace-tests, skip-package, skip-publish }
          - { os: ubuntu-latest  , target: arm-unknown-linux-gnueabihf , features: feat_os_unix_gnueabihf , use-cross: use-cross , skip-tests: true }
          - { os: ubuntu-24.04-arm  , target: aarch64-unknown-linux-gnu   , features: feat_os_unix_gnueabihf }
          - { os: ubuntu-latest  , target: aarch64-unknown-linux-musl  , features: feat_os_unix_musl , use-cross: use-cross , skip-tests: true }
          # - { os: ubuntu-latest  , target: x86_64-unknown-linux-gnu    , features: feat_selinux           , use-cross: use-cross }
          - { os: ubuntu-latest  , target: i686-unknown-linux-gnu      , features: "feat_os_unix,test_risky_names", use-cross: use-cross }
          - { os: ubuntu-latest  , target: i686-unknown-linux-musl     , features: feat_os_unix_musl , use-cross: use-cross }
          - { os: ubuntu-latest  , target: x86_64-unknown-linux-gnu    , features: "feat_os_unix,test_risky_names", use-cross: use-cross }
          - { os: ubuntu-latest  , target: x86_64-unknown-linux-gnu    , features: "feat_os_unix,uudoc"   , use-cross: no, workspace-tests: true }
          - { os: ubuntu-latest  , target: x86_64-unknown-linux-musl   , features: feat_os_unix_musl , use-cross: use-cross }
          # broken by network error
          # - { os: ubuntu-latest  , target: x86_64-unknown-redox        , features: feat_os_unix_redox     , use-cross: redoxer , skip-tests: true }
          - { os: ubuntu-latest  , target: wasm32-unknown-unknown      , default-features: false, features: uucore/format, skip-tests: true, skip-package: true, skip-publish: true }
          - { os: macos-latest   , target: aarch64-apple-darwin        , features: feat_os_macos, workspace-tests: true } # M1 CPU
          # PR #7964: Mac should still build even if the feature is not enabled
          - { os: macos-latest   , target: aarch64-apple-darwin        , workspace-tests: true } # M1 CPU
          - { os: macos-latest   , target: x86_64-apple-darwin         , features: feat_os_macos, workspace-tests: true }
          - { os: windows-latest , target: i686-pc-windows-msvc        , features: feat_os_windows }
          - { os: windows-latest , target: x86_64-pc-windows-gnu       , features: feat_os_windows }
          - { os: windows-latest , target: x86_64-pc-windows-msvc      , features: feat_os_windows }
          - { os: windows-latest , target: aarch64-pc-windows-msvc     , features: feat_os_windows, use-cross: use-cross , skip-tests: true }
    steps:
    - uses: actions/checkout@v5
      with:
        persist-credentials: false
    - uses: dtolnay/rust-toolchain@master
      with:
        toolchain: ${{ env.RUST_MIN_SRV }}
        targets: ${{ matrix.job.target }}
    - uses: Swatinem/rust-cache@v2
      with:
        key: "${{ matrix.job.os }}_${{ matrix.job.target }}"
    - name: Run sccache-cache
      uses: mozilla-actions/sccache-action@v0.0.9
    - name: Initialize workflow variables
      id: vars
      shell: bash
      run: |
        ## VARs setup
        outputs() { step_id="${{ github.action }}"; for var in "$@" ; do echo steps.${step_id}.outputs.${var}="${!var}"; echo "${var}=${!var}" >> $GITHUB_OUTPUT; done; }
        # toolchain
        TOOLCHAIN="stable" ## default to "stable" toolchain
        # * specify alternate/non-default TOOLCHAIN for *-pc-windows-gnu targets; gnu targets on Windows are broken for the standard *-pc-windows-msvc toolchain (refs: GH:rust-lang/rust#47048, GH:rust-lang/rust#53454, GH:rust-lang/cargo#6754)
        case ${{ matrix.job.target }} in *-pc-windows-gnu) TOOLCHAIN="stable-${{ matrix.job.target }}" ;; esac;
        # * use requested TOOLCHAIN if specified
        if [ -n "${{ matrix.job.toolchain }}" ]; then TOOLCHAIN="${{ matrix.job.toolchain }}" ; fi
        outputs TOOLCHAIN
        # staging directory
        STAGING='_staging'
        outputs STAGING
        # determine EXE suffix
        EXE_suffix="" ; case '${{ matrix.job.target }}' in *-pc-windows-*) EXE_suffix=".exe" ;; esac;
        outputs EXE_suffix
        # parse commit reference info
        echo GITHUB_REF=${GITHUB_REF}
        echo GITHUB_SHA=${GITHUB_SHA}
        REF_NAME=${GITHUB_REF#refs/*/}
        unset REF_BRANCH ; case "${GITHUB_REF}" in refs/heads/*) REF_BRANCH=${GITHUB_REF#refs/heads/} ;; esac;
        unset REF_TAG ; case "${GITHUB_REF}" in refs/tags/*) REF_TAG=${GITHUB_REF#refs/tags/} ;; esac;
        REF_SHAS=${GITHUB_SHA:0:10}
        outputs REF_NAME REF_BRANCH REF_TAG REF_SHAS
        # parse target
        unset TARGET_ARCH
        case '${{ matrix.job.target }}' in
          aarch64-*) TARGET_ARCH=arm64 ;;
          arm-*-*hf) TARGET_ARCH=armhf ;;
          i586-*) TARGET_ARCH=i586 ;;
          i686-*) TARGET_ARCH=i686 ;;
          x86_64-*) TARGET_ARCH=x86_64 ;;
        esac;
        unset TARGET_OS
        case '${{ matrix.job.target }}' in
          *-linux-*) TARGET_OS=linux ;;
          *-apple-*) TARGET_OS=macos ;;
          *-windows-*) TARGET_OS=windows ;;
          *-redox*) TARGET_OS=redox ;;
        esac
        outputs TARGET_ARCH TARGET_OS
        # package name
        PKG_suffix=".tar.gz" ; case '${{ matrix.job.target }}' in *-pc-windows-*) PKG_suffix=".zip" ;; esac;
        PKG_BASENAME=${PROJECT_NAME}-${REF_TAG:-$REF_SHAS}-${{ matrix.job.target }}
        PKG_NAME=${PKG_BASENAME}${PKG_suffix}
        outputs PKG_suffix PKG_BASENAME PKG_NAME
        # deployable tag? (ie, leading "vM" or "M"; M == version number)
        unset DEPLOY ; if [[ $REF_TAG =~ ^[vV]?[0-9].* ]]; then DEPLOY='true' ; fi
        outputs DEPLOY
        # DPKG architecture?
        unset DPKG_ARCH
        case ${{ matrix.job.target }} in
          x86_64-*-linux-*) DPKG_ARCH=amd64 ;;
          *-linux-*) DPKG_ARCH=${TARGET_ARCH} ;;
        esac
        outputs DPKG_ARCH
        # DPKG version?
        unset DPKG_VERSION ; if [[ $REF_TAG =~ ^[vV]?[0-9].* ]]; then DPKG_VERSION=${REF_TAG/#[vV]/} ; fi
        outputs DPKG_VERSION
        # DPKG base name/conflicts?
        DPKG_BASENAME=${PROJECT_NAME}
        DPKG_CONFLICTS=${PROJECT_NAME}-musl
        case ${{ matrix.job.target }} in *-musl) DPKG_BASENAME=${PROJECT_NAME}-musl ; DPKG_CONFLICTS=${PROJECT_NAME} ;; esac;
        outputs DPKG_BASENAME DPKG_CONFLICTS
        # DPKG name
        unset DPKG_NAME;
        if [[ -n $DPKG_ARCH && -n $DPKG_VERSION ]]; then DPKG_NAME="${DPKG_BASENAME}_${DPKG_VERSION}_${DPKG_ARCH}.deb" ; fi
        outputs DPKG_NAME
        # target-specific options
        # * CARGO_FEATURES_OPTION
        CARGO_FEATURES_OPTION='' ;
        if [ -n "${{ matrix.job.features }}" ]; then CARGO_FEATURES_OPTION='--features=${{ matrix.job.features }}' ; fi
        outputs CARGO_FEATURES_OPTION
        # * CARGO_DEFAULT_FEATURES_OPTION
        CARGO_DEFAULT_FEATURES_OPTION='' ;
        if [ "${{ matrix.job.default-features }}" == "false" ]; then CARGO_DEFAULT_FEATURES_OPTION='--no-default-features' ; fi
        outputs CARGO_DEFAULT_FEATURES_OPTION
        # * CARGO_CMD
        CARGO_CMD='cross'
        CARGO_CMD_OPTIONS='+${{ env.RUST_MIN_SRV }}'
        # Added suffix for artifacts, needed when multiple jobs use the same target.
        ARTIFACTS_SUFFIX=''
        case '${{ matrix.job.use-cross }}' in
          ''|0|f|false|n|no)
            CARGO_CMD='cargo'
            ARTIFACTS_SUFFIX='-nocross'
            ;;
          redoxer)
            CARGO_CMD='redoxer'
            CARGO_CMD_OPTIONS=''
            ;;
        esac
        # needed for target "aarch64-apple-darwin". There are two jobs, and the difference between them is whether "features" is set
        if [ -z "${{ matrix.job.features }}" ]; then ARTIFACTS_SUFFIX='-nofeatures' ; fi
        outputs CARGO_CMD
        outputs CARGO_CMD_OPTIONS
        outputs ARTIFACTS_SUFFIX
        CARGO_TEST_OPTIONS=''
        case '${{ matrix.job.workspace-tests }}' in
          1|t|true|y|yes)
            # This also runs tests in other packages in the source directory (e.g. uucore).
            # We cannot enable this everywhere as some platforms are currently broken, and
            # we cannot use `cross` as its Docker image is ancient (Ubuntu 16.04) and is
            # missing required system dependencies (e.g. recent libclang-dev).
            CARGO_TEST_OPTIONS='--workspace'
            ;;
        esac
        outputs CARGO_TEST_OPTIONS
        # * executable for `strip`?
        STRIP="strip"
        case ${{ matrix.job.target }} in
          aarch64-*-linux-*) STRIP="aarch64-linux-gnu-strip" ;;
          arm-*-linux-gnueabihf) STRIP="arm-linux-gnueabihf-strip" ;;
          *-pc-windows-msvc) STRIP="" ;;
        esac;
        outputs STRIP
    - uses: taiki-e/install-action@v2
      if: steps.vars.outputs.CARGO_CMD == 'cross'
      with:
        tool: cross@0.2.5
    - name: Create all needed build/work directories
      shell: bash
      run: |
        ## Create build/work space
        mkdir -p '${{ steps.vars.outputs.STAGING }}'
        mkdir -p '${{ steps.vars.outputs.STAGING }}/${{ steps.vars.outputs.PKG_BASENAME }}'
        mkdir -p '${{ steps.vars.outputs.STAGING }}/dpkg'
    - name: Install/setup prerequisites
      shell: bash
      run: |
        ## Install/setup prerequisites
        case '${{ matrix.job.target }}' in
          arm-unknown-linux-gnueabihf)
            sudo apt-get -y update
            sudo apt-get -y install gcc-arm-linux-gnueabihf
          ;;
          aarch64-unknown-linux-*)
            sudo apt-get -y update
            sudo apt-get -y install gcc-aarch64-linux-gnu
          ;;
          *-redox*)
            sudo apt-get -y update
            sudo apt-get -y install fuse3 libfuse-dev
          ;;
        esac
        case '${{ matrix.job.os }}' in
          macos-latest) brew install coreutils ;; # needed for testing
        esac
        case '${{ matrix.job.os }}' in
          ubuntu-*)
            # selinux and systemd headers needed to build tests
            sudo apt-get -y update
            sudo apt-get -y install libselinux1-dev libsystemd-dev
            # pinky is a tool to show logged-in users from utmp, and gecos fields from /etc/passwd.
            # In GitHub Action *nix VMs, no accounts log in, even the "runner" account that runs the commands, and "system boot" entry is missing.
            # The account also has empty gecos fields.
            # To work around these issues for pinky (and who) tests, we create a fake utmp file with a
            # system boot entry and a login entry for the GH runner account.
            FAKE_UTMP_2='[2] [00000] [~~  ] [reboot] [~   ] [6.0.0-test] [0.0.0.0] [2022-02-22T22:11:22,222222+00:00]'
            FAKE_UTMP_7='[7] [999999] [tty2] [runner] [tty2] [          ] [0.0.0.0] [2022-02-22T22:22:22,222222+00:00]'
            (echo "$FAKE_UTMP_2" ; echo "$FAKE_UTMP_7") | sudo utmpdump -r -o /var/run/utmp
            # ... and add a full name to each account with a gecos field but no full name.
            sudo sed -i 's/:,/:runner name,/' /etc/passwd
            # We also create a couple optional files pinky looks for
            touch /home/runner/.project
            echo "foo" > /home/runner/.plan
            # add user with digital username for testing with issue #7787
            echo 200:x:2000:2000::/home/200:/bin/bash | sudo tee -a /etc/passwd
            echo 200:x:2000: | sudo tee -a /etc/group
            ;;
        esac
    - uses: taiki-e/install-action@v2
      if: steps.vars.outputs.CARGO_CMD == 'redoxer'
      with:
        tool: redoxer@0.2.37
    - name: Initialize toolchain-dependent workflow variables
      id: dep_vars
      shell: bash
      run: |
        ## Dependent VARs setup
        outputs() { step_id="${{ github.action }}"; for var in "$@" ; do echo steps.${step_id}.outputs.${var}="${!var}"; echo "${var}=${!var}" >> $GITHUB_OUTPUT; done; }
        # * determine sub-crate utility list
        UTILITY_LIST="$(./util/show-utils.sh ${{ steps.vars.outputs.CARGO_FEATURES_OPTION }})"
        echo UTILITY_LIST=${UTILITY_LIST}
        CARGO_UTILITY_LIST_OPTIONS="$(for u in ${UTILITY_LIST}; do echo -n "-puu_${u} "; done;)"
        outputs CARGO_UTILITY_LIST_OPTIONS
    - name: Info
      shell: bash
      run: |
        ## Info
        # commit info
        echo "## commit"
        echo GITHUB_REF=${GITHUB_REF}
        echo GITHUB_SHA=${GITHUB_SHA}
        # environment
        echo "## environment"
        echo "CI='${CI}'"
        # tooling info display
        echo "## tooling"
        which gcc >/dev/null 2>&1 && (gcc --version | head -1) || true
        rustup -V 2>/dev/null
        rustup show active-toolchain
        cargo -V
        rustc -V
        cargo tree -V
        # dependencies
        echo "## dependency list"
        cargo fetch --locked --quiet
        cargo tree --locked --target=${{ matrix.job.target }} ${{ matrix.job.cargo-options }} ${{ steps.vars.outputs.CARGO_FEATURES_OPTION }} ${{ steps.vars.outputs.CARGO_DEFAULT_FEATURES_OPTION }} --no-dedupe -e=no-dev --prefix=none | grep -vE "$PWD" | sort --unique
    - name: Build
      shell: bash
      run: |
        ## Build
        ${{ steps.vars.outputs.CARGO_CMD }} ${{ steps.vars.outputs.CARGO_CMD_OPTIONS }} build --release \
        --target=${{ matrix.job.target }} ${{ matrix.job.cargo-options }} ${{ steps.vars.outputs.CARGO_FEATURES_OPTION }} ${{ steps.vars.outputs.CARGO_DEFAULT_FEATURES_OPTION }}
    - name: Test
      if: matrix.job.skip-tests != true
      shell: bash
      run: |
        ## Test
        ${{ steps.vars.outputs.CARGO_CMD }} ${{ steps.vars.outputs.CARGO_CMD_OPTIONS }} test --target=${{ matrix.job.target }} \
        ${{ steps.vars.outputs.CARGO_TEST_OPTIONS}} ${{ matrix.job.cargo-options }} ${{ steps.vars.outputs.CARGO_FEATURES_OPTION }} ${{ steps.vars.outputs.CARGO_DEFAULT_FEATURES_OPTION }}
      env:
        RUST_BACKTRACE: "1"
    - name: Test individual utilities
      if: matrix.job.skip-tests != true
      shell: bash
      run: |
        ## Test individual utilities
        ${{ steps.vars.outputs.CARGO_CMD }} ${{ steps.vars.outputs.CARGO_CMD_OPTIONS }} test --target=${{ matrix.job.target }} \
        ${{ matrix.job.cargo-options }} ${{ steps.dep_vars.outputs.CARGO_UTILITY_LIST_OPTIONS }}
      env:
        RUST_BACKTRACE: "1"
    - name: Archive executable artifacts
      uses: actions/upload-artifact@v5
      with:
        name: ${{ env.PROJECT_NAME }}-${{ matrix.job.target }}${{ steps.vars.outputs.ARTIFACTS_SUFFIX }}
        path: target/${{ matrix.job.target }}/release/${{ env.PROJECT_NAME }}${{ steps.vars.outputs.EXE_suffix }}
    - name: Package
      if: matrix.job.skip-package != true
      shell: bash
      run: |
        ## Package artifact(s)
        # binary
        cp 'target/${{ matrix.job.target }}/release/${{ env.PROJECT_NAME }}${{ steps.vars.outputs.EXE_suffix }}' '${{ steps.vars.outputs.STAGING }}/${{ steps.vars.outputs.PKG_BASENAME }}/'
        # `strip` binary (if needed)
        if [ -n "${{ steps.vars.outputs.STRIP }}" ]; then "${{ steps.vars.outputs.STRIP }}" '${{ steps.vars.outputs.STAGING }}/${{ steps.vars.outputs.PKG_BASENAME }}/${{ env.PROJECT_NAME }}${{ steps.vars.outputs.EXE_suffix }}' ; fi
        # README and LICENSE
        # * spell-checker:ignore EADME ICENSE
        (shopt -s nullglob; for f in [R]"EADME"{,.*}; do cp $f '${{ steps.vars.outputs.STAGING }}/${{ steps.vars.outputs.PKG_BASENAME }}/' ; done)
        (shopt -s nullglob; for f in [L]"ICENSE"{-*,}{,.*}; do cp $f '${{ steps.vars.outputs.STAGING }}/${{ steps.vars.outputs.PKG_BASENAME }}/' ; done)
        # core compressed package
        pushd '${{ steps.vars.outputs.STAGING }}/' >/dev/null
        case '${{ matrix.job.target }}' in
          *-pc-windows-*) 7z -y a '${{ steps.vars.outputs.PKG_NAME }}' '${{ steps.vars.outputs.PKG_BASENAME }}'/* | tail -2 ;;
          *) tar czf '${{ steps.vars.outputs.PKG_NAME }}' '${{ steps.vars.outputs.PKG_BASENAME }}'/* ;;
        esac
        popd >/dev/null
        # dpkg
        if [ -n "${{ steps.vars.outputs.DPKG_NAME }}" ]; then
          DPKG_DIR="${{ steps.vars.outputs.STAGING }}/dpkg"
          # binary
          install -Dm755 'target/${{ matrix.job.target }}/release/${{ env.PROJECT_NAME }}${{ steps.vars.outputs.EXE_suffix }}' "${DPKG_DIR}/usr/bin/${{ env.PROJECT_NAME }}${{ steps.vars.outputs.EXE_suffix }}"
          if [ -n "${{ steps.vars.outputs.STRIP }}" ]; then "${{ steps.vars.outputs.STRIP }}" "${DPKG_DIR}/usr/bin/${{ env.PROJECT_NAME }}${{ steps.vars.outputs.EXE_suffix }}" ; fi
          # README and LICENSE
          (shopt -s nullglob; for f in [R]"EADME"{,.*}; do install -Dm644 "$f" "${DPKG_DIR}/usr/share/doc/${{ env.PROJECT_NAME }}/$f" ; done)
          (shopt -s nullglob; for f in [L]"ICENSE"{-*,}{,.*}; do install -Dm644 "$f" "${DPKG_DIR}/usr/share/doc/${{ env.PROJECT_NAME }}/$f" ; done)
          # control file
          mkdir -p "${DPKG_DIR}/DEBIAN"
          printf "Package: ${{ steps.vars.outputs.DPKG_BASENAME }}\nVersion: ${{ steps.vars.outputs.DPKG_VERSION }}\nSection: utils\nPriority: optional\nMaintainer: ${{ env.PROJECT_AUTH }}\nArchitecture: ${{ steps.vars.outputs.DPKG_ARCH }}\nProvides: ${{ env.PROJECT_NAME }}\nConflicts: ${{ steps.vars.outputs.DPKG_CONFLICTS }}\nDescription: ${{ env.PROJECT_DESC }}\n" > "${DPKG_DIR}/DEBIAN/control"
          # build dpkg
          fakeroot dpkg-deb --build "${DPKG_DIR}" "${{ steps.vars.outputs.STAGING }}/${{ steps.vars.outputs.DPKG_NAME }}"
        fi
    - name: Publish
      uses: softprops/action-gh-release@v2
      if: steps.vars.outputs.DEPLOY && matrix.job.skip-publish != true
      with:
        draft: true
        files: |
          ${{ steps.vars.outputs.STAGING }}/${{ steps.vars.outputs.PKG_NAME }}
          ${{ steps.vars.outputs.STAGING }}/${{ steps.vars.outputs.DPKG_NAME }}
      env:
        GITHUB_TOKEN: ${{ secrets.GITHUB_TOKEN }}

  test_busybox:
    name: Tests/BusyBox test suite
    needs: [ min_version, deps ]
    runs-on: ${{ matrix.job.os }}
    env:
      SCCACHE_GHA_ENABLED: "true"
      RUSTC_WRAPPER: "sccache"
    strategy:
      fail-fast: false
      matrix:
        job:
          - { os: ubuntu-latest }
    steps:
    - name: Initialize workflow variables
      id: vars
      shell: bash
      run: |
        ## VARs setup
        echo "TEST_SUMMARY_FILE=busybox-result.json" >> $GITHUB_OUTPUT
    - uses: actions/checkout@v5
      with:
        persist-credentials: false
    - uses: Swatinem/rust-cache@v2
    - name: Run sccache-cache
      uses: mozilla-actions/sccache-action@v0.0.9
    - name: Install/setup prerequisites
      shell: bash
      run: |
        sudo apt-get -y update ; sudo apt-get -y install libselinux1-dev
        ## Install/setup prerequisites
        make prepare-busytest
    - name: Run BusyBox test suite
      id: summary
      shell: bash
      run: |
        ## Run BusyBox test suite
        set -v
        cp .busybox-config target/debug/.config
        ## Run BusyBox test suite
        bindir=$(pwd)/target/debug
        cd tmp/busybox-*/testsuite
        output=$(bindir=$bindir ./runtest 2>&1 || true)
        printf "%s\n" "${output}"
        FAIL=$(echo "$output" | grep "^FAIL:\s" | wc --lines)
        PASS=$(echo "$output" | grep "^PASS:\s" | wc --lines)
        SKIP=$(echo "$output" | grep "^SKIPPED:\s" | wc --lines)
        TOTAL=`expr $FAIL + $PASS + $SKIP`
        echo "FAIL $FAIL"
        echo "SKIP $SKIP"
        echo "PASS $PASS"
        echo "TOTAL $TOTAL"
        cd -
        output="Busybox tests summary = TOTAL: $TOTAL / PASS: $PASS / FAIL: $FAIL / SKIP: $SKIP"
        echo "${output}"
        if [[ "$FAIL" -gt 0 || "$ERROR" -gt 0 ]]; then echo "::warning ::${output}" ; fi
        jq -n \
                --arg date "$(date --rfc-email)" \
                --arg sha "$GITHUB_SHA" \
                --arg total "$TOTAL" \
                --arg pass "$PASS" \
                --arg skip "$SKIP" \
                --arg fail "$FAIL" \
                '{($date): { sha: $sha, total: $total, pass: $pass, skip: $skip, fail: $fail, }}' > '${{ steps.vars.outputs.TEST_SUMMARY_FILE }}'
          HASH=$(sha1sum '${{ steps.vars.outputs.TEST_SUMMARY_FILE }}' | cut --delim=" " -f 1)
          echo "HASH=${HASH}" >> $GITHUB_OUTPUT
    - name: Reserve SHA1/ID of 'test-summary'
      uses: actions/upload-artifact@v5
      with:
        name: "${{ steps.summary.outputs.HASH }}"
        path: "${{ steps.vars.outputs.TEST_SUMMARY_FILE }}"
    - name: Reserve test results summary
      uses: actions/upload-artifact@v5
      with:
        name: busybox-test-summary
        path: "${{ steps.vars.outputs.TEST_SUMMARY_FILE }}"
    - name: Upload json results
      uses: actions/upload-artifact@v5
      with:
        name: busybox-result.json
        path: ${{ steps.vars.outputs.TEST_SUMMARY_FILE }}

  test_toybox:
    name: Tests/Toybox test suite
    needs: [ min_version, deps ]
    runs-on: ${{ matrix.job.os }}
    env:
      SCCACHE_GHA_ENABLED: "true"
      RUSTC_WRAPPER: "sccache"
    strategy:
      fail-fast: false
      matrix:
        job:
          - { os: ubuntu-latest }
    steps:
    - name: Initialize workflow variables
      id: vars
      shell: bash
      run: |
        ## VARs setup
        outputs() { step_id="${{ github.action }}"; for var in "$@" ; do echo steps.${step_id}.outputs.${var}="${!var}"; echo "${var}=${!var}" >> $GITHUB_OUTPUT; done; }
        TEST_SUMMARY_FILE="toybox-result.json"
        outputs TEST_SUMMARY_FILE
    - uses: actions/checkout@v5
      with:
        persist-credentials: false
    - uses: dtolnay/rust-toolchain@master
      with:
        toolchain: ${{ env.RUST_MIN_SRV }}
        components: rustfmt
    - uses: Swatinem/rust-cache@v2
    - name: Run sccache-cache
      uses: mozilla-actions/sccache-action@v0.0.9
    - name: Install/setup prerequisites
      shell: bash
      run: |
        sudo apt-get -y update ; sudo apt-get -y install libselinux1-dev
    - name: Build coreutils as multiple binaries
      shell: bash
      run: |
        ## Build individual uutil binaries
        set -v
        make
    - name: Run toybox src
      shell: bash
      run: |
        make toybox-src
    - name: Run Toybox test suite
      id: summary
      shell: bash
      run: |
        ## Run Toybox test suite
        set -v
        cd tmp/toybox-*/
        make defconfig
        make tests &> tmp.log || true
        cat tmp.log
        FAIL=$(grep "FAIL" tmp.log | wc --lines)
        PASS=$(grep "PASS:"  tmp.log| wc --lines)
        SKIP=$(grep " disabled$"  tmp.log| wc --lines)
        TOTAL=`expr $FAIL + $PASS + $SKIP`
        echo "FAIL $FAIL"
        echo "SKIP $SKIP"
        echo "PASS $PASS"
        echo "TOTAL $TOTAL"
        cd -
        jq -n \
                --arg date "$(date --rfc-email)" \
                --arg sha "$GITHUB_SHA" \
                --arg total "$TOTAL" \
                --arg pass "$PASS" \
                --arg skip "$SKIP" \
                --arg fail "$FAIL" \
                '{($date): { sha: $sha, total: $total, pass: $pass, skip: $skip, fail: $fail, }}' > '${{ steps.vars.outputs.TEST_SUMMARY_FILE }}'
        output="Toybox tests summary = TOTAL: $TOTAL / PASS: $PASS / FAIL: $FAIL / SKIP: $SKIP"
        echo "${output}"
        if [[ "$FAIL" -gt 0 || "$ERROR" -gt 0 ]]; then echo "::warning ::${output}" ; fi
        HASH=$(sha1sum '${{ steps.vars.outputs.TEST_SUMMARY_FILE }}' | cut --delim=" " -f 1)
          echo "HASH=${HASH}" >> $GITHUB_OUTPUT
    - name: Reserve SHA1/ID of 'test-summary'
      uses: actions/upload-artifact@v5
      with:
        name: "${{ steps.summary.outputs.HASH }}"
        path: "${{ steps.vars.outputs.TEST_SUMMARY_FILE }}"
    - name: Reserve test results summary
      uses: actions/upload-artifact@v5
      with:
        name: toybox-test-summary
        path: "${{ steps.vars.outputs.TEST_SUMMARY_FILE }}"
    - name: Upload json results
      uses: actions/upload-artifact@v5
      with:
        name: toybox-result.json
        path: ${{ steps.vars.outputs.TEST_SUMMARY_FILE }}

  coverage:
    name: Code Coverage
    runs-on: ${{ matrix.job.os }}
    timeout-minutes: 90
    env:
      SCCACHE_GHA_ENABLED: "true"
      RUSTC_WRAPPER: "sccache"
    strategy:
      fail-fast: false
      matrix:
        job:
          - { os: ubuntu-latest  , features: unix, toolchain: nightly }
          # FIXME: Re-enable macos code coverage
          # - { os: macos-latest   , features: macos, toolchain: nightly }
          # FIXME: Re-enable Code Coverage on windows, which currently fails due to "profiler_builtins". See #6686.
          # - { os: windows-latest , features: windows, toolchain: nightly-x86_64-pc-windows-gnu }
    steps:
    - uses: actions/checkout@v5
    - uses: dtolnay/rust-toolchain@master
      with:
        toolchain: ${{ matrix.job.toolchain }}
        components: rustfmt
    - uses: taiki-e/install-action@v2
      with:
        tool: nextest,grcov@0.8.24
    - uses: Swatinem/rust-cache@v2

    - name: Run sccache-cache
      uses: mozilla-actions/sccache-action@v0.0.9

    # - name: Reattach HEAD ## may be needed for accurate code coverage info
    #   run: git checkout ${{ github.head_ref }}

    - name: Initialize workflow variables
      id: vars
      shell: bash
      run: |
        ## VARs setup
        outputs() { step_id="${{ github.action }}"; for var in "$@" ; do echo steps.${step_id}.outputs.${var}="${!var}"; echo "${var}=${!var}" >> $GITHUB_OUTPUT; done; }

        # toolchain
        TOOLCHAIN="nightly" ## default to "nightly" toolchain (required for certain required unstable compiler flags) ## !maint: refactor when stable channel has needed support

        # * specify gnu-type TOOLCHAIN for windows; `grcov` requires gnu-style code coverage data files
        case ${{ matrix.job.os }} in windows-*) TOOLCHAIN="$TOOLCHAIN-x86_64-pc-windows-gnu" ;; esac;

        # * use requested TOOLCHAIN if specified
        if [ -n "${{ matrix.job.toolchain }}" ]; then TOOLCHAIN="${{ matrix.job.toolchain }}" ; fi
        outputs TOOLCHAIN

        # target-specific options

        # * CARGO_FEATURES_OPTION
        CARGO_FEATURES_OPTION='--all-features' ;  ## default to '--all-features' for code coverage
        if [ -n "${{ matrix.job.features }}" ]; then CARGO_FEATURES_OPTION='--features=${{ matrix.job.features }}' ; fi
        outputs CARGO_FEATURES_OPTION

        # * CODECOV_FLAGS
        CODECOV_FLAGS=$( echo "${{ matrix.job.os }}" | sed 's/[^[:alnum:]]/_/g' )
        outputs CODECOV_FLAGS

    - name: Install/setup prerequisites
      shell: bash
      run: |
        ## Install/setup prerequisites
        case '${{ matrix.job.os }}' in
          macos-latest) brew install coreutils ;; # needed for testing
        esac

        case '${{ matrix.job.os }}' in
          ubuntu-latest)
            sudo apt-get -y update ; sudo apt-get -y install libselinux1-dev
            # pinky is a tool to show logged-in users from utmp, and gecos fields from /etc/passwd.
            # In GitHub Action *nix VMs, no accounts log in, even the "runner" account that runs the commands, and "system boot" entry is missing.
            # The account also has empty gecos fields.
            # To work around these issues for pinky (and who) tests, we create a fake utmp file with a
            # system boot entry and a login entry for the GH runner account.
            FAKE_UTMP_2='[2] [00000] [~~  ] [reboot] [~   ] [6.0.0-test] [0.0.0.0] [2022-02-22T22:11:22,222222+00:00]'
            FAKE_UTMP_7='[7] [999999] [tty2] [runner] [tty2] [          ] [0.0.0.0] [2022-02-22T22:22:22,222222+00:00]'
            (echo "$FAKE_UTMP_2" ; echo "$FAKE_UTMP_7") | sudo utmpdump -r -o /var/run/utmp
            # ... and add a full name to each account with a gecos field but no full name.
            sudo sed -i 's/:,/:runner name,/' /etc/passwd
            # We also create a couple optional files pinky looks for
            touch /home/runner/.project
            echo "foo" > /home/runner/.plan
            # add user with digital username for testing with issue #7787
            echo 200:x:2000:2000::/home/200:/bin/bash | sudo tee -a /etc/passwd
            echo 200:x:2000: | sudo tee -a /etc/group
            ;;
        esac

        case '${{ matrix.job.os }}' in
          # Update binutils if MinGW due to https://github.com/rust-lang/rust/issues/112368
          windows-latest) C:/msys64/usr/bin/pacman.exe -Sy --needed mingw-w64-x86_64-gcc --noconfirm ; echo "C:\msys64\mingw64\bin" >> $GITHUB_PATH ;;
        esac

        ## Install the llvm-tools component to get access to `llvm-profdata`
        rustup component add llvm-tools

    - name: Run test and coverage
      id: run_test_cov
      run: |
        outputs() { step_id="${{ github.action }}"; for var in "$@" ; do echo steps.${step_id}.outputs.${var}="${!var}"; echo "${var}=${!var}" >> $GITHUB_OUTPUT; done; }

        # Run the coverage script
        ./util/build-run-test-coverage-linux.sh

        outputs REPORT_FILE
      env:
        COVERAGE_DIR: ${{ github.workspace }}/coverage
        FEATURES_OPTION: ${{ steps.vars.outputs.CARGO_FEATURES_OPTION }}
        # RUSTUP_TOOLCHAIN: ${{ steps.vars.outputs.TOOLCHAIN }}

    - name: Upload coverage results (to Codecov.io)
      uses: codecov/codecov-action@v5
      with:
        token: ${{ secrets.CODECOV_TOKEN }}
        files: ${{ steps.run_test_cov.outputs.report }}
        ## flags: IntegrationTests, UnitTests, ${{ steps.vars.outputs.CODECOV_FLAGS }}
        flags: ${{ steps.vars.outputs.CODECOV_FLAGS }}
        name: codecov-umbrella
        fail_ci_if_error: false

  test_separately:
    name: Separate Builds
    runs-on: ${{ matrix.job.os }}
    strategy:
      fail-fast: false
      matrix:
        job:
          - { os: ubuntu-latest  , features: feat_os_unix }
          - { os: macos-latest   , features: feat_os_macos }
          - { os: windows-latest , features: feat_os_windows }
    steps:
    - uses: actions/checkout@v5
      with:
        persist-credentials: false
    - uses: dtolnay/rust-toolchain@stable
    - uses: Swatinem/rust-cache@v2
    - name: build and test all programs individually
      shell: bash
      run: |
        CARGO_FEATURES_OPTION='--features=${{ matrix.job.features }}' ;
        for f in $(util/show-utils.sh ${CARGO_FEATURES_OPTION})
        do
          echo "Building and testing $f"
          cargo test -p "uu_$f"
        done

  test_all_features:
    name: Test all features separately
    needs: [ min_version, deps ]
    runs-on: ${{ matrix.job.os }}
    strategy:
      fail-fast: false
      matrix:
        job:
          - { os: ubuntu-latest  , features: feat_os_unix }
          - { os: macos-latest   , features: feat_os_macos }
          # - { os: windows-latest , features: feat_os_windows } https://github.com/uutils/coreutils/issues/7044
    steps:
    - uses: actions/checkout@v5
      with:
        persist-credentials: false
    - uses: dtolnay/rust-toolchain@stable
    - uses: Swatinem/rust-cache@v2
    - name: build and test all features individually
      shell: bash
      run: |
        CARGO_FEATURES_OPTION='--features=${{ matrix.job.features }}' ;
        for f in $(util/show-utils.sh ${CARGO_FEATURES_OPTION})
        do
          echo "Running tests with --features=$f and --no-default-features"
          cargo test --features=$f --no-default-features
        done

  test_selinux:
    name: Build/SELinux
    needs: [ min_version, deps ]
    runs-on: ubuntu-latest
    steps:
    - uses: actions/checkout@v5
      with:
        persist-credentials: false
    - uses: dtolnay/rust-toolchain@stable
    - name: Setup Lima
      uses: lima-vm/lima-actions/setup@v1
      id: lima-actions-setup
    - name: Cache ~/.cache/lima
      uses: actions/cache@v4
      with:
        path: ~/.cache/lima
        key: lima-${{ steps.lima-actions-setup.outputs.version }}
    - name: Start Fedora VM with SELinux
      run: limactl start --plain --name=default --cpus=4 --disk=30 --memory=4 --network=lima:user-v2 template:fedora
    - run: rsync -v -a -e ssh . lima-default:~/work/
    - name: Setup Rust and other build deps in VM
      run: |
        lima sudo dnf install gcc g++ git rustup libselinux-devel clang-devel attr -y
        lima rustup-init -y --default-toolchain stable
    - name: Verify SELinux Status
      run: |
        lima getenforce
        lima ls -laZ /etc/selinux
    - name: Build and Test with SELinux
      run: |
        lima ls
        lima bash -c "cd work && cargo test --features 'feat_selinux'"
    - name: Lint with SELinux
      run: lima bash -c "cd work && cargo clippy --all-targets --features 'feat_selinux' -- -D warnings"

  test_selinux_stubs:
    name: Build/SELinux-Stubs (Non-Linux)
    needs: [ min_version, deps ]
    runs-on: ${{ matrix.job.os }}
    strategy:
      fail-fast: false
      matrix:
        job:
          - { os: macos-latest   , features: feat_os_macos }
          - { os: windows-latest , features: feat_os_windows }

    steps:
    - uses: actions/checkout@v5
      with:
        persist-credentials: false
    - uses: dtolnay/rust-toolchain@stable
    - uses: Swatinem/rust-cache@v2
    - name: Build SELinux utilities as stubs
      run: cargo build -p uu_chcon -p uu_runcon
    - name: Verify stub binaries exist
      shell: bash
      run: |
        if [ "${{ runner.os }}" = "Windows" ]; then
          test -f target/debug/chcon.exe
          test -f target/debug/runcon.exe
        else
          test -f target/debug/chcon
          test -f target/debug/runcon
        fi
    - name: Verify workspace builds with stubs
      run: cargo build --features ${{ matrix.job.features }}

  test_safe_traversal:
    name: Safe Traversal Security Check
    runs-on: ubuntu-latest
    needs: [ min_version, deps ]

    steps:
    - uses: actions/checkout@v5
      with:
        persist-credentials: false
    - uses: dtolnay/rust-toolchain@stable
    - uses: Swatinem/rust-cache@v2
    - name: Install strace
      run: sudo apt-get update && sudo apt-get install -y strace
    - name: Build utilities with safe traversal
      run: cargo build --release -p uu_rm -p uu_chmod -p uu_chown -p uu_chgrp -p uu_mv -p uu_du
    - name: Run safe traversal verification
      run: ./util/check-safe-traversal.sh<|MERGE_RESOLUTION|>--- conflicted
+++ resolved
@@ -307,13 +307,9 @@
       shell: bash
       run: |
         set -x
-<<<<<<< HEAD
-        DESTDIR=/tmp/ make PROFILE=release COMPLETIONS=n MANPAGES=n install
+        DESTDIR=/tmp/ make PROFILE=release COMPLETIONS=n MANPAGES=n LOCALES=n install
         # Check that SELinux progs are missing
         ! test -f /tmp/usr/local/bin/chcon
-=======
-        DESTDIR=/tmp/ make PROFILE=release COMPLETIONS=n MANPAGES=n LOCALES=n install
->>>>>>> 363bda06
         # Check that the utils are present
         test -f /tmp/usr/local/bin/tty
         # Check that the manpage is not present
