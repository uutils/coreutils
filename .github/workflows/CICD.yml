--- conflicted
+++ resolved
@@ -300,27 +300,16 @@
       run: make nextest PROFILE=ci CARGOFLAGS="--hide-progress-bar"
       env:
         RUST_BACKTRACE: "1"
-<<<<<<< HEAD
-    - name: "`make install PROG_PREFIX=uu- COMPLETIONS=n MANPAGES=n LOCALES=n`"
+    - name: "`make install PROG_PREFIX=uu- PROFILE=release-fast COMPLETIONS=n MANPAGES=n LOCALES=n`"
       shell: bash
       run: |
         set -x
-        DESTDIR=/tmp/ make install PROG_PREFIX=uu- PROFILE=release COMPLETIONS=n MANPAGES=n LOCALES=n
+        DESTDIR=/tmp/ make install PROG_PREFIX=uu- PROFILE=release-fast COMPLETIONS=n MANPAGES=n LOCALES=n
+        # Check that utils are built with given profile
+        ./target/release-fast/true
         # Check that the progs have prefix
         test -f /tmp/usr/local/bin/uu-tty
         test -f /tmp/usr/local/libexec/uu-coreutils/libstdbuf.*   
-=======
-
-    - name: "`make install PROFILE=release-fast COMPLETIONS=n MANPAGES=n LOCALES=n`"
-      shell: bash
-      run: |
-        set -x
-        DESTDIR=/tmp/ make PROFILE=release-fast COMPLETIONS=n MANPAGES=n LOCALES=n install
-        # Check that utils are built with given profile
-        ./target/release-fast/true
-        # Check that the utils are present
-        test -f /tmp/usr/local/bin/tty
->>>>>>> 7f9cbf61
         # Check that the manpage is not present
         ! test -f /tmp/usr/local/share/man/man1/uu-whoami.1
         # Check that the completion is not present
