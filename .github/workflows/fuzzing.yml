name: Fuzzing

# spell-checker:ignore fuzzer

on: [push, pull_request]

permissions:
  contents: read # to fetch code (actions/checkout)

# End the current execution if there is a new changeset in the PR.
concurrency:
  group: ${{ github.workflow }}-${{ github.ref }}
  cancel-in-progress: ${{ github.ref != 'refs/heads/main' }}

jobs:
  fuzz-build:
    name: Build the fuzzers
    runs-on: ubuntu-latest
    steps:
    - uses: actions/checkout@v4
    - uses: dtolnay/rust-toolchain@nightly
    - name: Install `cargo-fuzz`
      run: cargo install cargo-fuzz
    - uses: Swatinem/rust-cache@v2
      with:
        shared-key: "cargo-fuzz-cache-key"
        cache-directories: "fuzz/target"
    - name: Run `cargo-fuzz build`
      run: cargo +nightly fuzz build

  fuzz-run:
    needs: fuzz-build
    name: Run the fuzzers
    runs-on: ubuntu-latest
    env:
      RUN_FOR: 60
    strategy:
      matrix:
        test-target:
<<<<<<< HEAD
          [
            fuzz_date,
            fuzz_test,
            fuzz_expr,
            fuzz_parse_glob,
            fuzz_parse_size,
            fuzz_parse_time,
            fuzz_printf,
            # adding more fuzz tests here.
            # e.g. fuzz_test_a,
          ]
=======
          - { name: fuzz_test, should_pass: true }
          # https://github.com/uutils/coreutils/issues/5311
          - { name: fuzz_date, should_pass: false }
          - { name: fuzz_expr, should_pass: true }
          - { name: fuzz_parse_glob, should_pass: true }
          - { name: fuzz_parse_size, should_pass: true }
          - { name: fuzz_parse_time, should_pass: true }
>>>>>>> e9bc1eea
    steps:
    - uses: actions/checkout@v4
    - uses: dtolnay/rust-toolchain@nightly
    - name: Install `cargo-fuzz`
      run: cargo install cargo-fuzz
    - uses: Swatinem/rust-cache@v2
      with:
        shared-key: "cargo-fuzz-cache-key"
        cache-directories: "fuzz/target"
    - name: Restore Cached Corpus
      uses: actions/cache/restore@v3
      with:
        key: corpus-cache-${{ matrix.test-target.name }}
        path: |
          fuzz/corpus/${{ matrix.test-target.name }}
    - name: Run ${{ matrix.test-target.name }} for XX seconds
      shell: bash
      continue-on-error: ${{ !matrix.test-target.name.should_pass }}
      run: |
        cargo +nightly fuzz run ${{ matrix.test-target.name }} -- -max_total_time=${{ env.RUN_FOR }} -detect_leaks=0
    - name: Save Corpus Cache
      uses: actions/cache/save@v3
      with:
        key: corpus-cache-${{ matrix.test-target.name }}
        path: |
          fuzz/corpus/${{ matrix.test-target.name }}<|MERGE_RESOLUTION|>--- conflicted
+++ resolved
@@ -37,27 +37,14 @@
     strategy:
       matrix:
         test-target:
-<<<<<<< HEAD
-          [
-            fuzz_date,
-            fuzz_test,
-            fuzz_expr,
-            fuzz_parse_glob,
-            fuzz_parse_size,
-            fuzz_parse_time,
-            fuzz_printf,
-            # adding more fuzz tests here.
-            # e.g. fuzz_test_a,
-          ]
-=======
           - { name: fuzz_test, should_pass: true }
           # https://github.com/uutils/coreutils/issues/5311
           - { name: fuzz_date, should_pass: false }
           - { name: fuzz_expr, should_pass: true }
+          - { name: fuzz_printf, should_pass: false }
           - { name: fuzz_parse_glob, should_pass: true }
           - { name: fuzz_parse_size, should_pass: true }
           - { name: fuzz_parse_time, should_pass: true }
->>>>>>> e9bc1eea
     steps:
     - uses: actions/checkout@v4
     - uses: dtolnay/rust-toolchain@nightly
