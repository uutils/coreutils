--- conflicted
+++ resolved
@@ -10,15 +10,12 @@
 use std::io::Seek;
 use std::io::{self, Write};
 use std::process;
-<<<<<<< HEAD
 use uucore::display::Quotable;
 use zip::ZipArchive;
-=======
 
 use clap::Command;
 
 use coreutils::validation;
->>>>>>> 50bdaa19
 
 const VERSION: &str = env!("CARGO_PKG_VERSION");
 
@@ -92,17 +89,6 @@
         };
 
         match util {
-<<<<<<< HEAD
-            COMPLETION => {
-                gen_completions(args, &utils);
-                process::exit(0);
-            }
-            MANPAGE => {
-                gen_manpage(args, &utils);
-                process::exit(0);
-            }
-=======
->>>>>>> 50bdaa19
             "--list" => {
                 let mut utils: Vec<_> = utils.keys().collect();
                 utils.sort();
@@ -162,170 +148,4 @@
         usage(&utils, binary_as_util);
         process::exit(0);
     }
-<<<<<<< HEAD
-}
-
-fn get_completion_args<T>(util_map: &UtilityMap<T>) -> clap::Command {
-    let all_utilities: Vec<_> = std::iter::once("coreutils")
-        .chain(util_map.keys().copied())
-        .collect();
-    Command::new(COMPLETION)
-        .about("Prints completions to stdout")
-        .arg(
-            Arg::new("utility")
-                .value_parser(clap::builder::PossibleValuesParser::new(all_utilities))
-                .required(true),
-        )
-        .arg(
-            Arg::new("shell")
-                .value_parser(clap::builder::EnumValueParser::<Shell>::new())
-                .required(true),
-        )
-}
-
-/// Prints completions for the utility in the first parameter for the shell in the second parameter to stdout
-/// # Panics
-/// Panics if the utility map is empty
-fn gen_completions<T: uucore::Args>(
-    args: impl Iterator<Item = OsString>,
-    util_map: &UtilityMap<T>,
-) {
-    let matches = get_completion_args(util_map)
-        .get_matches_from(std::iter::once(OsString::from(COMPLETION)).chain(args));
-
-    let utility = matches.get_one::<String>("utility").unwrap();
-    let shell = *matches.get_one::<Shell>("shell").unwrap();
-
-    let mut command = if utility == "coreutils" {
-        gen_coreutils_app(util_map)
-    } else {
-        util_map.get(utility).unwrap().1()
-    };
-    let bin_name = std::env::var("PROG_PREFIX").unwrap_or_default() + utility;
-
-    clap_complete::generate(shell, &mut command, bin_name, &mut io::stdout());
-    io::stdout().flush().unwrap();
-}
-
-fn get_manpage_args<T>(util_map: &UtilityMap<T>) -> clap::Command {
-    let all_utilities: Vec<_> = std::iter::once("coreutils")
-        .chain(util_map.keys().copied())
-        .collect();
-    Command::new(MANPAGE).about("Prints manpage to stdout").arg(
-        Arg::new("utility")
-            .value_parser(clap::builder::PossibleValuesParser::new(all_utilities))
-            .required(true),
-    )
-}
-
-/// Generate the manpage for the utility in the first parameter
-/// # Panics
-/// Panics if the utility map is empty
-fn gen_manpage<T: uucore::Args>(args: impl Iterator<Item = OsString>, util_map: &UtilityMap<T>) {
-    let tldr_zip = File::open("docs/tldr.zip")
-        .ok()
-        .and_then(|f| ZipArchive::new(f).ok());
-
-    if tldr_zip.is_none() {
-        // Could not open tldr.zip
-    }
-    let matches = get_manpage_args(util_map)
-        .get_matches_from(std::iter::once(OsString::from(MANPAGE)).chain(args));
-
-    let utility = matches.get_one::<String>("utility").unwrap();
-
-    let command = if utility == "coreutils" {
-        gen_coreutils_app(util_map)
-    } else {
-        let mut cmd = util_map.get(utility).unwrap().1();
-        if let Ok(examples) = get_zip_examples(utility) {
-            cmd = cmd.after_help(examples);
-        }
-        cmd
-    };
-
-    let man = clap_mangen::Man::new(command);
-    man.render(&mut io::stdout())
-        .expect("Man page generation failed");
-    io::stdout().flush().unwrap();
-}
-
-/// # Panics
-/// Panics if the utility map is empty
-fn gen_coreutils_app<T: uucore::Args>(util_map: &UtilityMap<T>) -> Command {
-    let mut command = Command::new("coreutils");
-    for (name, (_, sub_app)) in util_map {
-        // Recreate a small subcommand with only the relevant info
-        // (name & short description)
-        let about = sub_app()
-            .get_about()
-            .expect("Could not get the 'about'")
-            .to_string();
-        let sub_app = Command::new(name).about(about);
-        command = command.subcommand(sub_app);
-    }
-    command
-}
-
-/// # Errors
-/// Returns an error if the tldr.zip file cannot be opened or read
-fn get_zip_examples(name: &str) -> io::Result<String> {
-    fn get_zip_content(archive: &mut ZipArchive<impl Read + Seek>, name: &str) -> Option<String> {
-        let mut s = String::new();
-        archive.by_name(name).ok()?.read_to_string(&mut s).unwrap();
-        Some(s)
-    }
-
-    let mut w = io::BufWriter::new(Vec::new());
-    let file = File::open("docs/tldr.zip")?;
-    let mut tldr_zip = match ZipArchive::new(file) {
-        Ok(zip) => zip,
-        Err(e) => {
-            return Err(io::Error::new(
-                io::ErrorKind::NotFound,
-                format!("Error reading tldr.zip: {}", e),
-            ));
-        }
-    };
-
-    let content = if let Some(f) =
-        get_zip_content(&mut tldr_zip, &format!("pages/common/{}.md", name))
-    {
-        f
-    } else if let Some(f) = get_zip_content(&mut tldr_zip, &format!("pages/linux/{}.md", name)) {
-        f
-    } else {
-        return Err(io::Error::new(
-            io::ErrorKind::NotFound,
-            "Could not find tldr examples",
-        ));
-    };
-
-    writeln!(w, "Examples")?;
-    writeln!(w)?;
-    for line in content.lines().skip_while(|l| !l.starts_with('-')) {
-        if let Some(l) = line.strip_prefix("- ") {
-            writeln!(w, "{l}")?;
-        } else if line.starts_with('`') {
-            writeln!(w, "{}", line.trim_matches('`'))?;
-        } else if line.is_empty() {
-            writeln!(w)?;
-        } else {
-            // println!("Not sure what to do with this line:");
-            // println!("{line}");
-        }
-    }
-    writeln!(w)?;
-    writeln!(
-        w,
-        "> The examples are provided by the [tldr-pages project](https://tldr.sh) under the [CC BY 4.0 License](https://github.com/tldr-pages/tldr/blob/main/LICENSE.md)."
-    )?;
-    writeln!(w, "\n\n\n")?;
-    writeln!(
-        w,
-        "> Please note that, as uutils is a work in progress, some examples might fail."
-    )?;
-    Ok(String::from_utf8(w.into_inner().unwrap()).unwrap())
-=======
->>>>>>> 50bdaa19
 }