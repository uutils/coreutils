// This file is part of the uutils coreutils package.
//
// For the full copyright and license information, please view the LICENSE
// file that was distributed with this source code.

use clap::Command;
use coreutils::validation;
use std::cmp;
use std::ffi::OsString;
use std::io::{self, Write};
use std::process;

const VERSION: &str = env!("CARGO_PKG_VERSION");

include!(concat!(env!("OUT_DIR"), "/uutils_map.rs"));

fn usage<T>(utils: &UtilityMap<T>, name: &str) {
<<<<<<< HEAD
    eprintln!("{name} {VERSION} (multi-call binary)\n");
    eprintln!("Usage: {name} [function [arguments...]]");
    eprintln!("       {name} --list\n");
    eprintln!("Options:");
    eprintln!("      --list    lists all defined functions, one per row\n");
    eprintln!("Currently defined functions:\n");
=======
    println!("{name} {VERSION} (multi-call binary)\n");
    println!("Usage: {name} [function [arguments...]]");
    println!("       {name} --list");
    println!();
    #[cfg(feature = "feat_common_core")]
    {
        println!("Functions:");
        println!("      '<uutils>' [arguments...]");
        println!();
    }
    println!("Options:");
    println!("      --list    lists all defined functions, one per row\n");
    println!("Currently defined functions:\n");
>>>>>>> 7f4d9027
    #[allow(clippy::map_clone)]
    let mut utils: Vec<&str> = utils.keys().map(|&s| s).collect();
    utils.sort_unstable();
    let display_list = utils.join(", ");
    let width = cmp::min(textwrap::termwidth(), 100) - 4 * 2; // (opinion/heuristic) max 100 chars wide with 4 character side indentions
    eprintln!(
        "{}",
        textwrap::indent(&textwrap::fill(&display_list, width), "    ")
    );
}

#[allow(clippy::cognitive_complexity)]
fn main() {
    uucore::panic::mute_sigpipe_panic();

    let utils = util_map();
    let mut args = uucore::args_os();

    let binary = validation::binary_path(&mut args);
    let binary_as_util = validation::name(&binary).unwrap_or_else(|| {
        usage(&utils, "<unknown binary name>");
        process::exit(0);
    });

    // binary name equals util name?
    if let Some(&(uumain, _)) = utils.get(binary_as_util) {
        validation::setup_localization_or_exit(binary_as_util);
        process::exit(uumain(vec![binary.into()].into_iter().chain(args)));
    }

    // binary name equals prefixed util name?
    // * prefix/stem may be any string ending in a non-alphanumeric character
    // For example, if the binary is named `uu_test`, it will match `test` as a utility.
    let util_name =
        if let Some(util) = validation::find_prefixed_util(binary_as_util, utils.keys().copied()) {
            // prefixed util => replace 0th (aka, executable name) argument
            Some(OsString::from(util))
        } else {
            // unmatched binary name => regard as multi-binary container and advance argument list
            uucore::set_utility_is_second_arg();
            args.next()
        };

    // 0th argument equals util name?
    if let Some(util_os) = util_name {
        let Some(util) = util_os.to_str() else {
            validation::not_found(&util_os)
        };

        match util {
            "--list" => {
                let mut utils: Vec<_> = utils.keys().collect();
                utils.sort();
                for util in utils {
                    println!("{util}");
                }
                process::exit(0);
            }
            "--version" | "-V" => {
                println!("{binary_as_util} {VERSION} (multi-call binary)");
                process::exit(0);
            }
            // Not a special command: fallthrough to calling a util
            _ => {}
        }

        match utils.get(util) {
            Some(&(uumain, _)) => {
                // TODO: plug the deactivation of the translation
                // and load the English strings directly at compilation time in the
                // binary to avoid the load of the flt
                // Could be something like:
                // #[cfg(not(feature = "only_english"))]
                validation::setup_localization_or_exit(util);
                process::exit(uumain(vec![util_os].into_iter().chain(args)));
            }
            None => {
                if util == "--help" || util == "-h" {
                    // see if they want help on a specific util
                    if let Some(util_os) = args.next() {
                        let Some(util) = util_os.to_str() else {
                            validation::not_found(&util_os)
                        };

                        match utils.get(util) {
                            Some(&(uumain, _)) => {
                                let code = uumain(
                                    vec![util_os, OsString::from("--help")]
                                        .into_iter()
                                        .chain(args),
                                );
                                io::stdout().flush().expect("could not flush stdout");
                                process::exit(code);
                            }
                            None => validation::not_found(&util_os),
                        }
                    }
                    usage(&utils, binary_as_util);
                    process::exit(0);
                } else {
                    validation::not_found(&util_os);
                }
            }
        }
    } else {
        // no arguments provided
        usage(&utils, binary_as_util);
        process::exit(0);
    }
}<|MERGE_RESOLUTION|>--- conflicted
+++ resolved
@@ -15,28 +15,19 @@
 include!(concat!(env!("OUT_DIR"), "/uutils_map.rs"));
 
 fn usage<T>(utils: &UtilityMap<T>, name: &str) {
-<<<<<<< HEAD
     eprintln!("{name} {VERSION} (multi-call binary)\n");
     eprintln!("Usage: {name} [function [arguments...]]");
-    eprintln!("       {name} --list\n");
+    eprintln!("       {name} --list");
+    eprintln!();
+    #[cfg(feature = "feat_common_core")]
+    {
+        eprintln!("Functions:");
+        eprintln!("      '<uutils>' [arguments...]");
+        eprintln!();
+    }
     eprintln!("Options:");
     eprintln!("      --list    lists all defined functions, one per row\n");
     eprintln!("Currently defined functions:\n");
-=======
-    println!("{name} {VERSION} (multi-call binary)\n");
-    println!("Usage: {name} [function [arguments...]]");
-    println!("       {name} --list");
-    println!();
-    #[cfg(feature = "feat_common_core")]
-    {
-        println!("Functions:");
-        println!("      '<uutils>' [arguments...]");
-        println!();
-    }
-    println!("Options:");
-    println!("      --list    lists all defined functions, one per row\n");
-    println!("Currently defined functions:\n");
->>>>>>> 7f4d9027
     #[allow(clippy::map_clone)]
     let mut utils: Vec<&str> = utils.keys().map(|&s| s).collect();
     utils.sort_unstable();
