# Common strings shared across all uutils commands
# Mostly clap

# Generic words
common-error = error
common-tip = tip
common-usage = Usage
common-help = help
common-version = version

# Common clap error messages
clap-error-unexpected-argument = { $error_word }: unexpected argument '{ $arg }' found
clap-error-unexpected-argument-simple = unexpected argument
clap-error-similar-argument = { $tip_word }: a similar argument exists: '{ $suggestion }'
clap-error-pass-as-value = { $tip_word }: to pass '{ $arg }' as a value, use '{ $tip_command }'
clap-error-invalid-value = { $error_word }: invalid value '{ $value }' for '{ $option }'
clap-error-value-required = { $error_word }: a value is required for '{ $option }' but none was supplied
clap-error-missing-required-arguments = { $error_word }: the following required arguments were not provided:
clap-error-possible-values = possible values
clap-error-help-suggestion = For more information, try '{ $command } --help'.
common-help-suggestion = For more information, try '--help'.

# Common help text patterns
help-flag-help = Print help information
help-flag-version = Print version information

# Common error contexts
error-io = I/O error
error-permission-denied = Permission denied
error-file-not-found = No such file or directory
error-invalid-argument = Invalid argument

# Common actions
action-copying = copying
action-moving = moving
action-removing = removing
action-creating = creating
action-reading = reading
action-writing = writing

<<<<<<< HEAD
# SELinux error messages
selinux-error-not-enabled = SELinux is not enabled on this system
selinux-error-file-open-failure = failed to open the file: { $error }
selinux-error-context-retrieval-failure = failed to retrieve the security context: { $error }
selinux-error-context-set-failure = failed to set default file creation context to '{ $context }': { $error }
selinux-error-context-conversion-failure = failed to set default file creation context to '{ $context }': { $error }
=======
# Safe traversal error messages
safe-traversal-error-path-contains-null = path contains null byte
safe-traversal-error-open-failed = failed to open '{ $path }': { $source }
safe-traversal-error-stat-failed = failed to stat '{ $path }': { $source }
safe-traversal-error-read-dir-failed = failed to read directory '{ $path }': { $source }
safe-traversal-error-unlink-failed = failed to unlink '{ $path }': { $source }
safe-traversal-error-invalid-fd = invalid file descriptor
safe-traversal-current-directory = <current directory>
safe-traversal-directory = <directory>
>>>>>>> 7ca62d62
<|MERGE_RESOLUTION|>--- conflicted
+++ resolved
@@ -38,14 +38,13 @@
 action-reading = reading
 action-writing = writing
 
-<<<<<<< HEAD
 # SELinux error messages
 selinux-error-not-enabled = SELinux is not enabled on this system
 selinux-error-file-open-failure = failed to open the file: { $error }
 selinux-error-context-retrieval-failure = failed to retrieve the security context: { $error }
 selinux-error-context-set-failure = failed to set default file creation context to '{ $context }': { $error }
 selinux-error-context-conversion-failure = failed to set default file creation context to '{ $context }': { $error }
-=======
+
 # Safe traversal error messages
 safe-traversal-error-path-contains-null = path contains null byte
 safe-traversal-error-open-failed = failed to open '{ $path }': { $source }
@@ -54,5 +53,4 @@
 safe-traversal-error-unlink-failed = failed to unlink '{ $path }': { $source }
 safe-traversal-error-invalid-fd = invalid file descriptor
 safe-traversal-current-directory = <current directory>
-safe-traversal-directory = <directory>
->>>>>>> 7ca62d62
+safe-traversal-directory = <directory>