// This file is part of the uutils coreutils package.
//
// For the full copyright and license information, please view the LICENSE
// file that was distributed with this source code.

//! Parsing of escape sequences

#[derive(Debug)]
pub enum EscapedChar {
    /// A single byte
    Byte(u8),
    /// A unicode character
    Char(char),
    /// A character prefixed with a backslash (i.e. an invalid escape sequence)
    Backslash(u8),
    /// Specifies that the string should stop (`\c`)
    End,
}

#[repr(u8)]
#[derive(Clone, Copy)]
enum Base {
    Oct = 8,
    Hex = 16,
}

impl Base {
    fn max_digits(&self, octal_0: bool) -> u8 {
        match self {
            Self::Oct => {
                if octal_0 {
                    3
                } else {
                    2
                }
            }
            Self::Hex => 2,
        }
    }

    fn convert_digit(&self, c: u8) -> Option<u8> {
        match self {
            Self::Oct => {
                if matches!(c, b'0'..=b'7') {
                    Some(c - b'0')
                } else {
                    None
                }
            }
            Self::Hex => match c {
                b'0'..=b'9' => Some(c - b'0'),
                b'A'..=b'F' => Some(c - b'A' + 10),
                b'a'..=b'f' => Some(c - b'a' + 10),
                _ => None,
            },
        }
    }
}

/// Parse the numeric part of the `\xHHH` and `\0NNN` escape sequences
fn parse_code(input: &mut &[u8], base: Base, octal_0: bool) -> Option<u8> {
    // All arithmetic on `ret` needs to be wrapping, because octal input can
    // take 3 digits, which is 9 bits, and therefore more than what fits in a
    // `u8`. GNU just seems to wrap these values.
    // Note that if we instead make `ret` a `u32` and use `char::from_u32` will
    // yield incorrect results because it will interpret values larger than
    // `u8::MAX` as unicode.
    let [c, rest @ ..] = input else { return None };
    let mut ret = base.convert_digit(*c)?;
    *input = rest;

    for _ in 1..base.max_digits(octal_0) {
        let [c, rest @ ..] = input else { break };
        let Some(n) = base.convert_digit(*c) else {
            break;
        };
        ret = ret.wrapping_mul(base as u8).wrapping_add(n);
        *input = rest;
    }

    Some(ret)
}

// spell-checker:disable-next
/// Parse `\uHHHH` and `\UHHHHHHHH`
// TODO: This should print warnings and possibly halt execution when it fails to parse
// TODO: If the character cannot be converted to u32, the input should be printed.
fn parse_unicode(input: &mut &[u8], digits: u8) -> Option<char> {
    let (c, rest) = input.split_first()?;
    let mut ret = Base::Hex.convert_digit(*c)? as u32;
    *input = rest;

    for _ in 1..digits {
        let (c, rest) = input.split_first()?;
        let n = Base::Hex.convert_digit(*c)?;
        ret = ret.wrapping_mul(Base::Hex as u32).wrapping_add(n as u32);
        *input = rest;
    }

    char::from_u32(ret)
}

/// Represents an invalid escape sequence.
#[derive(Debug)]
pub struct EscapeError {}

/// Parse an escape sequence, like `\n` or `\xff`, etc.
pub fn parse_escape_code(rest: &mut &[u8]) -> Result<EscapedChar, EscapeError> {
    if let [c, new_rest @ ..] = rest {
        // This is for the \NNN syntax for octal sequences.
        // Note that '0' is intentionally omitted because that
        // would be the \0NNN syntax.
        if let b'1'..=b'7' = c {
<<<<<<< HEAD
            if let Some(parsed) = parse_code(rest, Base::Oct, true) {
                return EscapedChar::Byte(parsed);
=======
            if let Some(parsed) = parse_code(rest, Base::Oct) {
                return Ok(EscapedChar::Byte(parsed));
>>>>>>> 64156516
            }
        }

        *rest = new_rest;
        match c {
            b'\\' => Ok(EscapedChar::Byte(b'\\')),
            b'"' => Ok(EscapedChar::Byte(b'"')),
            b'a' => Ok(EscapedChar::Byte(b'\x07')),
            b'b' => Ok(EscapedChar::Byte(b'\x08')),
            b'c' => Ok(EscapedChar::End),
            b'e' => Ok(EscapedChar::Byte(b'\x1b')),
            b'f' => Ok(EscapedChar::Byte(b'\x0c')),
            b'n' => Ok(EscapedChar::Byte(b'\n')),
            b'r' => Ok(EscapedChar::Byte(b'\r')),
            b't' => Ok(EscapedChar::Byte(b'\t')),
            b'v' => Ok(EscapedChar::Byte(b'\x0b')),
            b'x' => {
<<<<<<< HEAD
                if let Some(c) = parse_code(rest, Base::Hex, false) {
                    EscapedChar::Byte(c)
=======
                if let Some(c) = parse_code(rest, Base::Hex) {
                    Ok(EscapedChar::Byte(c))
>>>>>>> 64156516
                } else {
                    Err(EscapeError {})
                }
            }
<<<<<<< HEAD
            b'0' => EscapedChar::Byte(parse_code(rest, Base::Oct, false).unwrap_or(b'\0')),
            b'u' => EscapedChar::Char(parse_unicode(rest, 4).unwrap_or('\0')),
            b'U' => EscapedChar::Char(parse_unicode(rest, 8).unwrap_or('\0')),
            c => EscapedChar::Backslash(*c),
=======
            b'0' => Ok(EscapedChar::Byte(
                parse_code(rest, Base::Oct).unwrap_or(b'\0'),
            )),
            b'u' => Ok(EscapedChar::Char(parse_unicode(rest, 4).unwrap_or('\0'))),
            b'U' => Ok(EscapedChar::Char(parse_unicode(rest, 8).unwrap_or('\0'))),
            c => Ok(EscapedChar::Backslash(*c)),
>>>>>>> 64156516
        }
    } else {
        Ok(EscapedChar::Byte(b'\\'))
    }
}<|MERGE_RESOLUTION|>--- conflicted
+++ resolved
@@ -111,13 +111,8 @@
         // Note that '0' is intentionally omitted because that
         // would be the \0NNN syntax.
         if let b'1'..=b'7' = c {
-<<<<<<< HEAD
             if let Some(parsed) = parse_code(rest, Base::Oct, true) {
-                return EscapedChar::Byte(parsed);
-=======
-            if let Some(parsed) = parse_code(rest, Base::Oct) {
                 return Ok(EscapedChar::Byte(parsed));
->>>>>>> 64156516
             }
         }
 
@@ -135,30 +130,18 @@
             b't' => Ok(EscapedChar::Byte(b'\t')),
             b'v' => Ok(EscapedChar::Byte(b'\x0b')),
             b'x' => {
-<<<<<<< HEAD
                 if let Some(c) = parse_code(rest, Base::Hex, false) {
-                    EscapedChar::Byte(c)
-=======
-                if let Some(c) = parse_code(rest, Base::Hex) {
                     Ok(EscapedChar::Byte(c))
->>>>>>> 64156516
                 } else {
                     Err(EscapeError {})
                 }
             }
-<<<<<<< HEAD
-            b'0' => EscapedChar::Byte(parse_code(rest, Base::Oct, false).unwrap_or(b'\0')),
-            b'u' => EscapedChar::Char(parse_unicode(rest, 4).unwrap_or('\0')),
-            b'U' => EscapedChar::Char(parse_unicode(rest, 8).unwrap_or('\0')),
-            c => EscapedChar::Backslash(*c),
-=======
             b'0' => Ok(EscapedChar::Byte(
-                parse_code(rest, Base::Oct).unwrap_or(b'\0'),
+                parse_code(rest, Base::Oct, false).unwrap_or(b'\0'),
             )),
             b'u' => Ok(EscapedChar::Char(parse_unicode(rest, 4).unwrap_or('\0'))),
             b'U' => Ok(EscapedChar::Char(parse_unicode(rest, 8).unwrap_or('\0'))),
             c => Ok(EscapedChar::Backslash(*c)),
->>>>>>> 64156516
         }
     } else {
         Ok(EscapedChar::Byte(b'\\'))
