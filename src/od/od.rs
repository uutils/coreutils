--- conflicted
+++ resolved
@@ -75,11 +75,7 @@
                 print_with_radix(input_offset_base, addr);
                 print!("\n");
                 break;
-<<<<<<< HEAD
-            }, 
-=======
             }
->>>>>>> 5fae29ad
             Ok(n) => {
                 print_with_radix(input_offset_base, addr);
                 for b in 0 .. n / mem::size_of::<u16>() {
