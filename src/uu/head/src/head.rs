<<<<<<< HEAD
//  * This file is part of the uutils coreutils package.
//  *
//  * (c) Alan Andrade <alan.andradec@gmail.com>
//  *
//  * For the full copyright and license information, please view the LICENSE
//  * file that was distributed with this source code.
//  *
//  * Synced with: https://raw.github.com/avsm/src/master/usr.bin/head/head.c

#[macro_use]
extern crate uucore;

use std::collections::VecDeque;
use std::fs::File;
use std::io::{stdin, BufRead, BufReader, Read};
use std::path::Path;
use std::str::from_utf8;
use uucore::InvalidEncodingHandling;

static SYNTAX: &str = "";
static SUMMARY: &str = "";
static LONG_HELP: &str = "";

enum FilterMode {
    Bytes(usize),
=======
use clap::{App, Arg};
use std::convert::TryFrom;
use std::ffi::OsString;
use std::io::{ErrorKind, Read, Seek, SeekFrom, Write};
use uucore::{crash, executable, show_error};

const EXIT_FAILURE: i32 = 1;
const EXIT_SUCCESS: i32 = 0;
const BUF_SIZE: usize = 65536;

const VERSION: &str = env!("CARGO_PKG_VERSION");
const ABOUT: &str = "\
    Print the first 10 lines of each FILE to standard output.\n\
    With more than one FILE, precede each with a header giving the file name.\n\
    \n\
    With no FILE, or when FILE is -, read standard input.\n\
    \n\
    Mandatory arguments to long flags are mandatory for short flags too.\
    ";
const USAGE: &str = "head [FLAG]... [FILE]...";

mod options {
    pub const BYTES_NAME: &str = "BYTES";
    pub const LINES_NAME: &str = "LINES";
    pub const QUIET_NAME: &str = "QUIET";
    pub const VERBOSE_NAME: &str = "VERBOSE";
    pub const ZERO_NAME: &str = "ZERO";
    pub const FILES_NAME: &str = "FILE";
}
mod parse;
mod split;

fn app<'a>() -> App<'a, 'a> {
    App::new(executable!())
        .version(VERSION)
        .about(ABOUT)
        .usage(USAGE)
        .arg(
            Arg::with_name(options::BYTES_NAME)
                .short("c")
                .long("bytes")
                .value_name("[-]NUM")
                .takes_value(true)
                .help(
                    "\
                    print the first NUM bytes of each file;\n\
                    with the leading '-', print all but the last\n\
                    NUM bytes of each file\
                    ",
                )
                .overrides_with_all(&[options::BYTES_NAME, options::LINES_NAME])
                .allow_hyphen_values(true),
        )
        .arg(
            Arg::with_name(options::LINES_NAME)
                .short("n")
                .long("lines")
                .value_name("[-]NUM")
                .takes_value(true)
                .help(
                    "\
                    print the first NUM lines instead of the first 10;\n\
                    with the leading '-', print all but the last\n\
                    NUM lines of each file\
                    ",
                )
                .overrides_with_all(&[options::LINES_NAME, options::BYTES_NAME])
                .allow_hyphen_values(true),
        )
        .arg(
            Arg::with_name(options::QUIET_NAME)
                .short("q")
                .long("--quiet")
                .visible_alias("silent")
                .help("never print headers giving file names")
                .overrides_with_all(&[options::VERBOSE_NAME, options::QUIET_NAME]),
        )
        .arg(
            Arg::with_name(options::VERBOSE_NAME)
                .short("v")
                .long("verbose")
                .help("always print headers giving file names")
                .overrides_with_all(&[options::QUIET_NAME, options::VERBOSE_NAME]),
        )
        .arg(
            Arg::with_name(options::ZERO_NAME)
                .short("z")
                .long("zero-terminated")
                .help("line delimiter is NUL, not newline")
                .overrides_with(options::ZERO_NAME),
        )
        .arg(Arg::with_name(options::FILES_NAME).multiple(true))
}
#[derive(PartialEq, Debug, Clone, Copy)]
enum Modes {
>>>>>>> 090d2949
    Lines(usize),
    Bytes(usize),
}

fn parse_mode<F>(src: &str, closure: F) -> Result<(Modes, bool), String>
where
    F: FnOnce(usize) -> Modes,
{
    match parse::parse_num(src) {
        Ok((n, last)) => Ok((closure(n), last)),
        Err(reason) => match reason {
            parse::ParseError::Syntax => Err(format!("'{}'", src)),
            parse::ParseError::Overflow => {
                Err(format!("'{}': Value too large for defined datatype", src))
            }
        },
    }
}

fn arg_iterate<'a>(
    mut args: impl uucore::Args + 'a,
) -> Result<Box<dyn Iterator<Item = OsString> + 'a>, String> {
    // argv[0] is always present
    let first = args.next().unwrap();
    if let Some(second) = args.next() {
        if let Some(s) = second.to_str() {
            match parse::parse_obsolete(s) {
                Some(Ok(iter)) => Ok(Box::new(vec![first].into_iter().chain(iter).chain(args))),
                Some(Err(e)) => match e {
                    parse::ParseError::Syntax => Err(format!("bad argument format: '{}'", s)),
                    parse::ParseError::Overflow => Err(format!(
                        "invalid argument: '{}' Value too large for defined datatype",
                        s
                    )),
                },
                None => Ok(Box::new(vec![first, second].into_iter().chain(args))),
            }
        } else {
            Err("bad argument encoding".to_owned())
        }
    } else {
        Ok(Box::new(vec![first].into_iter()))
    }
}

<<<<<<< HEAD
pub fn uumain(args: impl uucore::Args) -> i32 {
    let args = args
        .collect_str(InvalidEncodingHandling::Ignore)
        .accept_any();

    let mut settings: Settings = Default::default();
=======
#[derive(Debug, PartialEq)]
struct HeadOptions {
    pub quiet: bool,
    pub verbose: bool,
    pub zeroed: bool,
    pub all_but_last: bool,
    pub mode: Modes,
    pub files: Vec<String>,
}
>>>>>>> 090d2949

impl HeadOptions {
    pub fn new() -> HeadOptions {
        HeadOptions {
            quiet: false,
            verbose: false,
            zeroed: false,
            all_but_last: false,
            mode: Modes::Lines(10),
            files: Vec::new(),
        }
    }

    ///Construct options from matches
    pub fn get_from(args: impl uucore::Args) -> Result<Self, String> {
        let matches = app().get_matches_from(arg_iterate(args)?);

        let mut options = HeadOptions::new();

        options.quiet = matches.is_present(options::QUIET_NAME);
        options.verbose = matches.is_present(options::VERBOSE_NAME);
        options.zeroed = matches.is_present(options::ZERO_NAME);

        let mode_and_from_end = if let Some(v) = matches.value_of(options::BYTES_NAME) {
            match parse_mode(v, Modes::Bytes) {
                Ok(v) => v,
                Err(err) => {
                    return Err(format!("invalid number of bytes: {}", err));
                }
            }
        } else if let Some(v) = matches.value_of(options::LINES_NAME) {
            match parse_mode(v, Modes::Lines) {
                Ok(v) => v,
                Err(err) => {
                    return Err(format!("invalid number of lines: {}", err));
                }
            }
        } else {
            (Modes::Lines(10), false)
        };

        options.mode = mode_and_from_end.0;
        options.all_but_last = mode_and_from_end.1;

        options.files = match matches.values_of(options::FILES_NAME) {
            Some(v) => v.map(|s| s.to_owned()).collect(),
            None => vec!["-".to_owned()],
        };
        //println!("{:#?}", options);
        Ok(options)
    }
}
// to make clippy shut up
impl Default for HeadOptions {
    fn default() -> Self {
        Self::new()
    }
}

fn rbuf_n_bytes(input: &mut impl std::io::BufRead, n: usize) -> std::io::Result<()> {
    if n == 0 {
        return Ok(());
    }
    let mut readbuf = [0u8; BUF_SIZE];
    let mut i = 0usize;

    let stdout = std::io::stdout();
    let mut stdout = stdout.lock();

    loop {
        let read = loop {
            match input.read(&mut readbuf) {
                Ok(n) => break n,
                Err(e) => match e.kind() {
                    ErrorKind::Interrupted => {}
                    _ => return Err(e),
                },
            }
        };
        if read == 0 {
            // might be unexpected if
            // we haven't read `n` bytes
            // but this mirrors GNU's behavior
            return Ok(());
        }
        stdout.write_all(&readbuf[..read.min(n - i)])?;
        i += read.min(n - i);
        if i == n {
            return Ok(());
        }
    }
}

fn rbuf_n_lines(input: &mut impl std::io::BufRead, n: usize, zero: bool) -> std::io::Result<()> {
    if n == 0 {
        return Ok(());
    }
    let stdout = std::io::stdout();
    let mut stdout = stdout.lock();
    let mut lines = 0usize;
    split::walk_lines(input, zero, |e| match e {
        split::Event::Data(dat) => {
            stdout.write_all(dat)?;
            Ok(true)
        }
        split::Event::Line => {
            lines += 1;
            if lines == n {
                Ok(false)
            } else {
                Ok(true)
            }
        }
    })
}

fn rbuf_but_last_n_bytes(input: &mut impl std::io::BufRead, n: usize) -> std::io::Result<()> {
    if n == 0 {
        //prints everything
        return rbuf_n_bytes(input, std::usize::MAX);
    }
    let stdout = std::io::stdout();
    let mut stdout = stdout.lock();

    let mut ringbuf = vec![0u8; n];

    // first we fill the ring buffer
    if let Err(e) = input.read_exact(&mut ringbuf) {
        if e.kind() == ErrorKind::UnexpectedEof {
            return Ok(());
        } else {
            return Err(e);
        }
    }
    let mut buffer = [0u8; BUF_SIZE];
    loop {
        let read = loop {
            match input.read(&mut buffer) {
                Ok(n) => break n,
                Err(e) => match e.kind() {
                    ErrorKind::Interrupted => {}
                    _ => return Err(e),
                },
            }
        };
        if read == 0 {
            return Ok(());
        } else if read >= n {
            stdout.write_all(&ringbuf)?;
            stdout.write_all(&buffer[..read - n])?;
            for i in 0..n {
                ringbuf[i] = buffer[read - n + i];
            }
        } else {
            stdout.write_all(&ringbuf[..read])?;
            for i in 0..n - read {
                ringbuf[i] = ringbuf[read + i];
            }
            ringbuf[n - read..].copy_from_slice(&buffer[..read]);
        }
    }
}

fn rbuf_but_last_n_lines(
    input: &mut impl std::io::BufRead,
    n: usize,
    zero: bool,
) -> std::io::Result<()> {
    if n == 0 {
        //prints everything
        return rbuf_n_bytes(input, std::usize::MAX);
    }
    let mut ringbuf = vec![Vec::new(); n];
    let stdout = std::io::stdout();
    let mut stdout = stdout.lock();
    let mut line = Vec::new();
    let mut lines = 0usize;
    split::walk_lines(input, zero, |e| match e {
        split::Event::Data(dat) => {
            line.extend_from_slice(dat);
            Ok(true)
        }
        split::Event::Line => {
            if lines < n {
                ringbuf[lines] = std::mem::replace(&mut line, Vec::new());
                lines += 1;
            } else {
                stdout.write_all(&ringbuf[0])?;
                ringbuf.rotate_left(1);
                ringbuf[n - 1] = std::mem::replace(&mut line, Vec::new());
            }
            Ok(true)
        }
    })
}

fn head_backwards_file(input: &mut std::fs::File, options: &HeadOptions) -> std::io::Result<()> {
    assert!(options.all_but_last);
    let size = input.seek(SeekFrom::End(0))?;
    let size = usize::try_from(size).unwrap();
    match options.mode {
        Modes::Bytes(n) => {
            if n >= size {
                return Ok(());
            } else {
                input.seek(SeekFrom::Start(0))?;
                rbuf_n_bytes(
                    &mut std::io::BufReader::with_capacity(BUF_SIZE, input),
                    size - n,
                )?;
            }
        }
        Modes::Lines(n) => {
            let mut buffer = [0u8; BUF_SIZE];
            let buffer = &mut buffer[..BUF_SIZE.min(size)];
            let mut i = 0usize;
            let mut lines = 0usize;

            let found = 'o: loop {
                // the casts here are ok, `buffer.len()` should never be above a few k
                input.seek(SeekFrom::Current(
                    -((buffer.len() as i64).min((size - i) as i64)),
                ))?;
                input.read_exact(buffer)?;
                for byte in buffer.iter().rev() {
                    match byte {
                        b'\n' if !options.zeroed => {
                            lines += 1;
                        }
                        0u8 if options.zeroed => {
                            lines += 1;
                        }
                        _ => {}
                    }
                    // if it were just `n`,
                    if lines == n + 1 {
                        break 'o i;
                    }
                    i += 1;
                }
                if size - i == 0 {
                    return Ok(());
                }
            };
            input.seek(SeekFrom::Start(0))?;
            rbuf_n_bytes(
                &mut std::io::BufReader::with_capacity(BUF_SIZE, input),
                size - found,
            )?;
        }
    }
    Ok(())
}

fn head_file(input: &mut std::fs::File, options: &HeadOptions) -> std::io::Result<()> {
    if options.all_but_last {
        head_backwards_file(input, options)
    } else {
        match options.mode {
            Modes::Bytes(n) => {
                rbuf_n_bytes(&mut std::io::BufReader::with_capacity(BUF_SIZE, input), n)
            }
            Modes::Lines(n) => rbuf_n_lines(
                &mut std::io::BufReader::with_capacity(BUF_SIZE, input),
                n,
                options.zeroed,
            ),
        }
    }
}

fn uu_head(options: &HeadOptions) {
    let mut first = true;
    for fname in &options.files {
        let res = match fname.as_str() {
            "-" => {
                if options.verbose {
                    if !first {
                        println!();
                    }
                    println!("==> standard input <==")
                }
                let stdin = std::io::stdin();
                let mut stdin = stdin.lock();
                match options.mode {
                    Modes::Bytes(n) => {
                        if options.all_but_last {
                            rbuf_but_last_n_bytes(&mut stdin, n)
                        } else {
                            rbuf_n_bytes(&mut stdin, n)
                        }
                    }
                    Modes::Lines(n) => {
                        if options.all_but_last {
                            rbuf_but_last_n_lines(&mut stdin, n, options.zeroed)
                        } else {
                            rbuf_n_lines(&mut stdin, n, options.zeroed)
                        }
                    }
                }
            }
            name => {
                let mut file = match std::fs::File::open(name) {
                    Ok(f) => f,
                    Err(err) => match err.kind() {
                        ErrorKind::NotFound => {
                            crash!(
                                EXIT_FAILURE,
                                "head: cannot open '{}' for reading: No such file or directory",
                                name
                            );
                        }
                        ErrorKind::PermissionDenied => {
                            crash!(
                                EXIT_FAILURE,
                                "head: cannot open '{}' for reading: Permission denied",
                                name
                            );
                        }
                        _ => {
                            crash!(
                                EXIT_FAILURE,
                                "head: cannot open '{}' for reading: {}",
                                name,
                                err
                            );
                        }
                    },
                };
                if (options.files.len() > 1 && !options.quiet) || options.verbose {
                    println!("==> {} <==", name)
                }
                head_file(&mut file, options)
            }
        };
        if res.is_err() {
            if fname.as_str() == "-" {
                crash!(
                    EXIT_FAILURE,
                    "head: error reading standard input: Input/output error"
                );
            } else {
                crash!(
                    EXIT_FAILURE,
                    "head: error reading {}: Input/output error",
                    fname
                );
            }
        }
        first = false;
    }
}

pub fn uumain(args: impl uucore::Args) -> i32 {
    let args = match HeadOptions::get_from(args) {
        Ok(o) => o,
        Err(s) => {
            crash!(EXIT_FAILURE, "head: {}", s);
        }
    };
    uu_head(&args);

    EXIT_SUCCESS
}

#[cfg(test)]
mod tests {
    use std::ffi::OsString;

    use super::*;
    fn options(args: &str) -> Result<HeadOptions, String> {
        let combined = "head ".to_owned() + args;
        let args = combined.split_whitespace();
        HeadOptions::get_from(args.map(|s| OsString::from(s)))
    }
    #[test]
    fn test_args_modes() {
        let args = options("-n -10M -vz").unwrap();
        assert!(args.zeroed);
        assert!(args.verbose);
        assert!(args.all_but_last);
        assert_eq!(args.mode, Modes::Lines(10 * 1024 * 1024));
    }
    #[test]
    fn test_gnu_compatibility() {
        let args = options("-n 1 -c 1 -n 5 -c kiB -vqvqv").unwrap();
        assert!(args.mode == Modes::Bytes(1024));
        assert!(args.verbose);
        assert_eq!(options("-5").unwrap().mode, Modes::Lines(5));
        assert_eq!(options("-2b").unwrap().mode, Modes::Bytes(1024));
        assert_eq!(options("-5 -c 1").unwrap().mode, Modes::Bytes(1));
    }
    #[test]
    fn all_args_test() {
        assert!(options("--silent").unwrap().quiet);
        assert!(options("--quiet").unwrap().quiet);
        assert!(options("-q").unwrap().quiet);
        assert!(options("--verbose").unwrap().verbose);
        assert!(options("-v").unwrap().verbose);
        assert!(options("--zero-terminated").unwrap().zeroed);
        assert!(options("-z").unwrap().zeroed);
        assert_eq!(options("--lines 15").unwrap().mode, Modes::Lines(15));
        assert_eq!(options("-n 15").unwrap().mode, Modes::Lines(15));
        assert_eq!(options("--bytes 15").unwrap().mode, Modes::Bytes(15));
        assert_eq!(options("-c 15").unwrap().mode, Modes::Bytes(15));
    }
    #[test]
    fn test_options_errors() {
        assert!(options("-n IsThisTheRealLife?").is_err());
        assert!(options("-c IsThisJustFantasy").is_err());
    }
    #[test]
    fn test_options_correct_defaults() {
        let opts = HeadOptions::new();
        let opts2: HeadOptions = Default::default();

        assert_eq!(opts, opts2);

        assert!(opts.verbose == false);
        assert!(opts.quiet == false);
        assert!(opts.zeroed == false);
        assert!(opts.all_but_last == false);
        assert_eq!(opts.mode, Modes::Lines(10));
        assert!(opts.files.is_empty());
    }
    #[test]
    fn test_parse_mode() {
        assert_eq!(
            parse_mode("123", Modes::Lines),
            Ok((Modes::Lines(123), false))
        );
        assert_eq!(
            parse_mode("-456", Modes::Bytes),
            Ok((Modes::Bytes(456), true))
        );
        assert!(parse_mode("Nonsensical Nonsense", Modes::Bytes).is_err());
        #[cfg(target_pointer_width = "64")]
        assert!(parse_mode("1Y", Modes::Lines).is_err());
        #[cfg(target_pointer_width = "32")]
        assert!(parse_mode("1T", Modes::Bytes).is_err());
    }
    fn arg_outputs(src: &str) -> Result<String, String> {
        let split = src.split_whitespace().map(|x| OsString::from(x));
        match arg_iterate(split) {
            Ok(args) => {
                let vec = args
                    .map(|s| s.to_str().unwrap().to_owned())
                    .collect::<Vec<_>>();
                Ok(vec.join(" "))
            }
            Err(e) => Err(e),
        }
    }
    #[test]
    fn test_arg_iterate() {
        // test that normal args remain unchanged
        assert_eq!(
            arg_outputs("head -n -5 -zv"),
            Ok("head -n -5 -zv".to_owned())
        );
        // tests that nonsensical args are unchanged
        assert_eq!(
            arg_outputs("head -to_be_or_not_to_be,..."),
            Ok("head -to_be_or_not_to_be,...".to_owned())
        );
        //test that the obsolete syntax is unrolled
        assert_eq!(
            arg_outputs("head -123qvqvqzc"),
            Ok("head -q -z -c 123".to_owned())
        );
        //test that bad obsoletes are an error
        assert!(arg_outputs("head -123FooBar").is_err());
        //test overflow
        assert!(arg_outputs("head -100000000000000000000000000000000000000000").is_err());
        //test that empty args remain unchanged
        assert_eq!(arg_outputs("head"), Ok("head".to_owned()));
    }
    #[test]
    #[cfg(linux)]
    fn test_arg_iterate_bad_encoding() {
        let invalid = unsafe { std::str::from_utf8_unchecked(b"\x80\x81") };
        // this arises from a conversion from OsString to &str
        assert!(
            arg_iterate(vec![OsString::from("head"), OsString::from(invalid)].into_iter()).is_err()
        );
    }
    #[test]
    fn rbuf_early_exit() {
        let mut empty = std::io::BufReader::new(std::io::Cursor::new(Vec::new()));
        assert!(rbuf_n_bytes(&mut empty, 0).is_ok());
        assert!(rbuf_n_lines(&mut empty, 0, false).is_ok());
    }
}<|MERGE_RESOLUTION|>--- conflicted
+++ resolved
@@ -1,30 +1,3 @@
-<<<<<<< HEAD
-//  * This file is part of the uutils coreutils package.
-//  *
-//  * (c) Alan Andrade <alan.andradec@gmail.com>
-//  *
-//  * For the full copyright and license information, please view the LICENSE
-//  * file that was distributed with this source code.
-//  *
-//  * Synced with: https://raw.github.com/avsm/src/master/usr.bin/head/head.c
-
-#[macro_use]
-extern crate uucore;
-
-use std::collections::VecDeque;
-use std::fs::File;
-use std::io::{stdin, BufRead, BufReader, Read};
-use std::path::Path;
-use std::str::from_utf8;
-use uucore::InvalidEncodingHandling;
-
-static SYNTAX: &str = "";
-static SUMMARY: &str = "";
-static LONG_HELP: &str = "";
-
-enum FilterMode {
-    Bytes(usize),
-=======
 use clap::{App, Arg};
 use std::convert::TryFrom;
 use std::ffi::OsString;
@@ -45,6 +18,7 @@
     Mandatory arguments to long flags are mandatory for short flags too.\
     ";
 const USAGE: &str = "head [FLAG]... [FILE]...";
+use uucore::InvalidEncodingHandling;
 
 mod options {
     pub const BYTES_NAME: &str = "BYTES";
@@ -120,7 +94,6 @@
 }
 #[derive(PartialEq, Debug, Clone, Copy)]
 enum Modes {
->>>>>>> 090d2949
     Lines(usize),
     Bytes(usize),
 }
@@ -166,14 +139,6 @@
     }
 }
 
-<<<<<<< HEAD
-pub fn uumain(args: impl uucore::Args) -> i32 {
-    let args = args
-        .collect_str(InvalidEncodingHandling::Ignore)
-        .accept_any();
-
-    let mut settings: Settings = Default::default();
-=======
 #[derive(Debug, PartialEq)]
 struct HeadOptions {
     pub quiet: bool,
@@ -183,7 +148,6 @@
     pub mode: Modes,
     pub files: Vec<String>,
 }
->>>>>>> 090d2949
 
 impl HeadOptions {
     pub fn new() -> HeadOptions {
