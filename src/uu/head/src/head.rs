// This file is part of the uutils coreutils package.
//
// For the full copyright and license information, please view the LICENSE
// file that was distributed with this source code.

// spell-checker:ignore (vars) BUFWRITER seekable

use clap::{crate_version, Arg, ArgAction, ArgMatches, Command};
use std::ffi::OsString;
use std::io::{self, BufWriter, ErrorKind, Read, Seek, SeekFrom, Write};
use uucore::display::Quotable;
use uucore::error::{FromIo, UResult, USimpleError};
use uucore::line_ending::LineEnding;
use uucore::lines::lines;
use uucore::{format_usage, help_about, help_usage, show};

const BUF_SIZE: usize = 65536;

/// The capacity in bytes for buffered writers.
const BUFWRITER_CAPACITY: usize = 16_384; // 16 kilobytes

const ABOUT: &str = help_about!("head.md");
const USAGE: &str = help_usage!("head.md");

mod options {
    pub const BYTES_NAME: &str = "BYTES";
    pub const LINES_NAME: &str = "LINES";
    pub const QUIET_NAME: &str = "QUIET";
    pub const VERBOSE_NAME: &str = "VERBOSE";
    pub const ZERO_NAME: &str = "ZERO";
    pub const FILES_NAME: &str = "FILE";
    pub const PRESUME_INPUT_PIPE: &str = "-PRESUME-INPUT-PIPE";
}

mod parse;
mod take;
use take::take_all_but;
use take::take_lines;

pub fn uu_app() -> Command {
    Command::new(uucore::util_name())
        .version(crate_version!())
        .about(ABOUT)
        .override_usage(format_usage(USAGE))
        .infer_long_args(true)
        .arg(
            Arg::new(options::BYTES_NAME)
                .short('c')
                .long("bytes")
                .value_name("[-]NUM")
                .help(
                    "\
                     print the first NUM bytes of each file;\n\
                     with the leading '-', print all but the last\n\
                     NUM bytes of each file\
                     ",
                )
                .overrides_with_all([options::BYTES_NAME, options::LINES_NAME])
                .allow_hyphen_values(true),
        )
        .arg(
            Arg::new(options::LINES_NAME)
                .short('n')
                .long("lines")
                .value_name("[-]NUM")
                .help(
                    "\
                     print the first NUM lines instead of the first 10;\n\
                     with the leading '-', print all but the last\n\
                     NUM lines of each file\
                     ",
                )
                .overrides_with_all([options::LINES_NAME, options::BYTES_NAME])
                .allow_hyphen_values(true),
        )
        .arg(
            Arg::new(options::QUIET_NAME)
                .short('q')
                .long("quiet")
                .visible_alias("silent")
                .help("never print headers giving file names")
                .overrides_with_all([options::VERBOSE_NAME, options::QUIET_NAME])
                .action(ArgAction::SetTrue),
        )
        .arg(
            Arg::new(options::VERBOSE_NAME)
                .short('v')
                .long("verbose")
                .help("always print headers giving file names")
                .overrides_with_all([options::QUIET_NAME, options::VERBOSE_NAME])
                .action(ArgAction::SetTrue),
        )
        .arg(
            Arg::new(options::PRESUME_INPUT_PIPE)
                .long("presume-input-pipe")
                .alias("-presume-input-pipe")
                .hide(true)
                .action(ArgAction::SetTrue),
        )
        .arg(
            Arg::new(options::ZERO_NAME)
                .short('z')
                .long("zero-terminated")
                .help("line delimiter is NUL, not newline")
                .overrides_with(options::ZERO_NAME)
                .action(ArgAction::SetTrue),
        )
        .arg(
            Arg::new(options::FILES_NAME)
                .action(ArgAction::Append)
                .value_hint(clap::ValueHint::FilePath),
        )
}

#[derive(Debug, PartialEq)]
enum Mode {
    FirstLines(u64),
    AllButLastLines(u64),
    FirstBytes(u64),
    AllButLastBytes(u64),
}

impl Default for Mode {
    fn default() -> Self {
        Self::FirstLines(10)
    }
}

impl Mode {
    fn from(matches: &ArgMatches) -> Result<Self, String> {
        if let Some(v) = matches.get_one::<String>(options::BYTES_NAME) {
            let (n, all_but_last) =
                parse::parse_num(v).map_err(|err| format!("invalid number of bytes: {err}"))?;
            if all_but_last {
                Ok(Self::AllButLastBytes(n))
            } else {
                Ok(Self::FirstBytes(n))
            }
        } else if let Some(v) = matches.get_one::<String>(options::LINES_NAME) {
            let (n, all_but_last) =
                parse::parse_num(v).map_err(|err| format!("invalid number of lines: {err}"))?;
            if all_but_last {
                Ok(Self::AllButLastLines(n))
            } else {
                Ok(Self::FirstLines(n))
            }
        } else {
            Ok(Self::default())
        }
    }
}

fn arg_iterate<'a>(
    mut args: impl uucore::Args + 'a,
) -> UResult<Box<dyn Iterator<Item = OsString> + 'a>> {
    // argv[0] is always present
    let first = args.next().unwrap();
    if let Some(second) = args.next() {
        if let Some(s) = second.to_str() {
            match parse::parse_obsolete(s) {
                Some(Ok(iter)) => Ok(Box::new(vec![first].into_iter().chain(iter).chain(args))),
                Some(Err(e)) => match e {
                    parse::ParseError::Syntax => Err(USimpleError::new(
                        1,
                        format!("bad argument format: {}", s.quote()),
                    )),
                    parse::ParseError::Overflow => Err(USimpleError::new(
                        1,
                        format!(
                            "invalid argument: {} Value too large for defined datatype",
                            s.quote()
                        ),
                    )),
                },
                None => Ok(Box::new(vec![first, second].into_iter().chain(args))),
            }
        } else {
            Err(USimpleError::new(1, "bad argument encoding".to_owned()))
        }
    } else {
        Ok(Box::new(vec![first].into_iter()))
    }
}

#[derive(Debug, PartialEq, Default)]
struct HeadOptions {
    pub quiet: bool,
    pub verbose: bool,
    pub line_ending: LineEnding,
    pub presume_input_pipe: bool,
    pub mode: Mode,
    pub files: Vec<String>,
}

impl HeadOptions {
    ///Construct options from matches
    pub fn get_from(matches: &clap::ArgMatches) -> Result<Self, String> {
        let mut options = Self::default();

        options.quiet = matches.get_flag(options::QUIET_NAME);
        options.verbose = matches.get_flag(options::VERBOSE_NAME);
        options.line_ending = LineEnding::from_zero_flag(matches.get_flag(options::ZERO_NAME));
        options.presume_input_pipe = matches.get_flag(options::PRESUME_INPUT_PIPE);

        options.mode = Mode::from(matches)?;

        options.files = match matches.get_many::<String>(options::FILES_NAME) {
            Some(v) => v.cloned().collect(),
            None => vec!["-".to_owned()],
        };
        //println!("{:#?}", options);
        Ok(options)
    }
}

fn read_n_bytes<R>(input: R, n: u64) -> std::io::Result<()>
where
    R: Read,
{
    // Read the first `n` bytes from the `input` reader.
    let mut reader = input.take(n);

    // Write those bytes to `stdout`.
    let stdout = std::io::stdout();
    let mut stdout = stdout.lock();

    io::copy(&mut reader, &mut stdout)?;

    Ok(())
}

fn read_n_lines(input: &mut impl std::io::BufRead, n: u64, separator: u8) -> std::io::Result<()> {
    // Read the first `n` lines from the `input` reader.
    let mut reader = take_lines(input, n, separator);

    // Write those bytes to `stdout`.
    let stdout = std::io::stdout();
    let stdout = stdout.lock();
    let mut writer = BufWriter::with_capacity(BUFWRITER_CAPACITY, stdout);

    io::copy(&mut reader, &mut writer)?;

    Ok(())
}

fn checked_convert_to_usize_or_print_error(n: u64) -> Option<usize> {
    match usize::try_from(n) {
        Ok(value) => Some(value),
        Err(e) => {
            show!(USimpleError::new(
                1,
                format!("{e}: number of bytes is too large")
            ));
            None
        }
    }
}

fn read_but_last_n_bytes(input: &mut impl std::io::BufRead, n: u64) -> std::io::Result<()> {
    if n == 0 {
        //prints everything
        return read_n_bytes(input, std::u64::MAX);
    }

    if let Some(n) = checked_convert_to_usize_or_print_error(n) {
        let stdout = std::io::stdout();
        let mut stdout = stdout.lock();

<<<<<<< HEAD
        let mut ring_buffer = vec![0u8; n];

        // first we fill the ring buffer
        if let Err(e) = input.read_exact(&mut ring_buffer) {
            if e.kind() == ErrorKind::UnexpectedEof {
                return Ok(());
            } else {
                return Err(e);
            }
        }
        let mut buffer = [0u8; BUF_SIZE];
        loop {
            let read = loop {
                match input.read(&mut buffer) {
                    Ok(n) => break n,
                    Err(e) => match e.kind() {
                        ErrorKind::Interrupted => {}
                        _ => return Err(e),
                    },
                }
            };
            if read == 0 {
                return Ok(());
            } else if read >= n {
                stdout.write_all(&ring_buffer)?;
                stdout.write_all(&buffer[..read - n])?;
                for i in 0..n {
                    ring_buffer[i] = buffer[read - n + i];
                }
            } else {
                stdout.write_all(&ring_buffer[..read])?;
                for i in 0..n - read {
                    ring_buffer[i] = ring_buffer[read + i];
                }
                ring_buffer[n - read..].copy_from_slice(&buffer[..read]);
            }
=======
    let mut ring_buffer = Vec::new();

    let mut buffer = [0u8; BUF_SIZE];
    let mut total_read = 0;

    loop {
        let read = match input.read(&mut buffer) {
            Ok(0) => break,
            Ok(read) => read,
            Err(e) => match e.kind() {
                ErrorKind::Interrupted => continue,
                _ => return Err(e),
            },
        };

        total_read += read;

        if total_read <= n {
            // Fill the ring buffer without exceeding n bytes
            let overflow = total_read - n;
            ring_buffer.extend_from_slice(&buffer[..read - overflow]);
        } else {
            // Write the ring buffer and the part of the buffer that exceeds n
            stdout.write_all(&ring_buffer)?;
            stdout.write_all(&buffer[..read - n + ring_buffer.len()])?;
            ring_buffer.clear();
            ring_buffer.extend_from_slice(&buffer[read - n + ring_buffer.len()..read]);
>>>>>>> 179f0a7c
        }
    }

    Ok(())
}

fn read_but_last_n_lines(
    input: impl std::io::BufRead,
    n: u64,
    separator: u8,
) -> std::io::Result<()> {
    if let Some(n) = checked_convert_to_usize_or_print_error(n) {
        let stdout = std::io::stdout();
        let mut stdout = stdout.lock();
        for bytes in take_all_but(lines(input, separator), n) {
            stdout.write_all(&bytes?)?;
        }
    }
    Ok(())
}

/// Return the index in `input` just after the `n`th line from the end.
///
/// If `n` exceeds the number of lines in this file, then return 0.
///
/// The cursor must be at the start of the seekable input before
/// calling this function. This function rewinds the cursor to the
/// beginning of the input just before returning unless there is an
/// I/O error.
///
/// If `zeroed` is `false`, interpret the newline character `b'\n'` as
/// a line ending. If `zeroed` is `true`, interpret the null character
/// `b'\0'` as a line ending instead.
///
/// # Errors
///
/// This function returns an error if there is a problem seeking
/// through or reading the input.
///
/// # Examples
///
/// The function returns the index of the byte immediately following
/// the line ending character of the `n`th line from the end of the
/// input:
///
/// ```rust,ignore
/// let mut input = Cursor::new("x\ny\nz\n");
/// assert_eq!(find_nth_line_from_end(&mut input, 0, false).unwrap(), 6);
/// assert_eq!(find_nth_line_from_end(&mut input, 1, false).unwrap(), 4);
/// assert_eq!(find_nth_line_from_end(&mut input, 2, false).unwrap(), 2);
/// ```
///
/// If `n` exceeds the number of lines in the file, always return 0:
///
/// ```rust,ignore
/// let mut input = Cursor::new("x\ny\nz\n");
/// assert_eq!(find_nth_line_from_end(&mut input, 3, false).unwrap(), 0);
/// assert_eq!(find_nth_line_from_end(&mut input, 4, false).unwrap(), 0);
/// assert_eq!(find_nth_line_from_end(&mut input, 1000, false).unwrap(), 0);
/// ```
fn find_nth_line_from_end<R>(input: &mut R, n: u64, separator: u8) -> std::io::Result<u64>
where
    R: Read + Seek,
{
    let size = input.seek(SeekFrom::End(0))?;

    let mut buffer = [0u8; BUF_SIZE];
    let buf_size: usize = (BUF_SIZE as u64).min(size).try_into().unwrap();
    let buffer = &mut buffer[..buf_size];

    let mut i = 0u64;
    let mut lines = 0u64;

    loop {
        // the casts here are ok, `buffer.len()` should never be above a few k
        input.seek(SeekFrom::Current(
            -((buffer.len() as i64).min((size - i) as i64)),
        ))?;
        input.read_exact(buffer)?;
        for byte in buffer.iter().rev() {
            if byte == &separator {
                lines += 1;
            }
            // if it were just `n`,
            if lines == n + 1 {
                input.rewind()?;
                return Ok(size - i);
            }
            i += 1;
        }
        if size - i == 0 {
            input.rewind()?;
            return Ok(0);
        }
    }
}

fn is_seekable(input: &mut std::fs::File) -> bool {
    let current_pos = input.stream_position();
    current_pos.is_ok()
        && input.seek(SeekFrom::End(0)).is_ok()
        && input.seek(SeekFrom::Start(current_pos.unwrap())).is_ok()
}

fn head_backwards_file(input: &mut std::fs::File, options: &HeadOptions) -> std::io::Result<()> {
    let seekable = is_seekable(input);
    if seekable {
        return head_backwards_on_seekable_file(input, options);
    }

    head_backwards_on_non_seekable_file(input, options)
}

fn head_backwards_on_non_seekable_file(
    input: &mut std::fs::File,
    options: &HeadOptions,
) -> std::io::Result<()> {
    let reader = &mut std::io::BufReader::with_capacity(BUF_SIZE, &*input);

    match options.mode {
        Mode::AllButLastBytes(n) => read_but_last_n_bytes(reader, n)?,
        Mode::AllButLastLines(n) => read_but_last_n_lines(reader, n, options.line_ending.into())?,
        _ => unreachable!(),
    }

    Ok(())
}

fn head_backwards_on_seekable_file(
    input: &mut std::fs::File,
    options: &HeadOptions,
) -> std::io::Result<()> {
    match options.mode {
        Mode::AllButLastBytes(n) => {
            let size = input.metadata()?.len();
            if n >= size {
                return Ok(());
            } else {
                read_n_bytes(
                    &mut std::io::BufReader::with_capacity(BUF_SIZE, input),
                    size - n,
                )?;
            }
        }
        Mode::AllButLastLines(n) => {
            let found = find_nth_line_from_end(input, n, options.line_ending.into())?;
            read_n_bytes(
                &mut std::io::BufReader::with_capacity(BUF_SIZE, input),
                found,
            )?;
        }
        _ => unreachable!(),
    }
    Ok(())
}

fn head_file(input: &mut std::fs::File, options: &HeadOptions) -> std::io::Result<()> {
    match options.mode {
        Mode::FirstBytes(n) => {
            read_n_bytes(&mut std::io::BufReader::with_capacity(BUF_SIZE, input), n)
        }
        Mode::FirstLines(n) => read_n_lines(
            &mut std::io::BufReader::with_capacity(BUF_SIZE, input),
            n,
            options.line_ending.into(),
        ),
        Mode::AllButLastBytes(_) | Mode::AllButLastLines(_) => head_backwards_file(input, options),
    }
}

#[allow(clippy::cognitive_complexity)]
fn uu_head(options: &HeadOptions) -> UResult<()> {
    let mut first = true;
    for file in &options.files {
        let res = match (file.as_str(), options.presume_input_pipe) {
            (_, true) | ("-", false) => {
                if (options.files.len() > 1 && !options.quiet) || options.verbose {
                    if !first {
                        println!();
                    }
                    println!("==> standard input <==");
                }
                let stdin = std::io::stdin();
                let mut stdin = stdin.lock();

                match options.mode {
                    Mode::FirstBytes(n) => read_n_bytes(&mut stdin, n),
                    Mode::AllButLastBytes(n) => read_but_last_n_bytes(&mut stdin, n),
                    Mode::FirstLines(n) => read_n_lines(&mut stdin, n, options.line_ending.into()),
                    Mode::AllButLastLines(n) => {
                        read_but_last_n_lines(&mut stdin, n, options.line_ending.into())
                    }
                }
            }
            (name, false) => {
                let mut file = match std::fs::File::open(name) {
                    Ok(f) => f,
                    Err(err) => {
                        show!(err.map_err_context(|| format!(
                            "cannot open {} for reading",
                            name.quote()
                        )));
                        continue;
                    }
                };
                if (options.files.len() > 1 && !options.quiet) || options.verbose {
                    if !first {
                        println!();
                    }
                    println!("==> {name} <==");
                }
                head_file(&mut file, options)
            }
        };
        if res.is_err() {
            let name = if file.as_str() == "-" {
                "standard input"
            } else {
                file
            };
            show!(USimpleError::new(
                1,
                format!("error reading {name}: Input/output error")
            ));
        }
        first = false;
    }
    // Even though this is returning `Ok`, it is possible that a call
    // to `show!()` and thus a call to `set_exit_code()` has been
    // called above. If that happens, then this process will exit with
    // a non-zero exit code.
    Ok(())
}

#[uucore::main]
pub fn uumain(args: impl uucore::Args) -> UResult<()> {
    let matches = uu_app().try_get_matches_from(arg_iterate(args)?)?;
    let args = match HeadOptions::get_from(&matches) {
        Ok(o) => o,
        Err(s) => {
            return Err(USimpleError::new(1, s));
        }
    };
    uu_head(&args)
}

#[cfg(test)]
mod tests {
    use std::ffi::OsString;
    use std::io::Cursor;

    use super::*;

    fn options(args: &str) -> Result<HeadOptions, String> {
        let combined = "head ".to_owned() + args;
        let args = combined.split_whitespace().map(OsString::from);
        let matches = uu_app()
            .get_matches_from(arg_iterate(args).map_err(|_| String::from("Arg iterate failed"))?);
        HeadOptions::get_from(&matches)
    }

    #[test]
    fn test_args_modes() {
        let args = options("-n -10M -vz").unwrap();
        assert_eq!(args.line_ending, LineEnding::Nul);
        assert!(args.verbose);
        assert_eq!(args.mode, Mode::AllButLastLines(10 * 1024 * 1024));
    }

    #[test]
    fn test_gnu_compatibility() {
        let args = options("-n 1 -c 1 -n 5 -c kiB -vqvqv").unwrap(); // spell-checker:disable-line
        assert!(args.mode == Mode::FirstBytes(1024));
        assert!(args.verbose);
        assert_eq!(options("-5").unwrap().mode, Mode::FirstLines(5));
        assert_eq!(options("-2b").unwrap().mode, Mode::FirstBytes(1024));
        assert_eq!(options("-5 -c 1").unwrap().mode, Mode::FirstBytes(1));
    }

    #[test]
    #[allow(clippy::cognitive_complexity)]
    fn all_args_test() {
        assert!(options("--silent").unwrap().quiet);
        assert!(options("--quiet").unwrap().quiet);
        assert!(options("-q").unwrap().quiet);
        assert!(options("--verbose").unwrap().verbose);
        assert!(options("-v").unwrap().verbose);
        assert_eq!(
            options("--zero-terminated").unwrap().line_ending,
            LineEnding::Nul
        );
        assert_eq!(options("-z").unwrap().line_ending, LineEnding::Nul);
        assert_eq!(options("--lines 15").unwrap().mode, Mode::FirstLines(15));
        assert_eq!(options("-n 15").unwrap().mode, Mode::FirstLines(15));
        assert_eq!(options("--bytes 15").unwrap().mode, Mode::FirstBytes(15));
        assert_eq!(options("-c 15").unwrap().mode, Mode::FirstBytes(15));
    }

    #[test]
    fn test_options_errors() {
        assert!(options("-n IsThisTheRealLife?").is_err());
        assert!(options("-c IsThisJustFantasy").is_err());
    }

    #[test]
    fn test_options_correct_defaults() {
        let opts = HeadOptions::default();

        assert!(!opts.verbose);
        assert!(!opts.quiet);
        assert_eq!(opts.line_ending, LineEnding::Newline);
        assert_eq!(opts.mode, Mode::FirstLines(10));
        assert!(opts.files.is_empty());
    }

    fn arg_outputs(src: &str) -> Result<String, ()> {
        let split = src.split_whitespace().map(OsString::from);
        match arg_iterate(split) {
            Ok(args) => {
                let vec = args
                    .map(|s| s.to_str().unwrap().to_owned())
                    .collect::<Vec<_>>();
                Ok(vec.join(" "))
            }
            Err(_) => Err(()),
        }
    }

    #[test]
    fn test_arg_iterate() {
        // test that normal args remain unchanged
        assert_eq!(
            arg_outputs("head -n -5 -zv"),
            Ok("head -n -5 -zv".to_owned())
        );
        // tests that nonsensical args are unchanged
        assert_eq!(
            arg_outputs("head -to_be_or_not_to_be,..."),
            Ok("head -to_be_or_not_to_be,...".to_owned())
        );
        //test that the obsolete syntax is unrolled
        assert_eq!(
            arg_outputs("head -123qvqvqzc"), // spell-checker:disable-line
            Ok("head -q -z -c 123".to_owned())
        );
        //test that bad obsoletes are an error
        assert!(arg_outputs("head -123FooBar").is_err());
        //test overflow
        assert!(arg_outputs("head -100000000000000000000000000000000000000000").is_err());
        //test that empty args remain unchanged
        assert_eq!(arg_outputs("head"), Ok("head".to_owned()));
    }

    #[test]
    #[cfg(target_os = "linux")]
    fn test_arg_iterate_bad_encoding() {
        use std::os::unix::ffi::OsStringExt;
        let invalid = OsString::from_vec(vec![b'\x80', b'\x81']);
        // this arises from a conversion from OsString to &str
        assert!(arg_iterate(vec![OsString::from("head"), invalid].into_iter()).is_err());
    }

    #[test]
    fn read_early_exit() {
        let mut empty = std::io::BufReader::new(std::io::Cursor::new(Vec::new()));
        assert!(read_n_bytes(&mut empty, 0).is_ok());
        assert!(read_n_lines(&mut empty, 0, b'\n').is_ok());
    }

    #[test]
    fn test_find_nth_line_from_end() {
        let mut input = Cursor::new("x\ny\nz\n");
        assert_eq!(find_nth_line_from_end(&mut input, 0, b'\n').unwrap(), 6);
        assert_eq!(find_nth_line_from_end(&mut input, 1, b'\n').unwrap(), 4);
        assert_eq!(find_nth_line_from_end(&mut input, 2, b'\n').unwrap(), 2);
        assert_eq!(find_nth_line_from_end(&mut input, 3, b'\n').unwrap(), 0);
        assert_eq!(find_nth_line_from_end(&mut input, 4, b'\n').unwrap(), 0);
        assert_eq!(find_nth_line_from_end(&mut input, 1000, b'\n').unwrap(), 0);
    }
}<|MERGE_RESOLUTION|>--- conflicted
+++ resolved
@@ -266,72 +266,34 @@
         let stdout = std::io::stdout();
         let mut stdout = stdout.lock();
 
-<<<<<<< HEAD
-        let mut ring_buffer = vec![0u8; n];
-
-        // first we fill the ring buffer
-        if let Err(e) = input.read_exact(&mut ring_buffer) {
-            if e.kind() == ErrorKind::UnexpectedEof {
-                return Ok(());
+        let mut ring_buffer = Vec::new();
+
+        let mut buffer = [0u8; BUF_SIZE];
+        let mut total_read = 0;
+
+        loop {
+            let read = match input.read(&mut buffer) {
+                Ok(0) => break,
+                Ok(read) => read,
+                Err(e) => match e.kind() {
+                    ErrorKind::Interrupted => continue,
+                    _ => return Err(e),
+                },
+            };
+
+            total_read += read;
+
+            if total_read <= n {
+                // Fill the ring buffer without exceeding n bytes
+                let overflow = total_read - n;
+                ring_buffer.extend_from_slice(&buffer[..read - overflow]);
             } else {
-                return Err(e);
-            }
-        }
-        let mut buffer = [0u8; BUF_SIZE];
-        loop {
-            let read = loop {
-                match input.read(&mut buffer) {
-                    Ok(n) => break n,
-                    Err(e) => match e.kind() {
-                        ErrorKind::Interrupted => {}
-                        _ => return Err(e),
-                    },
-                }
-            };
-            if read == 0 {
-                return Ok(());
-            } else if read >= n {
+                // Write the ring buffer and the part of the buffer that exceeds n
                 stdout.write_all(&ring_buffer)?;
-                stdout.write_all(&buffer[..read - n])?;
-                for i in 0..n {
-                    ring_buffer[i] = buffer[read - n + i];
-                }
-            } else {
-                stdout.write_all(&ring_buffer[..read])?;
-                for i in 0..n - read {
-                    ring_buffer[i] = ring_buffer[read + i];
-                }
-                ring_buffer[n - read..].copy_from_slice(&buffer[..read]);
-            }
-=======
-    let mut ring_buffer = Vec::new();
-
-    let mut buffer = [0u8; BUF_SIZE];
-    let mut total_read = 0;
-
-    loop {
-        let read = match input.read(&mut buffer) {
-            Ok(0) => break,
-            Ok(read) => read,
-            Err(e) => match e.kind() {
-                ErrorKind::Interrupted => continue,
-                _ => return Err(e),
-            },
-        };
-
-        total_read += read;
-
-        if total_read <= n {
-            // Fill the ring buffer without exceeding n bytes
-            let overflow = total_read - n;
-            ring_buffer.extend_from_slice(&buffer[..read - overflow]);
-        } else {
-            // Write the ring buffer and the part of the buffer that exceeds n
-            stdout.write_all(&ring_buffer)?;
-            stdout.write_all(&buffer[..read - n + ring_buffer.len()])?;
-            ring_buffer.clear();
-            ring_buffer.extend_from_slice(&buffer[read - n + ring_buffer.len()..read]);
->>>>>>> 179f0a7c
+                stdout.write_all(&buffer[..read - n + ring_buffer.len()])?;
+                ring_buffer.clear();
+                ring_buffer.extend_from_slice(&buffer[read - n + ring_buffer.len()..read]);
+            }
         }
     }
 
