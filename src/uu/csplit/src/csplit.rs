#![crate_name = "uu_csplit"]

#[macro_use]
extern crate uucore;
use clap::{App, Arg, ArgMatches};
use regex::Regex;
use std::cmp::Ordering;
use std::io::{self, BufReader};
use std::{
    fs::{remove_file, File},
    io::{BufRead, BufWriter, Write},
};

mod csplit_error;
mod patterns;
mod splitname;

use crate::csplit_error::CsplitError;
use crate::splitname::SplitName;
use uucore::InvalidEncodingHandling;

static VERSION: &str = env!("CARGO_PKG_VERSION");
static SUMMARY: &str = "split a file into sections determined by context lines";
static LONG_HELP: &str = "Output pieces of FILE separated by PATTERN(s) to files 'xx00', 'xx01', ..., and output byte counts of each piece to standard output.";

mod options {
    pub const SUFFIX_FORMAT: &str = "suffix-format";
    pub const SUPPRESS_MATCHED: &str = "suppress-matched";
    pub const DIGITS: &str = "digits";
    pub const PREFIX: &str = "prefix";
    pub const KEEP_FILES: &str = "keep-files";
    pub const QUIET: &str = "quiet";
    pub const ELIDE_EMPTY_FILES: &str = "elide-empty-files";
    pub const FILE: &str = "file";
    pub const PATTERN: &str = "pattern";
}

fn get_usage() -> String {
    format!("{0} [OPTION]... FILE PATTERN...", executable!())
}

/// Command line options for csplit.
pub struct CsplitOptions {
    split_name: crate::SplitName,
    keep_files: bool,
    quiet: bool,
    elide_empty_files: bool,
    suppress_matched: bool,
}

impl CsplitOptions {
    fn new(matches: &ArgMatches) -> CsplitOptions {
        let keep_files = matches.is_present(options::KEEP_FILES);
        let quiet = matches.is_present(options::QUIET);
        let elide_empty_files = matches.is_present(options::ELIDE_EMPTY_FILES);
        let suppress_matched = matches.is_present(options::SUPPRESS_MATCHED);

        CsplitOptions {
            split_name: crash_if_err!(
                1,
                SplitName::new(
                    matches.value_of(options::PREFIX).map(str::to_string),
                    matches.value_of(options::SUFFIX_FORMAT).map(str::to_string),
                    matches.value_of(options::DIGITS).map(str::to_string)
                )
            ),
            keep_files,
            quiet,
            elide_empty_files,
            suppress_matched,
        }
    }
}

/// Splits a file into severals according to the command line patterns.
///
/// # Errors
///
/// - [`io::Error`] if there is some problem reading/writing from/to a file.
/// - [`::CsplitError::LineOutOfRange`] if the linenum pattern is larger than the number of input
///   lines.
/// - [`::CsplitError::LineOutOfRangeOnRepetition`], like previous but after applying the pattern
///   more than once.
/// - [`::CsplitError::MatchNotFound`] if no line matched a regular expression.
/// - [`::CsplitError::MatchNotFoundOnRepetition`], like previous but after applying the pattern
///   more than once.
pub fn csplit<T>(
    options: &CsplitOptions,
    patterns: Vec<patterns::Pattern>,
    input: T,
) -> Result<(), CsplitError>
where
    T: BufRead,
{
    let mut input_iter = InputSplitter::new(input.lines().enumerate());
    let mut split_writer = SplitWriter::new(&options);
    let ret = do_csplit(&mut split_writer, patterns, &mut input_iter);

    // consume the rest
    input_iter.rewind_buffer();
    if let Some((_, line)) = input_iter.next() {
        split_writer.new_writer()?;
        split_writer.writeln(line?)?;
        for (_, line) in input_iter {
            split_writer.writeln(line?)?;
        }
        split_writer.finish_split();
    }
    // delete files on error by default
    if ret.is_err() && !options.keep_files {
        split_writer.delete_all_splits()?;
    }
    ret
}

fn do_csplit<I>(
    split_writer: &mut SplitWriter,
    patterns: Vec<patterns::Pattern>,
    input_iter: &mut InputSplitter<I>,
) -> Result<(), CsplitError>
where
    I: Iterator<Item = (usize, io::Result<String>)>,
{
    // split the file based on patterns
    for pattern in patterns.into_iter() {
        let pattern_as_str = pattern.to_string();
        #[allow(clippy::match_like_matches_macro)]
        let is_skip = if let patterns::Pattern::SkipToMatch(_, _, _) = pattern {
            true
        } else {
            false
        };
        match pattern {
            patterns::Pattern::UpToLine(n, ex) => {
                let mut up_to_line = n;
                for (_, ith) in ex.iter() {
                    split_writer.new_writer()?;
                    match split_writer.do_to_line(&pattern_as_str, up_to_line, input_iter) {
                        // the error happened when applying the pattern more than once
                        Err(CsplitError::LineOutOfRange(_)) if ith != 1 => {
                            return Err(CsplitError::LineOutOfRangeOnRepetition(
                                pattern_as_str.to_string(),
                                ith - 1,
                            ));
                        }
                        Err(err) => return Err(err),
                        // continue the splitting process
                        Ok(()) => (),
                    }
                    up_to_line += n;
                }
            }
            patterns::Pattern::UpToMatch(regex, offset, ex)
            | patterns::Pattern::SkipToMatch(regex, offset, ex) => {
                for (max, ith) in ex.iter() {
                    if is_skip {
                        // when skipping a part of the input, no writer is created
                        split_writer.as_dev_null();
                    } else {
                        split_writer.new_writer()?;
                    }
                    match (
                        split_writer.do_to_match(&pattern_as_str, &regex, offset, input_iter),
                        max,
                    ) {
                        // in case of ::pattern::ExecutePattern::Always, then it's fine not to find a
                        // matching line
                        (Err(CsplitError::MatchNotFound(_)), None) => {
                            return Ok(());
                        }
                        // the error happened when applying the pattern more than once
                        (Err(CsplitError::MatchNotFound(_)), Some(m)) if m != 1 && ith != 1 => {
                            return Err(CsplitError::MatchNotFoundOnRepetition(
                                pattern_as_str.to_string(),
                                ith - 1,
                            ));
                        }
                        (Err(err), _) => return Err(err),
                        // continue the splitting process
                        (Ok(()), _) => (),
                    };
                }
            }
        };
    }
    Ok(())
}

/// Write a portion of the input file into a split which filename is based on an incrementing
/// counter.
struct SplitWriter<'a> {
    /// the options set through the command line
    options: &'a CsplitOptions,
    /// a split counter
    counter: usize,
    /// the writer to the current split
    current_writer: Option<BufWriter<File>>,
    /// the size in bytes of the current split
    size: usize,
    /// flag to indicate that no content should be written to a split
    dev_null: bool,
}

impl<'a> Drop for SplitWriter<'a> {
    fn drop(&mut self) {
        if self.options.elide_empty_files && self.size == 0 {
            let file_name = self.options.split_name.get(self.counter);
            remove_file(file_name).expect("Failed to elide split");
        }
    }
}

impl<'a> SplitWriter<'a> {
    fn new(options: &CsplitOptions) -> SplitWriter {
        SplitWriter {
            options,
            counter: 0,
            current_writer: None,
            size: 0,
            dev_null: false,
        }
    }

    /// Creates a new split and returns its filename.
    ///
    /// # Errors
    ///
    /// The creation of the split file may fail with some [`io::Error`].
    fn new_writer(&mut self) -> io::Result<()> {
        let file_name = self.options.split_name.get(self.counter);
        let file = File::create(&file_name)?;
        self.current_writer = Some(BufWriter::new(file));
        self.counter += 1;
        self.size = 0;
        self.dev_null = false;
        Ok(())
    }

    /// The current split will not keep any of the read input lines.
    fn as_dev_null(&mut self) {
        self.dev_null = true;
    }

    /// Writes the line to the current split, appending a newline character.
    /// If [`dev_null`] is true, then the line is discarded.
    ///
    /// # Errors
    ///
    /// Some [`io::Error`] may occur when attempting to write the line.
    fn writeln(&mut self, line: String) -> io::Result<()> {
        if !self.dev_null {
            match self.current_writer {
                Some(ref mut current_writer) => {
                    let bytes = line.as_bytes();
                    current_writer.write_all(bytes)?;
                    current_writer.write_all(b"\n")?;
                    self.size += bytes.len() + 1;
                }
                None => panic!("trying to write to a split that was not created"),
            }
        }
        Ok(())
    }

    /// Perform some operations after completing a split, i.e., either remove it
    /// if the [`::ELIDE_EMPTY_FILES_OPT`] option is enabled, or print how much bytes were written
    /// to it if [`::QUIET_OPT`] is disabled.
    ///
    /// # Errors
    ///
    /// Some [`io::Error`] if the split could not be removed in case it should be elided.
    fn finish_split(&mut self) {
        if !self.dev_null {
            if self.options.elide_empty_files && self.size == 0 {
                self.counter -= 1;
            } else if !self.options.quiet {
                println!("{}", self.size);
            }
        }
    }

    /// Removes all the split files that were created.
    ///
    /// # Errors
    ///
    /// Returns an [`io::Error`] if there was a problem removing a split.
    fn delete_all_splits(&self) -> io::Result<()> {
        let mut ret = Ok(());
        for ith in 0..self.counter {
            let file_name = self.options.split_name.get(ith);
            if let Err(err) = remove_file(file_name) {
                ret = Err(err);
            }
        }
        ret
    }

    /// Split the input stream up to the line number `n`.
    ///
    /// If the line number `n` is smaller than the current position in the input, then an empty
    /// split is created.
    ///
    /// # Errors
    ///
    /// In addition to errors reading/writing from/to a file, if the line number
    /// `n` is greater than the total available lines, then a
    /// [`::CsplitError::LineOutOfRange`] error is returned.
    fn do_to_line<I>(
        &mut self,
        pattern_as_str: &str,
        n: usize,
        input_iter: &mut InputSplitter<I>,
    ) -> Result<(), CsplitError>
    where
        I: Iterator<Item = (usize, io::Result<String>)>,
    {
        input_iter.rewind_buffer();
        input_iter.set_size_of_buffer(1);

        let mut ret = Err(CsplitError::LineOutOfRange(pattern_as_str.to_string()));
        while let Some((ln, line)) = input_iter.next() {
            let l = line?;
            match n.cmp(&(&ln + 1)) {
                Ordering::Less => {
                    if input_iter.add_line_to_buffer(ln, l).is_some() {
                        panic!("the buffer is big enough to contain 1 line");
                    }
                    ret = Ok(());
                    break;
                }
                Ordering::Equal => {
                    if !self.options.suppress_matched
                        && input_iter.add_line_to_buffer(ln, l).is_some()
                    {
                        panic!("the buffer is big enough to contain 1 line");
                    }
                    ret = Ok(());
                    break;
                }
                Ordering::Greater => (),
            }
            self.writeln(l)?;
        }
        self.finish_split();
        ret
    }

    /// Read lines up to the line matching a [`Regex`]. With a non-zero offset,
    /// the block of relevant lines can be extended (if positive), or reduced
    /// (if negative).
    ///
    /// # Errors
    ///
    /// In addition to errors reading/writing from/to a file, the following errors may be returned:
    /// - if no line matched, an [`::CsplitError::MatchNotFound`].
    /// - if there are not enough lines to accommodate the offset, an
    /// [`::CsplitError::LineOutOfRange`].
    fn do_to_match<I>(
        &mut self,
        pattern_as_str: &str,
        regex: &Regex,
        mut offset: i32,
        input_iter: &mut InputSplitter<I>,
    ) -> Result<(), CsplitError>
    where
        I: Iterator<Item = (usize, io::Result<String>)>,
    {
        if offset >= 0 {
            // The offset is zero or positive, no need for a buffer on the lines read.
            // NOTE: drain the buffer of input_iter, no match should be done within.
            for line in input_iter.drain_buffer() {
                self.writeln(line)?;
            }
            // retain the matching line
            input_iter.set_size_of_buffer(1);

            while let Some((ln, line)) = input_iter.next() {
                let l = line?;
                if regex.is_match(&l) {
                    match (self.options.suppress_matched, offset) {
                        // no offset, add the line to the next split
                        (false, 0) => {
                            if input_iter.add_line_to_buffer(ln, l).is_some() {
                                panic!("the buffer is big enough to contain 1 line");
                            }
                        }
                        // a positive offset, some more lines need to be added to the current split
                        (false, _) => self.writeln(l)?,
                        _ => (),
                    };
                    offset -= 1;

                    // write the extra lines required by the offset
                    while offset > 0 {
                        match input_iter.next() {
                            Some((_, line)) => {
                                self.writeln(line?)?;
                            }
                            None => {
                                self.finish_split();
                                return Err(CsplitError::LineOutOfRange(
                                    pattern_as_str.to_string(),
                                ));
                            }
                        };
                        offset -= 1;
                    }
                    self.finish_split();
                    return Ok(());
                }
                self.writeln(l)?;
            }
        } else {
            // With a negative offset we use a buffer to keep the lines within the offset.
            // NOTE: do not drain the buffer of input_iter, in case of an LineOutOfRange error
            // but do not rewind it either since no match should be done within.
            // The consequence is that the buffer may already be full with lines from a previous
            // split, which is taken care of when calling `shrink_buffer_to_size`.
            let offset_usize = -offset as usize;
            input_iter.set_size_of_buffer(offset_usize);
            while let Some((ln, line)) = input_iter.next() {
                let l = line?;
                if regex.is_match(&l) {
                    for line in input_iter.shrink_buffer_to_size() {
                        self.writeln(line)?;
                    }
                    if !self.options.suppress_matched {
                        // add 1 to the buffer size to make place for the matched line
                        input_iter.set_size_of_buffer(offset_usize + 1);
                        if input_iter.add_line_to_buffer(ln, l).is_some() {
                            panic!("should be big enough to hold every lines");
                        }
                    }
                    self.finish_split();
                    if input_iter.buffer_len() < offset_usize {
                        return Err(CsplitError::LineOutOfRange(pattern_as_str.to_string()));
                    }
                    return Ok(());
                }
                if let Some(line) = input_iter.add_line_to_buffer(ln, l) {
                    self.writeln(line)?;
                }
            }
            // no match, drain the buffer into the current split
            for line in input_iter.drain_buffer() {
                self.writeln(line)?;
            }
        }

        self.finish_split();
        Err(CsplitError::MatchNotFound(pattern_as_str.to_string()))
    }
}

/// An iterator which can output items from a buffer filled externally.
/// This is used to pass matching lines to the next split and to support patterns with a negative offset.
struct InputSplitter<I>
where
    I: Iterator<Item = (usize, io::Result<String>)>,
{
    iter: I,
    buffer: Vec<<I as Iterator>::Item>,
    /// the number of elements the buffer may hold
    size: usize,
    /// flag to indicate content off the buffer should be returned instead of off the wrapped
    /// iterator
    rewind: bool,
}

impl<I> InputSplitter<I>
where
    I: Iterator<Item = (usize, io::Result<String>)>,
{
    fn new(iter: I) -> InputSplitter<I> {
        InputSplitter {
            iter,
            buffer: Vec::new(),
            rewind: false,
            size: 1,
        }
    }

    /// Rewind the iteration by outputting the buffer's content.
    fn rewind_buffer(&mut self) {
        self.rewind = true;
    }

    /// Shrink the buffer so that its length is equal to the set size, returning an iterator for
    /// the elements that were too much.
    fn shrink_buffer_to_size(&mut self) -> impl Iterator<Item = String> + '_ {
        let mut shrink_offset = 0;
        if self.buffer.len() > self.size {
            shrink_offset = self.buffer.len() - self.size;
        }
        self.buffer
            .drain(..shrink_offset)
            .map(|(_, line)| line.unwrap())
    }

    /// Drain the content of the buffer.
    fn drain_buffer(&mut self) -> impl Iterator<Item = String> + '_ {
        self.buffer.drain(..).map(|(_, line)| line.unwrap())
    }

    /// Set the maximum number of lines to keep.
    fn set_size_of_buffer(&mut self, size: usize) {
        self.size = size;
    }

    /// Add a line to the buffer. If the buffer has [`size`] elements, then its head is removed and
    /// the new line is pushed to the buffer. The removed head is then available in the returned
    /// option.
    fn add_line_to_buffer(&mut self, ln: usize, line: String) -> Option<String> {
        if self.rewind {
            self.buffer.insert(0, (ln, Ok(line)));
            None
        } else if self.buffer.len() >= self.size {
            let (_, head_line) = self.buffer.remove(0);
            self.buffer.push((ln, Ok(line)));
            Some(head_line.unwrap())
        } else {
            self.buffer.push((ln, Ok(line)));
            None
        }
    }

    /// Returns the number of lines stored in the buffer
    fn buffer_len(&self) -> usize {
        self.buffer.len()
    }
}

impl<I> Iterator for InputSplitter<I>
where
    I: Iterator<Item = (usize, io::Result<String>)>,
{
    type Item = <I as Iterator>::Item;

    fn next(&mut self) -> Option<Self::Item> {
        if self.rewind {
            if !self.buffer.is_empty() {
                return Some(self.buffer.remove(0));
            }
            self.rewind = false;
        }
        self.iter.next()
    }
}

#[cfg(test)]
mod tests {
    use super::*;

    #[test]
    fn input_splitter() {
        let input = vec![
            Ok(String::from("aaa")),
            Ok(String::from("bbb")),
            Ok(String::from("ccc")),
            Ok(String::from("ddd")),
        ];
        let mut input_splitter = InputSplitter::new(input.into_iter().enumerate());

        input_splitter.set_size_of_buffer(2);
        assert_eq!(input_splitter.buffer_len(), 0);

        match input_splitter.next() {
            Some((0, Ok(line))) => {
                assert_eq!(line, String::from("aaa"));
                assert_eq!(input_splitter.add_line_to_buffer(0, line), None);
                assert_eq!(input_splitter.buffer_len(), 1);
            }
            item @ _ => panic!("wrong item: {:?}", item),
        };

        match input_splitter.next() {
            Some((1, Ok(line))) => {
                assert_eq!(line, String::from("bbb"));
                assert_eq!(input_splitter.add_line_to_buffer(1, line), None);
                assert_eq!(input_splitter.buffer_len(), 2);
            }
            item @ _ => panic!("wrong item: {:?}", item),
        };

        match input_splitter.next() {
            Some((2, Ok(line))) => {
                assert_eq!(line, String::from("ccc"));
                assert_eq!(
                    input_splitter.add_line_to_buffer(2, line),
                    Some(String::from("aaa"))
                );
                assert_eq!(input_splitter.buffer_len(), 2);
            }
            item @ _ => panic!("wrong item: {:?}", item),
        };

        input_splitter.rewind_buffer();

        match input_splitter.next() {
            Some((1, Ok(line))) => {
                assert_eq!(line, String::from("bbb"));
                assert_eq!(input_splitter.buffer_len(), 1);
            }
            item @ _ => panic!("wrong item: {:?}", item),
        };

        match input_splitter.next() {
            Some((2, Ok(line))) => {
                assert_eq!(line, String::from("ccc"));
                assert_eq!(input_splitter.buffer_len(), 0);
            }
            item @ _ => panic!("wrong item: {:?}", item),
        };

        match input_splitter.next() {
            Some((3, Ok(line))) => {
                assert_eq!(line, String::from("ddd"));
                assert_eq!(input_splitter.buffer_len(), 0);
            }
            item @ _ => panic!("wrong item: {:?}", item),
        };

        assert!(input_splitter.next().is_none());
    }

    #[test]
    fn input_splitter_interrupt_rewind() {
        let input = vec![
            Ok(String::from("aaa")),
            Ok(String::from("bbb")),
            Ok(String::from("ccc")),
            Ok(String::from("ddd")),
        ];
        let mut input_splitter = InputSplitter::new(input.into_iter().enumerate());

        input_splitter.set_size_of_buffer(3);
        assert_eq!(input_splitter.buffer_len(), 0);

        match input_splitter.next() {
            Some((0, Ok(line))) => {
                assert_eq!(line, String::from("aaa"));
                assert_eq!(input_splitter.add_line_to_buffer(0, line), None);
                assert_eq!(input_splitter.buffer_len(), 1);
            }
            item @ _ => panic!("wrong item: {:?}", item),
        };

        match input_splitter.next() {
            Some((1, Ok(line))) => {
                assert_eq!(line, String::from("bbb"));
                assert_eq!(input_splitter.add_line_to_buffer(1, line), None);
                assert_eq!(input_splitter.buffer_len(), 2);
            }
            item @ _ => panic!("wrong item: {:?}", item),
        };

        match input_splitter.next() {
            Some((2, Ok(line))) => {
                assert_eq!(line, String::from("ccc"));
                assert_eq!(input_splitter.add_line_to_buffer(2, line), None);
                assert_eq!(input_splitter.buffer_len(), 3);
            }
            item @ _ => panic!("wrong item: {:?}", item),
        };

        input_splitter.rewind_buffer();

        match input_splitter.next() {
            Some((0, Ok(line))) => {
                assert_eq!(line, String::from("aaa"));
                assert_eq!(input_splitter.add_line_to_buffer(0, line), None);
                assert_eq!(input_splitter.buffer_len(), 3);
            }
            item @ _ => panic!("wrong item: {:?}", item),
        };

        match input_splitter.next() {
            Some((0, Ok(line))) => {
                assert_eq!(line, String::from("aaa"));
                assert_eq!(input_splitter.buffer_len(), 2);
            }
            item @ _ => panic!("wrong item: {:?}", item),
        };

        match input_splitter.next() {
            Some((1, Ok(line))) => {
                assert_eq!(line, String::from("bbb"));
                assert_eq!(input_splitter.buffer_len(), 1);
            }
            item @ _ => panic!("wrong item: {:?}", item),
        };

        match input_splitter.next() {
            Some((2, Ok(line))) => {
                assert_eq!(line, String::from("ccc"));
                assert_eq!(input_splitter.buffer_len(), 0);
            }
            item @ _ => panic!("wrong item: {:?}", item),
        };

        match input_splitter.next() {
            Some((3, Ok(line))) => {
                assert_eq!(line, String::from("ddd"));
                assert_eq!(input_splitter.buffer_len(), 0);
            }
            item @ _ => panic!("wrong item: {:?}", item),
        };

        assert!(input_splitter.next().is_none());
    }
}

pub fn uumain(args: impl uucore::Args) -> i32 {
<<<<<<< HEAD
    let args = args
        .collect_str(InvalidEncodingHandling::Ignore)
        .accept_any();
=======
    let usage = get_usage();
    let args = args.collect_str();
>>>>>>> f1f15fdb

    let matches = App::new(executable!())
        .version(VERSION)
        .about(SUMMARY)
        .usage(&usage[..])
        .arg(
            Arg::with_name(options::SUFFIX_FORMAT)
                .short("b")
                .long(options::SUFFIX_FORMAT)
                .value_name("FORMAT")
                .help("use sprintf FORMAT instead of %02d"),
        )
        .arg(
            Arg::with_name(options::PREFIX)
                .short("f")
                .long(options::PREFIX)
                .value_name("PREFIX")
                .help("use PREFIX instead of 'xx'"),
        )
        .arg(
            Arg::with_name(options::KEEP_FILES)
                .short("k")
                .long(options::KEEP_FILES)
                .help("do not remove output files on errors"),
        )
        .arg(
            Arg::with_name(options::SUPPRESS_MATCHED)
                .long(options::SUPPRESS_MATCHED)
                .help("suppress the lines matching PATTERN"),
        )
        .arg(
            Arg::with_name(options::DIGITS)
                .short("n")
                .long(options::DIGITS)
                .value_name("DIGITS")
                .help("use specified number of digits instead of 2"),
        )
        .arg(
            Arg::with_name(options::QUIET)
                .short("s")
                .long(options::QUIET)
                .visible_alias("silent")
                .help("do not print counts of output file sizes"),
        )
        .arg(
            Arg::with_name(options::ELIDE_EMPTY_FILES)
                .short("z")
                .long(options::ELIDE_EMPTY_FILES)
                .help("remove empty output files"),
        )
        .arg(Arg::with_name(options::FILE).hidden(true).required(true))
        .arg(
            Arg::with_name(options::PATTERN)
                .hidden(true)
                .multiple(true)
                .required(true),
        )
        .after_help(LONG_HELP)
        .get_matches_from(args);

    // get the file to split
    let file_name = matches.value_of(options::FILE).unwrap();

    // get the patterns to split on
    let patterns: Vec<String> = matches
        .values_of(options::PATTERN)
        .unwrap()
        .map(str::to_string)
        .collect();
    let patterns = return_if_err!(1, patterns::get_patterns(&patterns[..]));
    let options = CsplitOptions::new(&matches);
    if file_name == "-" {
        let stdin = io::stdin();
        crash_if_err!(1, csplit(&options, patterns, stdin.lock()));
    } else {
        let file = return_if_err!(1, File::open(file_name));
        let file_metadata = return_if_err!(1, file.metadata());
        if !file_metadata.is_file() {
            crash!(1, "'{}' is not a regular file", file_name);
        }
        crash_if_err!(1, csplit(&options, patterns, BufReader::new(file)));
    };
    0
}<|MERGE_RESOLUTION|>--- conflicted
+++ resolved
@@ -711,14 +711,10 @@
 }
 
 pub fn uumain(args: impl uucore::Args) -> i32 {
-<<<<<<< HEAD
+    let usage = get_usage();
     let args = args
         .collect_str(InvalidEncodingHandling::Ignore)
         .accept_any();
-=======
-    let usage = get_usage();
-    let args = args.collect_str();
->>>>>>> f1f15fdb
 
     let matches = App::new(executable!())
         .version(VERSION)
