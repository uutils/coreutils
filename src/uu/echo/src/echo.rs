--- conflicted
+++ resolved
@@ -114,19 +114,9 @@
 }
 
 pub fn uumain(args: impl uucore::Args) -> i32 {
-<<<<<<< HEAD
     let args = args
         .collect_str(InvalidEncodingHandling::ConvertLossy)
         .accept_any();
-
-    let matches = app!(SYNTAX, SUMMARY, HELP)
-        .optflag("n", "", "do not output the trailing newline")
-        .optflag("e", "", "enable interpretation of backslash escapes")
-        .optflag(
-            "E",
-            "",
-            "disable interpretation of backslash escapes (default)",
-=======
     let matches = App::new(executable!())
         .name(NAME)
         // TrailingVarArg specifies the final positional argument is a VarArg
@@ -163,7 +153,6 @@
             Arg::with_name(options::STRING)
                 .multiple(true)
                 .allow_hyphen_values(true),
->>>>>>> f1f15fdb
         )
         .get_matches_from(args);
 
