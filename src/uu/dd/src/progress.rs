--- conflicted
+++ resolved
@@ -547,7 +547,6 @@
 
     #[test]
     fn test_prog_update_write_prog_line() {
-<<<<<<< HEAD
         let prog_update = ProgUpdate {
             read_stat: Default::default(),
             write_stat: Default::default(),
@@ -555,9 +554,6 @@
             complete: false,
         };
 
-=======
-        let prog_update = prog_update_write(0);
->>>>>>> b242e659
         let mut cursor = Cursor::new(vec![]);
         let rewrite = false;
         prog_update.write_prog_line(&mut cursor, rewrite).unwrap();
