[package]
name = "uu_test"
version = "0.0.17"
authors = ["uutils developers"]
license = "MIT"
description = "test ~ (uutils) evaluate comparison and file type expressions"

homepage = "https://github.com/uutils/coreutils"
repository = "https://github.com/uutils/coreutils/tree/main/src/uu/test"
keywords = ["coreutils", "uutils", "cross-platform", "cli", "utility"]
categories = ["command-line-utilities"]
edition = "2021"

[lib]
path = "src/test.rs"

[dependencies]
clap = { workspace=true }
libc = { workspace=true }
uucore = { workspace=true }

[target.'cfg(target_os = "redox")'.dependencies]
<<<<<<< HEAD
redox_syscall = "0.3"
=======
redox_syscall = { workspace=true }
>>>>>>> 3d3beb54

[[bin]]
name = "test"
path = "src/main.rs"<|MERGE_RESOLUTION|>--- conflicted
+++ resolved
@@ -20,11 +20,7 @@
 uucore = { workspace=true }
 
 [target.'cfg(target_os = "redox")'.dependencies]
-<<<<<<< HEAD
-redox_syscall = "0.3"
-=======
 redox_syscall = { workspace=true }
->>>>>>> 3d3beb54
 
 [[bin]]
 name = "test"
