--- conflicted
+++ resolved
@@ -377,26 +377,12 @@
                                 show_error_custom_description!(description, "{}", error_message);
                                 set_exit_code(1);
                             }
-                            _ => show_error!("cannot access {}: {}", entry.path().quote(), error),
-                        },
-                    }
-<<<<<<< HEAD
-                }
-=======
-                    Err(error) => match error.kind() {
-                        ErrorKind::PermissionDenied => {
-                            let description = format!("cannot access {}", entry.path().quote());
-                            let error_message = "Permission denied";
-                            show_error_custom_description!(description, "{}", error_message);
-                            set_exit_code(1);
-                        }
                         _ => {
                             set_exit_code(1);
                             show_error!("cannot access {}: {}", entry.path().quote(), error);
-                        }
-                    },
+                        }                        },
+                    }
                 },
->>>>>>> ddf067f1
                 Err(error) => show_error!("{}", error),
             }
         }
