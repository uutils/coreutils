--- conflicted
+++ resolved
@@ -5,11 +5,7 @@
 //  * For the full copyright and license information, please view the LICENSE
 //  * file that was distributed with this source code.
 
-<<<<<<< HEAD
-// clippy bug https://github.com/rust-lang/rust-clippy/issues/7422
-=======
 // Clippy bug: https://github.com/rust-lang/rust-clippy/issues/7422
->>>>>>> 381d4ffc
 #![allow(clippy::nonstandard_macro_braces)]
 
 #[macro_use]
