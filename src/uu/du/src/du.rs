// This file is part of the uutils coreutils package.
//
// For the full copyright and license information, please view the LICENSE
// file that was distributed with this source code.
//
// spell-checker:ignore fstatat openat dirfd

use clap::{Arg, ArgAction, ArgMatches, Command, builder::PossibleValue};
use glob::Pattern;
use std::collections::HashSet;
use std::env;
use std::ffi::{OsStr, OsString};
use std::fs::{self, DirEntry, File, Metadata};
use std::io::{BufRead, BufReader, stdout};
#[cfg(not(windows))]
use std::os::unix::fs::MetadataExt;
#[cfg(windows)]
use std::os::windows::io::AsRawHandle;
use std::path::{Path, PathBuf};
use std::str::FromStr;
use std::sync::mpsc;
use std::thread;
use thiserror::Error;
use uucore::display::{Quotable, print_verbatim};
use uucore::error::{FromIo, UError, UResult, USimpleError, set_exit_code};
use uucore::fsext::{MetadataTimeField, metadata_get_time};
use uucore::line_ending::LineEnding;
#[cfg(unix)]
use uucore::safe_traversal::DirFd;
use uucore::translate;

use uucore::parser::parse_glob;
use uucore::parser::parse_size::{ParseSizeError, parse_size_non_zero_u64, parse_size_u64};
use uucore::parser::shortcut_value_parser::ShortcutValueParser;
use uucore::time::{FormatSystemTimeFallback, format, format_system_time};
use uucore::{format_usage, show, show_error, show_warning};
#[cfg(windows)]
use windows_sys::Win32::Foundation::HANDLE;
#[cfg(windows)]
use windows_sys::Win32::Storage::FileSystem::{
    FILE_ID_128, FILE_ID_INFO, FILE_STANDARD_INFO, FileIdInfo, FileStandardInfo,
    GetFileInformationByHandleEx,
};

mod options {
    pub const HELP: &str = "help";
    pub const NULL: &str = "0";
    pub const ALL: &str = "all";
    pub const APPARENT_SIZE: &str = "apparent-size";
    pub const BLOCK_SIZE: &str = "block-size";
    pub const BYTES: &str = "b";
    pub const TOTAL: &str = "c";
    pub const MAX_DEPTH: &str = "d";
    pub const HUMAN_READABLE: &str = "h";
    pub const BLOCK_SIZE_1K: &str = "k";
    pub const COUNT_LINKS: &str = "l";
    pub const BLOCK_SIZE_1M: &str = "m";
    pub const SEPARATE_DIRS: &str = "S";
    pub const SUMMARIZE: &str = "s";
    pub const THRESHOLD: &str = "threshold";
    pub const SI: &str = "si";
    pub const TIME: &str = "time";
    pub const TIME_STYLE: &str = "time-style";
    pub const ONE_FILE_SYSTEM: &str = "one-file-system";
    pub const DEREFERENCE: &str = "dereference";
    pub const DEREFERENCE_ARGS: &str = "dereference-args";
    pub const NO_DEREFERENCE: &str = "no-dereference";
    pub const INODES: &str = "inodes";
    pub const EXCLUDE: &str = "exclude";
    pub const EXCLUDE_FROM: &str = "exclude-from";
    pub const FILES0_FROM: &str = "files0-from";
    pub const VERBOSE: &str = "verbose";
    pub const FILE: &str = "FILE";
}

struct TraversalOptions {
    all: bool,
    separate_dirs: bool,
    one_file_system: bool,
    dereference: Deref,
    count_links: bool,
    verbose: bool,
    excludes: Vec<Pattern>,
}

struct StatPrinter {
    total: bool,
    inodes: bool,
    max_depth: Option<usize>,
    threshold: Option<Threshold>,
    apparent_size: bool,
    size_format: SizeFormat,
    time: Option<MetadataTimeField>,
    time_format: String,
    line_ending: LineEnding,
    summarize: bool,
    total_text: String,
}

#[derive(PartialEq, Clone)]
enum Deref {
    All,
    Args(Vec<PathBuf>),
    None,
}

#[derive(Clone)]
enum SizeFormat {
    HumanDecimal,
    HumanBinary,
    BlockSize(u64),
}

#[derive(PartialEq, Eq, Hash, Clone, Copy)]
struct FileInfo {
    file_id: u128,
    dev_id: u64,
}

struct Stat {
    path: PathBuf,
    size: u64,
    blocks: u64,
    inodes: u64,
    inode: Option<FileInfo>,
    metadata: Metadata,
}

impl Stat {
    fn new(
        path: &Path,
        dir_entry: Option<&DirEntry>,
        options: &TraversalOptions,
    ) -> std::io::Result<Self> {
        // Determine whether to dereference (follow) the symbolic link
        let should_dereference = match &options.dereference {
            Deref::All => true,
            Deref::Args(paths) => paths.contains(&path.to_path_buf()),
            Deref::None => false,
        };

        let metadata = if should_dereference {
            // Get metadata, following symbolic links if necessary
            fs::metadata(path)
        } else if let Some(dir_entry) = dir_entry {
            // Get metadata directly from the DirEntry, which is faster on Windows
            dir_entry.metadata()
        } else {
            // Get metadata from the filesystem without following symbolic links
            fs::symlink_metadata(path)
        }?;

        let file_info = get_file_info(path, &metadata);
        let blocks = get_blocks(path, &metadata);

        Ok(Self {
            path: path.to_path_buf(),
            size: if metadata.is_dir() { 0 } else { metadata.len() },
            blocks,
            inodes: 1,
            inode: file_info,
            metadata,
        })
    }

    /// Create a Stat using safe traversal methods with `DirFd` for the root directory
    #[cfg(unix)]
    fn new_from_dirfd(dir_fd: &DirFd, full_path: &Path) -> std::io::Result<Self> {
        // Get metadata for the directory itself using fstat
        let safe_metadata = dir_fd.metadata()?;

        // Create file info from the safe metadata
        let file_info = safe_metadata.file_info();
        let file_info_option = Some(FileInfo {
            file_id: file_info.inode() as u128,
            dev_id: file_info.device(),
        });

        let blocks = safe_metadata.blocks();

        // Create a temporary std::fs::Metadata by reading the same path
        // This is still needed for compatibility but should work since we're dealing with
        // the root path which should be accessible
        let std_metadata = fs::symlink_metadata(full_path)?;

        Ok(Self {
            path: full_path.to_path_buf(),
            size: if safe_metadata.is_dir() {
                0
            } else {
                safe_metadata.len()
            },
            blocks,
            inodes: 1,
            inode: file_info_option,
            metadata: std_metadata,
        })
    }
}

#[cfg(not(windows))]
fn get_blocks(_path: &Path, metadata: &Metadata) -> u64 {
    metadata.blocks()
}

#[cfg(windows)]
fn get_blocks(path: &Path, _metadata: &Metadata) -> u64 {
    let mut size_on_disk = 0;

    // bind file so it stays in scope until end of function
    // if it goes out of scope the handle below becomes invalid
    let Ok(file) = File::open(path) else {
        return size_on_disk; // opening directories will fail
    };

    unsafe {
        let mut file_info: FILE_STANDARD_INFO = core::mem::zeroed();
        let file_info_ptr: *mut FILE_STANDARD_INFO = &raw mut file_info;

        let success = GetFileInformationByHandleEx(
            file.as_raw_handle() as HANDLE,
            FileStandardInfo,
            file_info_ptr.cast(),
            size_of::<FILE_STANDARD_INFO>() as u32,
        );

        if success != 0 {
            size_on_disk = file_info.AllocationSize as u64;
        }
    }

    size_on_disk / 1024 * 2
}

#[cfg(not(windows))]
fn get_file_info(_path: &Path, metadata: &Metadata) -> Option<FileInfo> {
    Some(FileInfo {
        file_id: metadata.ino() as u128,
        dev_id: metadata.dev(),
    })
}

#[cfg(windows)]
fn get_file_info(path: &Path, _metadata: &Metadata) -> Option<FileInfo> {
    let mut result = None;

    let Ok(file) = File::open(path) else {
        return result;
    };

    unsafe {
        let mut file_info: FILE_ID_INFO = core::mem::zeroed();
        let file_info_ptr: *mut FILE_ID_INFO = &raw mut file_info;

        let success = GetFileInformationByHandleEx(
            file.as_raw_handle() as HANDLE,
            FileIdInfo,
            file_info_ptr.cast(),
            size_of::<FILE_ID_INFO>() as u32,
        );

        if success != 0 {
            result = Some(FileInfo {
                file_id: std::mem::transmute::<FILE_ID_128, u128>(file_info.FileId),
                dev_id: file_info.VolumeSerialNumber,
            });
        }
    }

    result
}

fn block_size_from_env() -> Option<u64> {
    for env_var in ["DU_BLOCK_SIZE", "BLOCK_SIZE", "BLOCKSIZE"] {
        if let Ok(env_size) = env::var(env_var) {
            return parse_size_non_zero_u64(&env_size).ok();
        }
    }

    None
}

fn read_block_size(s: Option<&str>) -> UResult<u64> {
    if let Some(s) = s {
        parse_size_u64(s)
            .map_err(|e| USimpleError::new(1, format_error_message(&e, s, options::BLOCK_SIZE)))
    } else if let Some(bytes) = block_size_from_env() {
        Ok(bytes)
    } else if env::var("POSIXLY_CORRECT").is_ok() {
        Ok(512)
    } else {
        Ok(1024)
    }
}

#[cfg(unix)]
// Implement safe_du on Unix
// This is done for TOCTOU safety
fn safe_du(
    path: &Path,
    options: &TraversalOptions,
    depth: usize,
    seen_inodes: &mut HashSet<FileInfo>,
    print_tx: &mpsc::Sender<UResult<StatPrintInfo>>,
    parent_fd: Option<&DirFd>,
) -> Result<Stat, Box<mpsc::SendError<UResult<StatPrintInfo>>>> {
    // Get initial stat for this path - use DirFd if available to avoid path length issues
    let mut my_stat = if let Some(parent_fd) = parent_fd {
        // We have a parent fd, this is a subdirectory - use openat
        let dir_name = path.file_name().unwrap_or(path.as_os_str());
        match parent_fd.metadata_at(dir_name, false) {
            Ok(safe_metadata) => {
                // Create Stat from safe metadata
                let file_info = safe_metadata.file_info();
                let file_info_option = Some(FileInfo {
                    file_id: file_info.inode() as u128,
                    dev_id: file_info.device(),
                });
                let blocks = safe_metadata.blocks();

                // For compatibility, still try to get std::fs::Metadata
                // but fallback to a minimal approach if it fails
                let std_metadata = fs::symlink_metadata(path).unwrap_or_else(|_| {
                    // If we can't get std metadata, create a minimal fake one
                    // This should rarely happen but provides a fallback
                    fs::symlink_metadata("/").expect("root should be accessible")
                });

                Stat {
                    path: path.to_path_buf(),
                    size: if safe_metadata.is_dir() {
                        0
                    } else {
                        safe_metadata.len()
                    },
                    blocks,
                    inodes: 1,
                    inode: file_info_option,
                    metadata: std_metadata,
                }
            }
            Err(e) => {
                let error = e.map_err_context(
                    || translate!("du-error-cannot-access", "path" => path.quote()),
                );
                if let Err(send_error) = print_tx.send(Err(error)) {
                    return Err(Box::new(send_error));
                }
                return Err(Box::new(mpsc::SendError(Err(USimpleError::new(
                    0,
                    "Error already handled",
                )))));
            }
        }
    } else {
        // This is the initial directory - try regular Stat::new first, then fallback to DirFd
        match Stat::new(path, None, options) {
            Ok(s) => s,
            Err(_e) => {
                // Try using our new DirFd method for the root directory
                match DirFd::open(path) {
                    Ok(dir_fd) => match Stat::new_from_dirfd(&dir_fd, path) {
                        Ok(s) => s,
                        Err(e) => {
                            let error = e.map_err_context(
                                || translate!("du-error-cannot-access", "path" => path.quote()),
                            );
                            if let Err(send_error) = print_tx.send(Err(error)) {
                                return Err(Box::new(send_error));
                            }
                            return Err(Box::new(mpsc::SendError(Err(USimpleError::new(
                                0,
                                "Error already handled",
                            )))));
                        }
                    },
                    Err(e) => {
                        let error = e.map_err_context(
                            || translate!("du-error-cannot-access", "path" => path.quote()),
                        );
                        if let Err(send_error) = print_tx.send(Err(error)) {
                            return Err(Box::new(send_error));
                        }
                        return Err(Box::new(mpsc::SendError(Err(USimpleError::new(
                            0,
                            "Error already handled",
                        )))));
                    }
                }
            }
        }
    };
    if !my_stat.metadata.is_dir() {
        return Ok(my_stat);
    }

    // Open the directory using DirFd
    let open_result = match parent_fd {
        Some(parent) => parent.open_subdir(path.file_name().unwrap_or(path.as_os_str())),
        None => DirFd::open(path),
    };

    let dir_fd = match open_result {
        Ok(fd) => fd,
        Err(e) => {
            print_tx.send(Err(e.map_err_context(
                || translate!("du-error-cannot-read-directory", "path" => path.quote()),
            )))?;
            return Ok(my_stat);
        }
    };

    // Read directory entries
    let entries = match dir_fd.read_dir() {
        Ok(entries) => entries,
        Err(e) => {
            print_tx.send(Err(e.map_err_context(
                || translate!("du-error-cannot-read-directory", "path" => path.quote()),
            )))?;
            return Ok(my_stat);
        }
    };

    'file_loop: for entry_name in entries {
        let entry_path = path.join(&entry_name);

        // First get the lstat (without following symlinks) to check if it's a symlink
        let lstat = match dir_fd.stat_at(&entry_name, false) {
            Ok(stat) => stat,
            Err(e) => {
                print_tx.send(Err(e.map_err_context(
                    || translate!("du-error-cannot-access", "path" => entry_path.quote()),
                )))?;
                continue;
            }
        };

        // Check if it's a symlink
        const S_IFMT: u32 = 0o170_000;
        const S_IFDIR: u32 = 0o040_000;
        const S_IFLNK: u32 = 0o120_000;
        let is_symlink = (lstat.st_mode as u32 & S_IFMT) == S_IFLNK;

        // Handle symlinks with -L option
        // For safe traversal with -L, we skip symlinks to directories entirely
        // and let the non-safe traversal handle them at the top level
        if is_symlink && options.dereference == Deref::All {
            // Skip symlinks to directories when using safe traversal with -L
            // They will be handled by regular traversal
            continue;
        }

        let is_dir = (lstat.st_mode as u32 & S_IFMT) == S_IFDIR;
        let entry_stat = lstat;

        let file_info = (entry_stat.st_ino != 0).then_some(FileInfo {
            file_id: entry_stat.st_ino as u128,
            dev_id: entry_stat.st_dev as u64,
        });

        // For safe traversal, we need to handle stats differently
        // We can't use std::fs::Metadata since that requires the full path
        let this_stat = if is_dir {
            // For directories, recurse using safe_du
            Stat {
                path: entry_path.clone(),
                size: 0,
                blocks: entry_stat.st_blocks as u64,
                inodes: 1,
                inode: file_info,
                // We need a fake metadata - create one from symlink_metadata of parent
                // This is a workaround since we can't get real metadata without the full path
                metadata: my_stat.metadata.clone(),
            }
        } else {
            // For files
            Stat {
                path: entry_path.clone(),
                size: entry_stat.st_size as u64,
                blocks: entry_stat.st_blocks as u64,
                inodes: 1,
                inode: file_info,
                metadata: my_stat.metadata.clone(),
            }
        };

        // Check excludes
        for pattern in &options.excludes {
            if pattern.matches(&this_stat.path.to_string_lossy())
                || pattern.matches(&entry_name.to_string_lossy())
            {
                if options.verbose {
                    println!(
                        "{}",
                        translate!("du-verbose-ignored", "path" => this_stat.path.quote())
                    );
                }
                continue 'file_loop;
            }
        }

        // Handle inodes
        if let Some(inode) = this_stat.inode {
            if seen_inodes.contains(&inode) && (!options.count_links || !options.all) {
                if options.count_links && !options.all {
                    my_stat.inodes += 1;
                }
                continue;
            }
            seen_inodes.insert(inode);
        }

        // Process directories recursively
        if is_dir {
            if options.one_file_system {
                if let (Some(this_inode), Some(my_inode)) = (this_stat.inode, my_stat.inode) {
                    if this_inode.dev_id != my_inode.dev_id {
                        continue;
                    }
                }
            }

            let this_stat = safe_du(
                &entry_path,
                options,
                depth + 1,
                seen_inodes,
                print_tx,
                Some(&dir_fd),
            )?;

            if !options.separate_dirs {
                my_stat.size += this_stat.size;
                my_stat.blocks += this_stat.blocks;
                my_stat.inodes += this_stat.inodes;
            }
            print_tx.send(Ok(StatPrintInfo {
                stat: this_stat,
                depth: depth + 1,
            }))?;
        } else {
            my_stat.size += this_stat.size;
            my_stat.blocks += this_stat.blocks;
            my_stat.inodes += 1;
            if options.all {
                print_tx.send(Ok(StatPrintInfo {
                    stat: this_stat,
                    depth: depth + 1,
                }))?;
            }
        }
    }

    Ok(my_stat)
}

// this takes `my_stat` to avoid having to stat files multiple times.
// Only used on non-Linux platforms
// Regular traversal using std::fs
// Used on non-Linux platforms and as fallback for symlinks on Linux
#[allow(clippy::cognitive_complexity)]
fn du_regular(
    mut my_stat: Stat,
    options: &TraversalOptions,
    depth: usize,
    seen_inodes: &mut HashSet<FileInfo>,
    print_tx: &mpsc::Sender<UResult<StatPrintInfo>>,
    ancestors: Option<&mut HashSet<FileInfo>>,
    symlink_depth: Option<usize>,
) -> Result<Stat, Box<mpsc::SendError<UResult<StatPrintInfo>>>> {
    let mut default_ancestors = HashSet::new();
    let ancestors = ancestors.unwrap_or(&mut default_ancestors);
    let symlink_depth = symlink_depth.unwrap_or(0);
    // Maximum symlink depth to prevent infinite loops
    const MAX_SYMLINK_DEPTH: usize = 40;

    // Add current directory to ancestors if it's a directory
    let my_inode = if my_stat.metadata.is_dir() {
        my_stat.inode
    } else {
        None
    };

    if let Some(inode) = my_inode {
        ancestors.insert(inode);
    }
    if my_stat.metadata.is_dir() {
        let read = match fs::read_dir(&my_stat.path) {
            Ok(read) => read,
            Err(e) => {
                print_tx.send(Err(e.map_err_context(
                    || translate!("du-error-cannot-read-directory", "path" => my_stat.path.quote()),
                )))?;
                return Ok(my_stat);
            }
        };

        'file_loop: for f in read {
            match f {
                Ok(entry) => {
                    let entry_path = entry.path();

                    // Check if this is a symlink when using -L
                    let mut current_symlink_depth = symlink_depth;
                    let is_symlink = match entry.file_type() {
                        Ok(ft) => ft.is_symlink(),
                        Err(_) => false,
                    };

                    if is_symlink && options.dereference == Deref::All {
                        // Increment symlink depth
                        current_symlink_depth += 1;

                        // Check symlink depth limit
                        if current_symlink_depth > MAX_SYMLINK_DEPTH {
                            print_tx.send(Err(std::io::Error::new(
                                std::io::ErrorKind::InvalidData,
                                "Too many levels of symbolic links",
                            ).map_err_context(
                                || translate!("du-error-cannot-access", "path" => entry_path.quote()),
                            )))?;
                            continue 'file_loop;
                        }
                    }

                    match Stat::new(&entry_path, Some(&entry), options) {
                        Ok(this_stat) => {
                            // Check if symlink with -L points to an ancestor (cycle detection)
                            if is_symlink
                                && options.dereference == Deref::All
                                && this_stat.metadata.is_dir()
                            {
                                if let Some(inode) = this_stat.inode {
                                    if ancestors.contains(&inode) {
                                        // This symlink points to an ancestor directory - skip to avoid cycle
                                        continue 'file_loop;
                                    }
                                }
                            }

                            // We have an exclude list
                            for pattern in &options.excludes {
                                // Look at all patterns with both short and long paths
                                // if we have 'du foo' but search to exclude 'foo/bar'
                                // we need the full path
                                if pattern.matches(&this_stat.path.to_string_lossy())
                                    || pattern.matches(&entry.file_name().into_string().unwrap())
                                {
                                    // if the directory is ignored, leave early
                                    if options.verbose {
                                        println!(
                                            "{}",
                                            translate!("du-verbose-ignored", "path" => this_stat.path.quote())
                                        );
                                    }
                                    // Go to the next file
                                    continue 'file_loop;
                                }
                            }

                            if let Some(inode) = this_stat.inode {
                                // Check if the inode has been seen before and if we should skip it
                                if seen_inodes.contains(&inode)
                                    && (!options.count_links || !options.all)
                                {
                                    // If `count_links` is enabled and `all` is not, increment the inode count
                                    if options.count_links && !options.all {
                                        my_stat.inodes += 1;
                                    }
                                    // Skip further processing for this inode
                                    continue;
                                }
                                // Mark this inode as seen
                                seen_inodes.insert(inode);
                            }

                            if this_stat.metadata.is_dir() {
                                if options.one_file_system {
                                    if let (Some(this_inode), Some(my_inode)) =
                                        (this_stat.inode, my_stat.inode)
                                    {
                                        if this_inode.dev_id != my_inode.dev_id {
                                            continue;
                                        }
                                    }
                                }

                                let this_stat = du_regular(
                                    this_stat,
                                    options,
                                    depth + 1,
                                    seen_inodes,
                                    print_tx,
                                    Some(ancestors),
                                    Some(current_symlink_depth),
                                )?;

                                if !options.separate_dirs {
                                    my_stat.size += this_stat.size;
                                    my_stat.blocks += this_stat.blocks;
                                    my_stat.inodes += this_stat.inodes;
                                }
                                print_tx.send(Ok(StatPrintInfo {
                                    stat: this_stat,
                                    depth: depth + 1,
                                }))?;
                            } else {
                                my_stat.size += this_stat.size;
                                my_stat.blocks += this_stat.blocks;
                                my_stat.inodes += 1;
                                if options.all {
                                    print_tx.send(Ok(StatPrintInfo {
                                        stat: this_stat,
                                        depth: depth + 1,
                                    }))?;
                                }
                            }
                        }
                        Err(e) => {
                            print_tx.send(Err(e.map_err_context(
                                    || translate!("du-error-cannot-access", "path" => entry_path.quote()),
                                )))?;
                        }
                    }
                }
                Err(error) => print_tx.send(Err(error.into()))?,
            }
        }
    }

    // Remove current directory from ancestors before returning
    if let Some(inode) = my_inode {
        ancestors.remove(&inode);
    }

    Ok(my_stat)
}

#[derive(Debug, Error)]
enum DuError {
    #[error("{}", translate!("du-error-invalid-max-depth", "depth" => _0.quote()))]
    InvalidMaxDepthArg(String),

    #[error("{}", translate!("du-error-summarize-depth-conflict", "depth" => _0.maybe_quote()))]
    SummarizeDepthConflict(String),

    #[error("{}", translate!("du-error-invalid-time-style", "style" => _0.quote(), "help" => uucore::execution_phrase()))]
    InvalidTimeStyleArg(String),

    #[error("{}", translate!("du-error-invalid-glob", "error" => _0))]
    InvalidGlob(String),
}

impl UError for DuError {
    fn code(&self) -> i32 {
        match self {
            Self::InvalidMaxDepthArg(_)
            | Self::SummarizeDepthConflict(_)
            | Self::InvalidTimeStyleArg(_)
            | Self::InvalidGlob(_) => 1,
        }
    }
}

/// Read a file and return each line in a vector of String
fn file_as_vec(filename: impl AsRef<Path>) -> Vec<String> {
    let file = File::open(filename).expect("no such file");
    let buf = BufReader::new(file);

    buf.lines()
        .map(|l| l.expect("Could not parse line"))
        .collect()
}

/// Given the `--exclude-from` and/or `--exclude` arguments, returns the globset lists
/// to ignore the files
fn build_exclude_patterns(matches: &ArgMatches) -> UResult<Vec<Pattern>> {
    let exclude_from_iterator = matches
        .get_many::<String>(options::EXCLUDE_FROM)
        .unwrap_or_default()
        .flat_map(file_as_vec);

    let excludes_iterator = matches
        .get_many::<String>(options::EXCLUDE)
        .unwrap_or_default()
        .cloned();

    let mut exclude_patterns = Vec::new();
    for f in excludes_iterator.chain(exclude_from_iterator) {
        if matches.get_flag(options::VERBOSE) {
            println!(
                "{}",
                translate!("du-verbose-adding-to-exclude-list", "pattern" => f.clone())
            );
        }
        match parse_glob::from_str(&f) {
            Ok(glob) => exclude_patterns.push(glob),
            Err(err) => return Err(DuError::InvalidGlob(err.to_string()).into()),
        }
    }
    Ok(exclude_patterns)
}

struct StatPrintInfo {
    stat: Stat,
    depth: usize,
}

impl StatPrinter {
    fn choose_size(&self, stat: &Stat) -> u64 {
        if self.inodes {
            stat.inodes
        } else if self.apparent_size {
            stat.size
        } else {
            // The st_blocks field indicates the number of blocks allocated to the file, 512-byte units.
            // See: http://linux.die.net/man/2/stat
            stat.blocks * 512
        }
    }

    fn print_stats(&self, rx: &mpsc::Receiver<UResult<StatPrintInfo>>) -> UResult<()> {
        let mut grand_total = 0;
        loop {
            let received = rx.recv();

            match received {
                Ok(message) => match message {
                    Ok(stat_info) => {
                        let size = self.choose_size(&stat_info.stat);

                        if stat_info.depth == 0 {
                            grand_total += size;
                        }

                        if !self
                            .threshold
                            .is_some_and(|threshold| threshold.should_exclude(size))
                            && self
                                .max_depth
                                .is_none_or(|max_depth| stat_info.depth <= max_depth)
                            && (!self.summarize || stat_info.depth == 0)
                        {
                            self.print_stat(&stat_info.stat, size)?;
                        }
                    }
                    Err(e) => show!(e),
                },
                Err(_) => break,
            }
        }

        if self.total {
            print!("{}\t{}", self.convert_size(grand_total), self.total_text);
            print!("{}", self.line_ending);
        }

        Ok(())
    }

    fn convert_size(&self, size: u64) -> String {
        match self.size_format {
            SizeFormat::HumanDecimal => uucore::format::human::human_readable(
                size,
                uucore::format::human::SizeFormat::Decimal,
            ),
            SizeFormat::HumanBinary => uucore::format::human::human_readable(
                size,
                uucore::format::human::SizeFormat::Binary,
            ),
            SizeFormat::BlockSize(block_size) => {
                if self.inodes {
                    // we ignore block size (-B) with --inodes
                    size.to_string()
                } else {
                    size.div_ceil(block_size).to_string()
                }
            }
        }
    }

    fn print_stat(&self, stat: &Stat, size: u64) -> UResult<()> {
        print!("{}\t", self.convert_size(size));

        if let Some(md_time) = &self.time {
            if let Some(time) = metadata_get_time(&stat.metadata, *md_time) {
                format_system_time(
                    &mut stdout(),
                    time,
                    &self.time_format,
                    FormatSystemTimeFallback::IntegerError,
                )?;
                print!("\t");
            } else {
                print!("???\t");
            }
        }

        print_verbatim(&stat.path).unwrap();
        print!("{}", self.line_ending);

        Ok(())
    }
}

/// Read file paths from the specified file, separated by null characters
fn read_files_from(file_name: &OsStr) -> Result<Vec<PathBuf>, std::io::Error> {
    let reader: Box<dyn BufRead> = if file_name == "-" {
        // Read from standard input
        Box::new(BufReader::new(std::io::stdin()))
    } else {
        // First, check if the file_name is a directory
        let path = PathBuf::from(file_name);
        if path.is_dir() {
            return Err(std::io::Error::other(
                translate!("du-error-read-error-is-directory", "file" => file_name.maybe_quote()),
            ));
        }

        // Attempt to open the file and handle the error if it does not exist
        match File::open(file_name) {
            Ok(file) => Box::new(BufReader::new(file)),
            Err(e) if e.kind() == std::io::ErrorKind::NotFound => {
                return Err(std::io::Error::other(
                    translate!("du-error-cannot-open-for-reading", "file" => file_name.quote()),
                ));
            }
            Err(e) => return Err(e),
        }
    };

    let mut paths = Vec::new();

    for (i, line) in reader.split(b'\0').enumerate() {
        let path = line?;

        if path.is_empty() {
            let line_number = i + 1;
            show_error!(
                "{}",
                translate!("du-error-invalid-zero-length-file-name", "file" => file_name.maybe_quote(), "line" => line_number)
            );
            set_exit_code(1);
        } else if path == b"-" && file_name == "-" {
            show_error!("{}", translate!("du-error-hyphen-file-name-not-allowed"));
            set_exit_code(1);
        } else {
            let p = PathBuf::from(&*uucore::os_str_from_bytes(&path).unwrap());
            if !paths.contains(&p) {
                paths.push(p);
            }
        }
    }

    Ok(paths)
}

#[uucore::main]
#[allow(clippy::cognitive_complexity)]
pub fn uumain(args: impl uucore::Args) -> UResult<()> {
    let matches = uucore::clap_localization::handle_clap_result(uu_app(), args)?;

    let summarize = matches.get_flag(options::SUMMARIZE);

    let count_links = matches.get_flag(options::COUNT_LINKS);

    let max_depth = parse_depth(
        matches
            .get_one::<String>(options::MAX_DEPTH)
            .map(|s| s.as_str()),
        summarize,
    )?;

    let files = if let Some(file_from) = matches.get_one::<OsString>(options::FILES0_FROM) {
        if file_from == "-" && matches.get_one::<OsString>(options::FILE).is_some() {
            return Err(std::io::Error::other(
                translate!("du-error-extra-operand-with-files0-from",
                    "file" => matches
                        .get_one::<OsString>(options::FILE)
                        .unwrap()
                        .quote()
                ),
            )
            .into());
        }

        read_files_from(file_from)?
    } else if let Some(files) = matches.get_many::<OsString>(options::FILE) {
        let files = files.map(PathBuf::from);
        if count_links {
            files.collect()
        } else {
            // Deduplicate while preserving order
            let mut seen = HashSet::new();
            files
                .filter(|path| seen.insert(path.clone()))
                .collect::<Vec<_>>()
        }
    } else {
        vec![PathBuf::from(".")]
    };

    let time = matches.contains_id(options::TIME).then(|| {
        matches
            .get_one::<String>(options::TIME)
            .map_or(MetadataTimeField::Modification, |s| s.as_str().into())
    });

    let size_format = if matches.get_flag(options::HUMAN_READABLE) {
        SizeFormat::HumanBinary
    } else if matches.get_flag(options::SI) {
        SizeFormat::HumanDecimal
    } else if matches.get_flag(options::BYTES) {
        SizeFormat::BlockSize(1)
    } else if matches.get_flag(options::BLOCK_SIZE_1K) {
        SizeFormat::BlockSize(1024)
    } else if matches.get_flag(options::BLOCK_SIZE_1M) {
        SizeFormat::BlockSize(1024 * 1024)
    } else {
        let block_size_str = matches.get_one::<String>(options::BLOCK_SIZE);
        let block_size = read_block_size(block_size_str.map(AsRef::as_ref))?;
        if block_size == 0 {
            return Err(std::io::Error::other(translate!("du-error-invalid-block-size-argument", "option" => options::BLOCK_SIZE, "value" => block_size_str.map_or("???BUG", |v| v).quote()))
            .into());
        }
        SizeFormat::BlockSize(block_size)
    };

    let traversal_options = TraversalOptions {
        all: matches.get_flag(options::ALL),
        separate_dirs: matches.get_flag(options::SEPARATE_DIRS),
        one_file_system: matches.get_flag(options::ONE_FILE_SYSTEM),
        dereference: if matches.get_flag(options::DEREFERENCE) {
            Deref::All
        } else if matches.get_flag(options::DEREFERENCE_ARGS) {
            // We don't care about the cost of cloning as it is rarely used
            Deref::Args(files.clone())
        } else {
            Deref::None
        },
        count_links,
        verbose: matches.get_flag(options::VERBOSE),
        excludes: build_exclude_patterns(&matches)?,
    };

    let time_format = if time.is_some() {
        parse_time_style(matches.get_one::<String>("time-style"))?
    } else {
        format::LONG_ISO.to_string()
    };

    let stat_printer = StatPrinter {
        max_depth,
        size_format,
        summarize,
        total: matches.get_flag(options::TOTAL),
        inodes: matches.get_flag(options::INODES),
        threshold: matches
            .get_one::<String>(options::THRESHOLD)
            .map(|s| {
                Threshold::from_str(s).map_err(|e| {
                    USimpleError::new(1, format_error_message(&e, s, options::THRESHOLD))
                })
            })
            .transpose()?,
        apparent_size: matches.get_flag(options::APPARENT_SIZE) || matches.get_flag(options::BYTES),
        time,
        time_format,
        line_ending: LineEnding::from_zero_flag(matches.get_flag(options::NULL)),
        total_text: translate!("du-total"),
    };

    if stat_printer.inodes
        && (matches.get_flag(options::APPARENT_SIZE) || matches.get_flag(options::BYTES))
    {
        show_warning!(
            "{}",
            translate!("du-warning-apparent-size-ineffective-with-inodes")
        );
    }

    // Use separate thread to print output, so we can print finished results while computation is still running
    let (print_tx, rx) = mpsc::channel::<UResult<StatPrintInfo>>();
    let printing_thread = thread::spawn(move || stat_printer.print_stats(&rx));

    'loop_file: for path in files {
        // Skip if we don't want to ignore anything
        if !&traversal_options.excludes.is_empty() {
            let path_string = path.to_string_lossy();
            for pattern in &traversal_options.excludes {
                if pattern.matches(&path_string) {
                    // if the directory is ignored, leave early
                    if traversal_options.verbose {
                        println!(
                            "{}",
                            translate!("du-verbose-ignored", "path" => path_string.quote())
                        );
                    }
                    continue 'loop_file;
                }
            }
        }

        // Check existence of path provided in argument
        let mut seen_inodes: HashSet<FileInfo> = HashSet::new();

        // Determine which traversal method to use
        #[cfg(unix)]
        let use_safe_traversal = traversal_options.dereference != Deref::All;
        #[cfg(not(unix))]
        let use_safe_traversal = false;

        if use_safe_traversal {
            // Use safe traversal (Unix only, when not using -L)
            #[cfg(unix)]
            {
                // Pre-populate seen_inodes with the starting directory to detect cycles
                if let Ok(stat) = Stat::new(&path, None, &traversal_options) {
                    if let Some(inode) = stat.inode {
                        seen_inodes.insert(inode);
                    }
                }

                match safe_du(
                    &path,
                    &traversal_options,
                    0,
                    &mut seen_inodes,
                    &print_tx,
                    None,
                ) {
                    Ok(stat) => {
                        print_tx
                            .send(Ok(StatPrintInfo { stat, depth: 0 }))
                            .map_err(|e| USimpleError::new(1, e.to_string()))?;
                    }
                    Err(e) => {
                        // Check if this is our "already handled" error
                        if let mpsc::SendError(Err(simple_error)) = e.as_ref() {
                            if simple_error.code() == 0 {
                                // Error already handled, continue to next file
                                continue 'loop_file;
                            }
                        }
                        return Err(USimpleError::new(1, e.to_string()));
                    }
                }
            }
        } else {
            // Use regular traversal (non-Linux or when -L is used)
            if let Ok(stat) = Stat::new(&path, None, &traversal_options) {
                if let Some(inode) = stat.inode {
                    seen_inodes.insert(inode);
                }
                let stat = du_regular(
                    stat,
                    &traversal_options,
                    0,
                    &mut seen_inodes,
                    &print_tx,
                    None,
                    None,
                )
                .map_err(|e| USimpleError::new(1, e.to_string()))?;

                print_tx
                    .send(Ok(StatPrintInfo { stat, depth: 0 }))
                    .map_err(|e| USimpleError::new(1, e.to_string()))?;
            } else {
                #[cfg(unix)]
                let error_msg = translate!("du-error-cannot-access", "path" => path.quote());
<<<<<<< HEAD
                #[cfg(not(unix))]
                let error_msg = translate!("du-error-cannot-access-no-such-file", "path" => path.to_string_lossy().quote());
=======
                #[cfg(not(target_os = "linux"))]
                let error_msg =
                    translate!("du-error-cannot-access-no-such-file", "path" => path.quote());
>>>>>>> 1aac2ec9

                print_tx
                    .send(Err(USimpleError::new(1, error_msg)))
                    .map_err(|e| USimpleError::new(1, e.to_string()))?;
            }
        }
    }

    drop(print_tx);

    printing_thread
        .join()
        .map_err(|_| USimpleError::new(1, translate!("du-error-printing-thread-panicked")))??;

    Ok(())
}

// Parse --time-style argument, falling back to environment variable if necessary.
fn parse_time_style(s: Option<&String>) -> UResult<String> {
    let s = match s {
        Some(s) => Some(s.into()),
        None => {
            match env::var("TIME_STYLE") {
                // Per GNU manual, strip `posix-` if present, ignore anything after a newline if
                // the string starts with +, and ignore "locale".
                Ok(s) => {
                    let s = s.strip_prefix("posix-").unwrap_or(s.as_str());
                    let s = match s.chars().next().unwrap() {
                        '+' => s.split('\n').next().unwrap(),
                        _ => s,
                    };
                    match s {
                        "locale" => None,
                        _ => Some(s.to_string()),
                    }
                }
                Err(_) => None,
            }
        }
    };
    match s {
        Some(s) => match s.as_ref() {
            "full-iso" => Ok(format::FULL_ISO.to_string()),
            "long-iso" => Ok(format::LONG_ISO.to_string()),
            "iso" => Ok(format::ISO.to_string()),
            _ => match s.chars().next().unwrap() {
                '+' => Ok(s[1..].to_string()),
                _ => Err(DuError::InvalidTimeStyleArg(s).into()),
            },
        },
        None => Ok(format::LONG_ISO.to_string()),
    }
}

fn parse_depth(max_depth_str: Option<&str>, summarize: bool) -> UResult<Option<usize>> {
    let max_depth = max_depth_str.as_ref().and_then(|s| s.parse::<usize>().ok());
    match (max_depth_str, max_depth) {
        (Some(s), _) if summarize => Err(DuError::SummarizeDepthConflict(s.into()).into()),
        (Some(s), None) => Err(DuError::InvalidMaxDepthArg(s.into()).into()),
        (Some(_), Some(_)) | (None, _) => Ok(max_depth),
    }
}

pub fn uu_app() -> Command {
    Command::new(uucore::util_name())
        .version(uucore::crate_version!())
        .help_template(uucore::localized_help_template(uucore::util_name()))
        .about(translate!("du-about"))
        .after_help(translate!("du-after-help"))
        .override_usage(format_usage(&translate!("du-usage")))
        .infer_long_args(true)
        .disable_help_flag(true)
        .arg(
            Arg::new(options::HELP)
                .long(options::HELP)
                .help(translate!("du-help-print-help"))
                .action(ArgAction::Help),
        )
        .arg(
            Arg::new(options::ALL)
                .short('a')
                .long(options::ALL)
                .help(translate!("du-help-all"))
                .action(ArgAction::SetTrue),
        )
        .arg(
            Arg::new(options::APPARENT_SIZE)
                .short('A')
                .long(options::APPARENT_SIZE)
                .help(translate!("du-help-apparent-size"))
                .action(ArgAction::SetTrue),
        )
        .arg(
            Arg::new(options::BLOCK_SIZE)
                .short('B')
                .long(options::BLOCK_SIZE)
                .value_name("SIZE")
                .help(translate!("du-help-block-size")),
        )
        .arg(
            Arg::new(options::BYTES)
                .short('b')
                .long("bytes")
                .help(translate!("du-help-bytes"))
                .action(ArgAction::SetTrue),
        )
        .arg(
            Arg::new(options::TOTAL)
                .long("total")
                .short('c')
                .help(translate!("du-help-total"))
                .action(ArgAction::SetTrue),
        )
        .arg(
            Arg::new(options::MAX_DEPTH)
                .short('d')
                .long("max-depth")
                .value_name("N")
                .help(translate!("du-help-max-depth")),
        )
        .arg(
            Arg::new(options::HUMAN_READABLE)
                .long("human-readable")
                .short('h')
                .help(translate!("du-help-human-readable"))
                .action(ArgAction::SetTrue),
        )
        .arg(
            Arg::new(options::INODES)
                .long(options::INODES)
                .help(translate!("du-help-inodes"))
                .action(ArgAction::SetTrue),
        )
        .arg(
            Arg::new(options::BLOCK_SIZE_1K)
                .short('k')
                .help(translate!("du-help-block-size-1k"))
                .action(ArgAction::SetTrue),
        )
        .arg(
            Arg::new(options::COUNT_LINKS)
                .short('l')
                .long("count-links")
                .help(translate!("du-help-count-links"))
                .action(ArgAction::SetTrue),
        )
        .arg(
            Arg::new(options::DEREFERENCE)
                .short('L')
                .long(options::DEREFERENCE)
                .help(translate!("du-help-dereference"))
                .action(ArgAction::SetTrue),
        )
        .arg(
            Arg::new(options::DEREFERENCE_ARGS)
                .short('D')
                .visible_short_alias('H')
                .long(options::DEREFERENCE_ARGS)
                .help(translate!("du-help-dereference-args"))
                .action(ArgAction::SetTrue),
        )
        .arg(
            Arg::new(options::NO_DEREFERENCE)
                .short('P')
                .long(options::NO_DEREFERENCE)
                .help(translate!("du-help-no-dereference"))
                .overrides_with(options::DEREFERENCE)
                .action(ArgAction::SetTrue),
        )
        .arg(
            Arg::new(options::BLOCK_SIZE_1M)
                .short('m')
                .help(translate!("du-help-block-size-1m"))
                .action(ArgAction::SetTrue),
        )
        .arg(
            Arg::new(options::NULL)
                .short('0')
                .long("null")
                .help(translate!("du-help-null"))
                .action(ArgAction::SetTrue),
        )
        .arg(
            Arg::new(options::SEPARATE_DIRS)
                .short('S')
                .long("separate-dirs")
                .help(translate!("du-help-separate-dirs"))
                .action(ArgAction::SetTrue),
        )
        .arg(
            Arg::new(options::SUMMARIZE)
                .short('s')
                .long("summarize")
                .help(translate!("du-help-summarize"))
                .action(ArgAction::SetTrue),
        )
        .arg(
            Arg::new(options::SI)
                .long(options::SI)
                .help(translate!("du-help-si"))
                .action(ArgAction::SetTrue),
        )
        .arg(
            Arg::new(options::ONE_FILE_SYSTEM)
                .short('x')
                .long(options::ONE_FILE_SYSTEM)
                .help(translate!("du-help-one-file-system"))
                .action(ArgAction::SetTrue),
        )
        .arg(
            Arg::new(options::THRESHOLD)
                .short('t')
                .long(options::THRESHOLD)
                .value_name("SIZE")
                .num_args(1)
                .allow_hyphen_values(true)
                .help(translate!("du-help-threshold")),
        )
        .arg(
            Arg::new(options::VERBOSE)
                .short('v')
                .long("verbose")
                .help(translate!("du-help-verbose"))
                .action(ArgAction::SetTrue),
        )
        .arg(
            Arg::new(options::EXCLUDE)
                .long(options::EXCLUDE)
                .value_name("PATTERN")
                .help(translate!("du-help-exclude"))
                .action(ArgAction::Append),
        )
        .arg(
            Arg::new(options::EXCLUDE_FROM)
                .short('X')
                .long("exclude-from")
                .value_name("FILE")
                .value_hint(clap::ValueHint::FilePath)
                .help(translate!("du-help-exclude-from"))
                .action(ArgAction::Append),
        )
        .arg(
            Arg::new(options::FILES0_FROM)
                .long("files0-from")
                .value_name("FILE")
                .value_hint(clap::ValueHint::FilePath)
                .value_parser(clap::value_parser!(OsString))
                .help(translate!("du-help-files0-from"))
                .action(ArgAction::Append),
        )
        .arg(
            Arg::new(options::TIME)
                .long(options::TIME)
                .value_name("WORD")
                .require_equals(true)
                .num_args(0..)
                .value_parser(ShortcutValueParser::new([
                    PossibleValue::new("atime").alias("access").alias("use"),
                    PossibleValue::new("ctime").alias("status"),
                    PossibleValue::new("creation").alias("birth"),
                ]))
                .help(translate!("du-help-time")),
        )
        .arg(
            Arg::new(options::TIME_STYLE)
                .long(options::TIME_STYLE)
                .value_name("STYLE")
                .help(translate!("du-help-time-style")),
        )
        .arg(
            Arg::new(options::FILE)
                .hide(true)
                .value_hint(clap::ValueHint::AnyPath)
                .value_parser(clap::value_parser!(OsString))
                .action(ArgAction::Append),
        )
}

#[derive(Clone, Copy)]
enum Threshold {
    Lower(u64),
    Upper(u64),
}

impl FromStr for Threshold {
    type Err = ParseSizeError;

    fn from_str(s: &str) -> Result<Self, Self::Err> {
        let offset = usize::from(s.starts_with(&['-', '+'][..]));

        let size = parse_size_u64(&s[offset..])?;

        if s.starts_with('-') {
            // Threshold of '-0' excludes everything besides 0 sized entries
            // GNU's du treats '-0' as an invalid argument
            if size == 0 {
                return Err(ParseSizeError::ParseFailure(s.to_string()));
            }
            Ok(Self::Upper(size))
        } else {
            Ok(Self::Lower(size))
        }
    }
}

impl Threshold {
    fn should_exclude(&self, size: u64) -> bool {
        match *self {
            Self::Upper(threshold) => size > threshold,
            Self::Lower(threshold) => size < threshold,
        }
    }
}

fn format_error_message(error: &ParseSizeError, s: &str, option: &str) -> String {
    // NOTE:
    // GNU's du echos affected flag, -B or --block-size (-t or --threshold), depending user's selection
    match error {
        ParseSizeError::InvalidSuffix(_) => {
            translate!("du-error-invalid-suffix", "option" => option, "value" => s.quote())
        }
        ParseSizeError::ParseFailure(_) | ParseSizeError::PhysicalMem(_) => {
            translate!("du-error-invalid-argument", "option" => option, "value" => s.quote())
        }
        ParseSizeError::SizeTooBig(_) => {
            translate!("du-error-argument-too-large", "option" => option, "value" => s.quote())
        }
    }
}

#[cfg(test)]
mod test_du {
    #[allow(unused_imports)]
    use super::*;

    #[test]
    fn test_read_block_size() {
        let test_data = [Some("1024".to_string()), Some("K".to_string()), None];
        for it in &test_data {
            assert!(matches!(read_block_size(it.as_deref()), Ok(1024)));
        }
    }
}<|MERGE_RESOLUTION|>--- conflicted
+++ resolved
@@ -1169,14 +1169,9 @@
             } else {
                 #[cfg(unix)]
                 let error_msg = translate!("du-error-cannot-access", "path" => path.quote());
-<<<<<<< HEAD
                 #[cfg(not(unix))]
-                let error_msg = translate!("du-error-cannot-access-no-such-file", "path" => path.to_string_lossy().quote());
-=======
-                #[cfg(not(target_os = "linux"))]
                 let error_msg =
                     translate!("du-error-cannot-access-no-such-file", "path" => path.quote());
->>>>>>> 1aac2ec9
 
                 print_tx
                     .send(Err(USimpleError::new(1, error_msg)))
