--- conflicted
+++ resolved
@@ -12,11 +12,8 @@
 
 use clap::{App, Arg};
 use std::io::{stdin, stdout, BufReader, Read, Stdout, Write};
-<<<<<<< HEAD
+use std::{fs::File, path::Path};
 use uucore::InvalidEncodingHandling;
-=======
-use std::{fs::File, path::Path};
->>>>>>> f1f15fdb
 
 static NAME: &str = "tac";
 static VERSION: &str = env!("CARGO_PKG_VERSION");
