--- conflicted
+++ resolved
@@ -2,16 +2,11 @@
 //
 // For the full copyright and license information, please view the LICENSE
 // file that was distributed with this source code.
+use fs_extra::error::Error as FsXError;
 use thiserror::Error;
 use uucore::error::UError;
 
-<<<<<<< HEAD
-use fs_extra::error::Error as FsXError;
-
-#[derive(Debug)]
-=======
 #[derive(Debug, Error)]
->>>>>>> f731f2cb
 pub enum MvError {
     #[error("cannot stat {0}: No such file or directory")]
     NoSuchFile(String),
@@ -39,49 +34,18 @@
 
     #[error("failed to access {0}: Not a directory")]
     FailedToAccessNotADirectory(String),
+
+    #[error("{0}")]
     FsXError(FsXError),
+
+    #[error("failed to move all files")]
     NotAllFilesMoved,
 }
 
-<<<<<<< HEAD
-impl Error for MvError {}
 impl UError for MvError {}
-impl Display for MvError {
-    fn fmt(&self, f: &mut Formatter) -> Result {
-        match self {
-            Self::NoSuchFile(s) => write!(f, "cannot stat {s}: No such file or directory"),
-            Self::CannotStatNotADirectory(s) => write!(f, "cannot stat {s}: Not a directory"),
-            Self::SameFile(s, t) => write!(f, "{s} and {t} are the same file"),
-            Self::SelfTargetSubdirectory(s, t) => {
-                write!(f, "cannot move {s} to a subdirectory of itself, {t}")
-            }
-            Self::DirectoryToNonDirectory(t) => {
-                write!(f, "cannot overwrite directory {t} with non-directory")
-            }
-            Self::NonDirectoryToDirectory(s, t) => {
-                write!(f, "cannot overwrite non-directory {t} with directory {s}")
-            }
-            Self::NotADirectory(t) => write!(f, "target {t}: Not a directory"),
-            Self::TargetNotADirectory(t) => write!(f, "target directory {t}: Not a directory"),
-
-            Self::FailedToAccessNotADirectory(t) => {
-                write!(f, "failed to access {t}: Not a directory")
-            }
-            Self::FsXError(err) => {
-                write!(f, "{err}")
-            }
-            Self::NotAllFilesMoved => {
-                write!(f, "failed to move all files")
-            }
-        }
-    }
-}
 
 impl From<FsXError> for MvError {
     fn from(err: FsXError) -> Self {
         Self::FsXError(err)
     }
-}
-=======
-impl UError for MvError {}
->>>>>>> f731f2cb
+}