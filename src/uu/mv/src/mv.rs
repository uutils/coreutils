--- conflicted
+++ resolved
@@ -3,11 +3,7 @@
 // For the full copyright and license information, please view the LICENSE
 // file that was distributed with this source code.
 
-<<<<<<< HEAD
-// spell-checker:ignore (ToDO) sourcepath targetpath ENOTEMPTY  EEXIST  EISDIR  ENOSPC  EMLINK  ETXTBSY
-=======
-// spell-checker:ignore (ToDO) sourcepath targetpath nushell canonicalized
->>>>>>> 527b6e76
+// spell-checker:ignore (ToDO) sourcepath targetpath nushell canonicalized ENOTEMPTY  EEXIST  EISDIR  ENOSPC  EMLINK  ETXTBSY
 
 mod error;
 
@@ -27,15 +23,11 @@
 use uucore::display::Quotable;
 use uucore::error::{set_exit_code, FromIo, UResult, USimpleError, UUsageError};
 use uucore::fs::{are_hardlinks_or_one_way_symlink_to_same_file, are_hardlinks_to_same_file};
-<<<<<<< HEAD
 use uucore::libc;
-use uucore::update_control::{self, UpdateMode};
-=======
 use uucore::update_control;
 // These are exposed for projects (e.g. nushell) that want to create an `Options` value, which
 // requires these enums
 pub use uucore::{backup_control::BackupMode, update_control::UpdateMode};
->>>>>>> 527b6e76
 use uucore::{format_usage, help_about, help_section, help_usage, prompt_yes, show};
 
 use fs_extra::dir::{
