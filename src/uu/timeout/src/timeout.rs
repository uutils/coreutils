// This file is part of the uutils coreutils package.
//
// For the full copyright and license information, please view the LICENSE
// file that was distributed with this source code.

// spell-checker:ignore (ToDO) tstr sigstr cmdname setpgid sigchld getpid
mod status;

use crate::status::ExitStatus;
use clap::{Arg, ArgAction, Command};
use nix::sys::signal::Signal;
use std::io::ErrorKind;
use std::os::unix::process::ExitStatusExt;
use std::process::{self, Child, Stdio};
use std::time::Duration;
use uucore::display::Quotable;
use uucore::error::{UResult, USimpleError, UUsageError};
use uucore::parser::parse_time;
use uucore::process::{ChildExt, CommandExt, SelfPipe, WaitOrTimeoutRet};
use uucore::translate;

#[cfg(unix)]
use uucore::signals::enable_pipe_errors;

use uucore::{
    format_usage, show_error,
    signals::{signal_by_name_or_value, signal_name_by_value},
};

pub mod options {
    pub static FOREGROUND: &str = "foreground";
    pub static KILL_AFTER: &str = "kill-after";
    pub static SIGNAL: &str = "signal";
    pub static PRESERVE_STATUS: &str = "preserve-status";
    pub static VERBOSE: &str = "verbose";

    // Positional args.
    pub static DURATION: &str = "duration";
    pub static COMMAND: &str = "command";
}

struct Config {
    foreground: bool,
    kill_after: Option<Duration>,
    signal: usize,
    duration: Duration,
    preserve_status: bool,
    verbose: bool,

    command: Vec<String>,
}

impl Config {
    fn from(options: &clap::ArgMatches) -> UResult<Self> {
        let signal = match options.get_one::<String>(options::SIGNAL) {
            Some(signal_) => {
                let signal_result = signal_by_name_or_value(signal_);
                match signal_result {
                    None => {
                        return Err(UUsageError::new(
                            ExitStatus::TimeoutFailed.into(),
                            translate!("timeout-error-invalid-signal", "signal" => signal_.quote()),
                        ));
                    }
                    Some(signal_value) => signal_value,
                }
            }
            _ => signal_by_name_or_value("TERM").unwrap(),
        };

        let kill_after = match options.get_one::<String>(options::KILL_AFTER) {
            None => None,
            Some(kill_after) => match parse_time::from_str(kill_after, true) {
                Ok(k) => Some(k),
                Err(err) => return Err(UUsageError::new(ExitStatus::TimeoutFailed.into(), err)),
            },
        };

        let duration =
            parse_time::from_str(options.get_one::<String>(options::DURATION).unwrap(), true)
                .map_err(|err| UUsageError::new(ExitStatus::TimeoutFailed.into(), err))?;

        let preserve_status: bool = options.get_flag(options::PRESERVE_STATUS);
        let foreground = options.get_flag(options::FOREGROUND);
        let verbose = options.get_flag(options::VERBOSE);

        let command = options
            .get_many::<String>(options::COMMAND)
            .unwrap()
            .map(String::from)
            .collect::<Vec<_>>();

        Ok(Self {
            foreground,
            kill_after,
            signal,
            duration,
            preserve_status,
            verbose,
            command,
        })
    }
}

#[uucore::main]
pub fn uumain(args: impl uucore::Args) -> UResult<()> {
    let matches =
        uucore::clap_localization::handle_clap_result_with_exit_code(uu_app(), args, 125)?;

    let config = Config::from(&matches)?;
    timeout(
        &config.command,
        config.duration,
        config.signal,
        config.kill_after,
        config.foreground,
        config.preserve_status,
        config.verbose,
    )
}

pub fn uu_app() -> Command {
    Command::new("timeout")
        .version(uucore::crate_version!())
        .help_template(uucore::localized_help_template(uucore::util_name()))
        .about(translate!("timeout-about"))
        .override_usage(format_usage(&translate!("timeout-usage")))
        .arg(
            Arg::new(options::FOREGROUND)
                .long(options::FOREGROUND)
                .short('f')
                .help(translate!("timeout-help-foreground"))
                .action(ArgAction::SetTrue),
        )
        .arg(
            Arg::new(options::KILL_AFTER)
                .long(options::KILL_AFTER)
                .short('k')
                .help(translate!("timeout-help-kill-after")),
        )
        .arg(
            Arg::new(options::PRESERVE_STATUS)
                .long(options::PRESERVE_STATUS)
                .short('p')
                .help(translate!("timeout-help-preserve-status"))
                .action(ArgAction::SetTrue),
        )
        .arg(
            Arg::new(options::SIGNAL)
                .short('s')
                .long(options::SIGNAL)
                .help(translate!("timeout-help-signal"))
                .value_name("SIGNAL"),
        )
        .arg(
            Arg::new(options::VERBOSE)
                .short('v')
                .long(options::VERBOSE)
                .help(translate!("timeout-help-verbose"))
                .action(ArgAction::SetTrue),
        )
        .arg(
            Arg::new(options::DURATION)
                .required(true)
                .help(translate!("timeout-help-duration")),
        )
        .arg(
            Arg::new(options::COMMAND)
                .required(true)
                .action(ArgAction::Append)
                .help(translate!("timeout-help-command"))
                .value_hint(clap::ValueHint::CommandName),
        )
        .trailing_var_arg(true)
        .infer_long_args(true)
        .after_help(translate!("timeout-after-help"))
}

/// Report that a signal is being sent if the verbose flag is set.
fn report_if_verbose(signal: usize, cmd: &str, verbose: bool) {
    if verbose {
        let s = signal_name_by_value(signal).unwrap();
        show_error!(
            "{}",
            translate!("timeout-verbose-sending-signal", "signal" => s, "command" => cmd.quote())
        );
    }
}

fn send_signal(process: &mut Child, signal: usize, foreground: bool) {
    // NOTE: GNU timeout doesn't check for errors of signal.
    // The subprocess might have exited just after the timeout.
    // Sending a signal now would return "No such process", but we should still try to kill the children.
    if foreground {
        let _ = process.send_signal(signal);
    } else {
        let _ = process.send_signal_group(signal);
        let kill_signal = signal_by_name_or_value("KILL").unwrap();
        let continued_signal = signal_by_name_or_value("CONT").unwrap();
        if signal != kill_signal && signal != continued_signal {
            _ = process.send_signal_group(continued_signal);
        }
    }
}

/// Wait for a child process and send a kill signal if it does not terminate.
///
/// This function waits for the child `process` for the time period
/// given by `duration`. If the child process does not terminate
/// within that time, we send the `SIGKILL` signal to it. If `verbose`
/// is `true`, then a message is printed to `stderr` when that
/// happens.
///
/// If the child process terminates within the given time period and
/// `preserve_status` is `true`, then the status code of the child
/// process is returned. If the child process terminates within the
/// given time period and `preserve_status` is `false`, then 124 is
/// returned. If the child does not terminate within the time period,
/// then 137 is returned. Finally, if there is an error while waiting
/// for the child process to terminate, then 124 is returned.
///
/// # Errors
///
/// If there is a problem sending the `SIGKILL` signal or waiting for
/// the process after that signal is sent.
fn wait_or_kill_process(
    process: &mut Child,
    cmd: &str,
    duration: Duration,
    preserve_status: bool,
    foreground: bool,
    verbose: bool,
    self_pipe: &mut SelfPipe,
) -> std::io::Result<i32> {
    // ignore `SIGTERM` here
    self_pipe.unset_other()?;

    match process.wait_or_timeout(duration, self_pipe) {
        Ok(WaitOrTimeoutRet::InTime(status)) => {
            if preserve_status {
                Ok(status.code().unwrap_or_else(|| status.signal().unwrap()))
            } else {
                Ok(ExitStatus::TimeoutFailed.into())
            }
        }
        Ok(WaitOrTimeoutRet::TimedOut) => {
            let signal = signal_by_name_or_value("KILL").unwrap();
            report_if_verbose(signal, cmd, verbose);
            send_signal(process, signal, foreground);
            process.wait()?;
            Ok(ExitStatus::SignalSent(signal).into())
        }
<<<<<<< HEAD
        Ok(WaitOrTimeoutRet::CustomSignaled) => unreachable!(), // We did not set it up.
        Err(_) => Ok(ExitStatus::WaitingFailed.into()),
=======
        Err(_) => Ok(ExitStatus::CommandTimedOut.into()),
>>>>>>> b3d05b66
    }
}

#[cfg(unix)]
fn preserve_signal_info(signal: libc::c_int) -> libc::c_int {
    // This is needed because timeout is expected to preserve the exit
    // status of its child. It is not the case that utilities have a
    // single simple exit code, that's an illusion some shells
    // provide.  Instead exit status is really two numbers:
    //
    //  - An exit code if the program ran to completion
    //
    //  - A signal number if the program was terminated by a signal
    //
    // The easiest way to preserve the latter seems to be to kill
    // ourselves with whatever signal our child exited with, which is
    // what the following is intended to accomplish.
    unsafe {
        libc::kill(libc::getpid(), signal);
    }
    signal
}

#[cfg(not(unix))]
fn preserve_signal_info(signal: libc::c_int) -> libc::c_int {
    // Do nothing
    signal
}

fn timeout(
    cmd: &[String],
    duration: Duration,
    signal: usize,
    kill_after: Option<Duration>,
    foreground: bool,
    preserve_status: bool,
    verbose: bool,
) -> UResult<()> {
    if !foreground {
        unsafe { libc::setpgid(0, 0) };
    }
    #[cfg(unix)]
    enable_pipe_errors()?;

    let mut command = process::Command::new(&cmd[0]);
    command
        .args(&cmd[1..])
        .stdin(Stdio::inherit())
        .stdout(Stdio::inherit())
<<<<<<< HEAD
        .stderr(Stdio::inherit());
    let mut self_pipe = command.set_up_timeout(Some(Signal::SIGTERM))?;
    let process = &mut command.spawn().map_err(|err| {
        let status_code = if err.kind() == ErrorKind::NotFound {
            // FIXME: not sure which to use
            127
        } else {
            // FIXME: this may not be 100% correct...
            126
        };
        USimpleError::new(
            status_code,
            translate!("timeout-error-failed-to-execute-process", "error" => err),
        )
    })?;
=======
        .stderr(Stdio::inherit())
        .spawn()
        .map_err(|err| {
            let status_code = match err.kind() {
                ErrorKind::NotFound => ExitStatus::CommandNotFound.into(),
                ErrorKind::PermissionDenied => ExitStatus::CannotInvoke.into(),
                _ => ExitStatus::CannotInvoke.into(),
            };
            USimpleError::new(
                status_code,
                translate!("timeout-error-failed-to-execute-process", "error" => err),
            )
        })?;
    unblock_sigchld();
    catch_sigterm();
>>>>>>> b3d05b66
    // Wait for the child process for the specified time period.
    //
    // TODO The structure of this block is extremely similar to the
    // structure of `wait_or_kill_process()`. They can probably be
    // refactored into some common function.
    match process.wait_or_timeout(duration, &mut self_pipe) {
        Ok(WaitOrTimeoutRet::InTime(status)) => Err(status
            .code()
            .unwrap_or_else(|| preserve_signal_info(status.signal().unwrap()))
            .into()),
        Ok(WaitOrTimeoutRet::CustomSignaled) => {
            report_if_verbose(signal, &cmd[0], verbose);
            send_signal(process, signal, foreground);
            process.wait()?;
            Err(ExitStatus::Terminated.into())
        }
        Ok(WaitOrTimeoutRet::TimedOut) => {
            report_if_verbose(signal, &cmd[0], verbose);
            send_signal(process, signal, foreground);
            match kill_after {
                None => {
                    let status = process.wait()?;
                    if preserve_status {
                        if let Some(ec) = status.code() {
                            Err(ec.into())
                        } else if let Some(sc) = status.signal() {
                            Err(ExitStatus::SignalSent(sc.try_into().unwrap()).into())
                        } else {
                            Err(ExitStatus::CommandTimedOut.into())
                        }
                    } else {
                        Err(ExitStatus::CommandTimedOut.into())
                    }
                }
                Some(kill_after) => {
                    match wait_or_kill_process(
                        process,
                        &cmd[0],
                        kill_after,
                        preserve_status,
                        foreground,
                        verbose,
                        &mut self_pipe,
                    ) {
                        Ok(status) => Err(status.into()),
                        Err(e) => Err(USimpleError::new(
                            ExitStatus::TimeoutFailed.into(),
                            e.to_string(),
                        )),
                    }
                }
            }
        }
        Err(_) => {
            // We're going to return ERR_EXIT_STATUS regardless of
            // whether `send_signal()` succeeds or fails
            send_signal(process, signal, foreground);
            Err(ExitStatus::TimeoutFailed.into())
        }
    }
}<|MERGE_RESOLUTION|>--- conflicted
+++ resolved
@@ -250,12 +250,7 @@
             process.wait()?;
             Ok(ExitStatus::SignalSent(signal).into())
         }
-<<<<<<< HEAD
-        Ok(WaitOrTimeoutRet::CustomSignaled) => unreachable!(), // We did not set it up.
-        Err(_) => Ok(ExitStatus::WaitingFailed.into()),
-=======
         Err(_) => Ok(ExitStatus::CommandTimedOut.into()),
->>>>>>> b3d05b66
     }
 }
 
@@ -305,23 +300,6 @@
         .args(&cmd[1..])
         .stdin(Stdio::inherit())
         .stdout(Stdio::inherit())
-<<<<<<< HEAD
-        .stderr(Stdio::inherit());
-    let mut self_pipe = command.set_up_timeout(Some(Signal::SIGTERM))?;
-    let process = &mut command.spawn().map_err(|err| {
-        let status_code = if err.kind() == ErrorKind::NotFound {
-            // FIXME: not sure which to use
-            127
-        } else {
-            // FIXME: this may not be 100% correct...
-            126
-        };
-        USimpleError::new(
-            status_code,
-            translate!("timeout-error-failed-to-execute-process", "error" => err),
-        )
-    })?;
-=======
         .stderr(Stdio::inherit())
         .spawn()
         .map_err(|err| {
@@ -337,7 +315,6 @@
         })?;
     unblock_sigchld();
     catch_sigterm();
->>>>>>> b3d05b66
     // Wait for the child process for the specified time period.
     //
     // TODO The structure of this block is extremely similar to the
