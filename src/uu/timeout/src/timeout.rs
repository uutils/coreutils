--- conflicted
+++ resolved
@@ -17,11 +17,8 @@
 use std::process::{Command, Stdio};
 use std::time::Duration;
 use uucore::process::ChildExt;
-<<<<<<< HEAD
+use uucore::signals::signal_by_name_or_value;
 use uucore::InvalidEncodingHandling;
-=======
-use uucore::signals::signal_by_name_or_value;
->>>>>>> b26e12ea
 
 static VERSION: &str = env!("CARGO_PKG_VERSION");
 static ABOUT: &str = "Start COMMAND, and kill it if still running after DURATION.";
@@ -32,19 +29,12 @@
 
 const ERR_EXIT_STATUS: i32 = 125;
 
-<<<<<<< HEAD
-pub fn uumain(args: impl uucore::Args) -> i32 {
-    let args = args
-        .collect_str(InvalidEncodingHandling::ConvertLossy)
-        .accept_any();
-=======
 pub mod options {
     pub static FOREGROUND: &str = "foreground";
     pub static KILL_AFTER: &str = "kill-after";
     pub static SIGNAL: &str = "signal";
     pub static VERSION: &str = "version";
     pub static PRESERVE_STATUS: &str = "preserve-status";
->>>>>>> b26e12ea
 
     // Positional args.
     pub static DURATION: &str = "duration";
@@ -109,7 +99,10 @@
 }
 
 pub fn uumain(args: impl uucore::Args) -> i32 {
-    let args = args.collect_str();
+    let args = args
+        .collect_str(InvalidEncodingHandling::ConvertLossy)
+        .accept_any();
+
     let usage = get_usage();
 
     let app = App::new("timeout")
