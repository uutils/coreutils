--- conflicted
+++ resolved
@@ -42,35 +42,10 @@
 }
 
 pub fn uumain(args: impl uucore::Args) -> i32 {
-<<<<<<< HEAD
+    let usage = get_usage();
     let args = args
         .collect_str(InvalidEncodingHandling::ConvertLossy)
         .accept_any();
-
-    let mut opts = getopts::Options::new();
-
-    opts.optflag("h", "help", "Show help and exit");
-    opts.optflag("V", "version", "Show version and exit");
-
-    let matches = match opts.parse(&args[1..]) {
-        Ok(m) => m,
-        Err(f) => {
-            show_error!("{}", f);
-            show_usage(&opts);
-            return 1;
-        }
-    };
-
-    if matches.opt_present("V") {
-        println!("{} {}", NAME, VERSION);
-        return 0;
-    }
-    if matches.opt_present("h") {
-        show_usage(&opts);
-        return 0;
-    }
-=======
-    let usage = get_usage();
 
     let matches = App::new(executable!())
         .version(VERSION)
@@ -85,7 +60,6 @@
         )
         .setting(AppSettings::TrailingVarArg)
         .get_matches_from(args);
->>>>>>> f1f15fdb
 
     replace_fds();
 
