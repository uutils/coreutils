--- conflicted
+++ resolved
@@ -23,12 +23,8 @@
     io::{BufRead, Write},
     ops::Not,
 };
-<<<<<<< HEAD
 use uucore::error::{UError, UResult, USimpleError};
-=======
-use uucore::error::UError;
 use uucore::show_warning;
->>>>>>> 37fb0a02
 
 #[derive(Debug, Clone)]
 pub enum BadSequence {
