// This file is part of the uutils coreutils package.
//
// For the full copyright and license information, please view the LICENSE
// file that was distributed with this source code.

// spell-checker:ignore clocal erange tcgetattr tcsetattr tcsanow tiocgwinsz tiocswinsz cfgetospeed cfsetospeed ushort vmin vtime cflag lflag ispeed ospeed
// spell-checker:ignore parenb parodd cmspar hupcl cstopb cread clocal crtscts CSIZE
// spell-checker:ignore ignbrk brkint ignpar parmrk inpck istrip inlcr igncr icrnl ixoff ixon iuclc ixany imaxbel iutf
// spell-checker:ignore opost olcuc ocrnl onlcr onocr onlret ofdel nldly crdly tabdly bsdly vtdly ffdly ofill
// spell-checker:ignore isig icanon iexten echoe crterase echok echonl noflsh xcase tostop echoprt prterase echoctl ctlecho echoke crtkill flusho extproc
// spell-checker:ignore lnext rprnt susp swtch vdiscard veof veol verase vintr vkill vlnext vquit vreprint vstart vstop vsusp vswtc vwerase werase
// spell-checker:ignore sigquit sigtstp
<<<<<<< HEAD
// spell-checker:ignore cbreak decctlq evenp litout oddp tcsadrain
// spell-checker:ignore notaflag notacombo notabaud
=======
// spell-checker:ignore cbreak decctlq evenp litout oddp tcsadrain exta extb NCCS
>>>>>>> 8d590ca4

mod flags;

use crate::flags::AllFlags;
use crate::flags::COMBINATION_SETTINGS;
use clap::{Arg, ArgAction, ArgMatches, Command};
use nix::libc::{O_NONBLOCK, TIOCGWINSZ, TIOCSWINSZ, c_ushort};
use nix::sys::termios::{
    ControlFlags, InputFlags, LocalFlags, OutputFlags, SetArg, SpecialCharacterIndices as S,
    Termios, cfgetospeed, cfsetospeed, tcgetattr, tcsetattr,
};
use nix::{ioctl_read_bad, ioctl_write_ptr_bad};
use std::cmp::Ordering;
use std::fs::File;
use std::io::{self, Stdout, stdout};
use std::num::IntErrorKind;
use std::os::fd::{AsFd, BorrowedFd};
use std::os::unix::fs::OpenOptionsExt;
use std::os::unix::io::{AsRawFd, RawFd};
use uucore::error::{UError, UResult, USimpleError, UUsageError};
use uucore::format_usage;
use uucore::translate;

#[cfg(not(any(
    target_os = "freebsd",
    target_os = "dragonfly",
    target_os = "ios",
    target_os = "macos",
    target_os = "netbsd",
    target_os = "openbsd"
)))]
use flags::BAUD_RATES;
use flags::{CONTROL_CHARS, CONTROL_FLAGS, INPUT_FLAGS, LOCAL_FLAGS, OUTPUT_FLAGS};

const ASCII_DEL: u8 = 127;

// Sane defaults for control characters.
const SANE_CONTROL_CHARS: [(S, u8); 12] = [
    (S::VINTR, 3),     // ^C
    (S::VQUIT, 28),    // ^\
    (S::VERASE, 127),  // DEL
    (S::VKILL, 21),    // ^U
    (S::VEOF, 4),      // ^D
    (S::VSTART, 17),   // ^Q
    (S::VSTOP, 19),    // ^S
    (S::VSUSP, 26),    // ^Z
    (S::VREPRINT, 18), // ^R
    (S::VWERASE, 23),  // ^W
    (S::VLNEXT, 22),   // ^V
    (S::VDISCARD, 15), // ^O
];

#[derive(Clone, Copy, Debug)]
#[cfg_attr(test, derive(PartialEq))]
pub struct Flag<T> {
    name: &'static str,
    #[expect(clippy::struct_field_names)]
    flag: T,
    show: bool,
    sane: bool,
    group: Option<T>,
}

impl<T> Flag<T> {
    pub const fn new(name: &'static str, flag: T) -> Self {
        Self {
            name,
            flag,
            show: true,
            sane: false,
            group: None,
        }
    }

    pub const fn new_grouped(name: &'static str, flag: T, group: T) -> Self {
        Self {
            name,
            flag,
            show: true,
            sane: false,
            group: Some(group),
        }
    }

    pub const fn hidden(mut self) -> Self {
        self.show = false;
        self
    }

    pub const fn sane(mut self) -> Self {
        self.sane = true;
        self
    }
}

trait TermiosFlag: Copy {
    fn is_in(&self, termios: &Termios, group: Option<Self>) -> bool;
    fn apply(&self, termios: &mut Termios, val: bool);
}

mod options {
    pub const ALL: &str = "all";
    pub const SAVE: &str = "save";
    pub const FILE: &str = "file";
    pub const SETTINGS: &str = "settings";
}

struct Options<'a> {
    all: bool,
    save: bool,
    file: Device,
    settings: Option<Vec<&'a str>>,
}

enum Device {
    File(File),
    Stdout(Stdout),
}

#[derive(Debug)]
enum ControlCharMappingError {
    IntOutOfRange(String),
    MultipleChars(String),
}

enum SpecialSetting {
    Rows(u16),
    Cols(u16),
    Line(u8),
}

enum PrintSetting {
    Size,
}

enum ArgOptions<'a> {
    Flags(AllFlags<'a>),
    Mapping((S, u8)),
    Special(SpecialSetting),
    Print(PrintSetting),
    SavedState(Vec<u32>),
}

impl<'a> From<AllFlags<'a>> for ArgOptions<'a> {
    fn from(flag: AllFlags<'a>) -> Self {
        ArgOptions::Flags(flag)
    }
}

impl AsFd for Device {
    fn as_fd(&self) -> BorrowedFd<'_> {
        match self {
            Self::File(f) => f.as_fd(),
            Self::Stdout(stdout) => stdout.as_fd(),
        }
    }
}

impl AsRawFd for Device {
    fn as_raw_fd(&self) -> RawFd {
        match self {
            Self::File(f) => f.as_raw_fd(),
            Self::Stdout(stdout) => stdout.as_raw_fd(),
        }
    }
}

impl<'a> Options<'a> {
    fn from(matches: &'a ArgMatches) -> io::Result<Self> {
        Ok(Self {
            all: matches.get_flag(options::ALL),
            save: matches.get_flag(options::SAVE),
            file: match matches.get_one::<String>(options::FILE) {
                // Two notes here:
                // 1. O_NONBLOCK is needed because according to GNU docs, a
                //    POSIX tty can block waiting for carrier-detect if the
                //    "clocal" flag is not set. If your TTY is not connected
                //    to a modem, it is probably not relevant though.
                // 2. We never close the FD that we open here, but the OS
                //    will clean up the FD for us on exit, so it doesn't
                //    matter. The alternative would be to have an enum of
                //    BorrowedFd/OwnedFd to handle both cases.
                Some(f) => Device::File(
                    std::fs::OpenOptions::new()
                        .read(true)
                        .custom_flags(O_NONBLOCK)
                        .open(f)?,
                ),
                // default to /dev/tty, if that does not exist then default to stdout
                None => {
                    if let Ok(f) = std::fs::OpenOptions::new()
                        .read(true)
                        .custom_flags(O_NONBLOCK)
                        .open("/dev/tty")
                    {
                        Device::File(f)
                    } else {
                        Device::Stdout(stdout())
                    }
                }
            },
            settings: matches
                .get_many::<String>(options::SETTINGS)
                .map(|v| v.map(|s| s.as_ref()).collect()),
        })
    }
}

// Needs to be repr(C) because we pass it to the ioctl calls.
#[repr(C)]
#[derive(Default, Debug)]
pub struct TermSize {
    rows: c_ushort,
    columns: c_ushort,
    x: c_ushort,
    y: c_ushort,
}

ioctl_read_bad!(
    /// Get terminal window size
    tiocgwinsz,
    TIOCGWINSZ,
    TermSize
);

ioctl_write_ptr_bad!(
    /// Set terminal window size
    tiocswinsz,
    TIOCSWINSZ,
    TermSize
);

#[uucore::main]
pub fn uumain(args: impl uucore::Args) -> UResult<()> {
    let matches = uucore::clap_localization::handle_clap_result(uu_app(), args)?;

    let opts = Options::from(&matches)?;

    stty(&opts)
}

fn stty(opts: &Options) -> UResult<()> {
    if opts.save && opts.all {
        return Err(USimpleError::new(
            1,
            translate!("stty-error-options-mutually-exclusive"),
        ));
    }

    if opts.settings.is_some() && (opts.save || opts.all) {
        return Err(USimpleError::new(
            1,
            translate!("stty-error-output-style-no-modes"),
        ));
    }

    let mut set_arg = SetArg::TCSADRAIN;
    let mut valid_args: Vec<ArgOptions> = Vec::new();

    if let Some(args) = &opts.settings {
        let mut args_iter = args.iter();
        while let Some(&arg) = args_iter.next() {
            match arg {
                "ispeed" | "ospeed" => match args_iter.next() {
                    Some(speed) => {
                        if let Some(baud_flag) = string_to_baud(speed) {
                            valid_args.push(ArgOptions::Flags(baud_flag));
                        } else {
                            return Err(USimpleError::new(
                                1,
                                translate!(
                                    "stty-error-invalid-speed",
                                    "arg" => *arg,
                                    "speed" => *speed,
                                ),
                            ));
                        }
                    }
                    None => {
                        return missing_arg(arg);
                    }
                },
                "line" => match args_iter.next() {
                    Some(line) => match parse_u8_or_err(line) {
                        Ok(n) => valid_args.push(ArgOptions::Special(SpecialSetting::Line(n))),
                        Err(e) => return Err(USimpleError::new(1, e)),
                    },
                    None => {
                        return missing_arg(arg);
                    }
                },
                "min" => match args_iter.next() {
                    Some(min) => match parse_u8_or_err(min) {
                        Ok(n) => {
                            valid_args.push(ArgOptions::Mapping((S::VMIN, n)));
                        }
                        Err(e) => return Err(USimpleError::new(1, e)),
                    },
                    None => {
                        return missing_arg(arg);
                    }
                },
                "time" => match args_iter.next() {
                    Some(time) => match parse_u8_or_err(time) {
                        Ok(n) => valid_args.push(ArgOptions::Mapping((S::VTIME, n))),
                        Err(e) => return Err(USimpleError::new(1, e)),
                    },
                    None => {
                        return missing_arg(arg);
                    }
                },
                "rows" => {
                    if let Some(rows) = args_iter.next() {
                        if let Some(n) = parse_rows_cols(rows) {
                            valid_args.push(ArgOptions::Special(SpecialSetting::Rows(n)));
                        } else {
                            return invalid_integer_arg(rows);
                        }
                    } else {
                        return missing_arg(arg);
                    }
                }
                "columns" | "cols" => {
                    if let Some(cols) = args_iter.next() {
                        if let Some(n) = parse_rows_cols(cols) {
                            valid_args.push(ArgOptions::Special(SpecialSetting::Cols(n)));
                        } else {
                            return invalid_integer_arg(cols);
                        }
                    } else {
                        return missing_arg(arg);
                    }
                }
                "drain" => {
                    set_arg = SetArg::TCSADRAIN;
                }
                "-drain" => {
                    set_arg = SetArg::TCSANOW;
                }
                "size" => {
                    valid_args.push(ArgOptions::Print(PrintSetting::Size));
                }
                _ => {
                    // Try to parse saved format (hex string like "6d02:5:4bf:8a3b:...")
                    if let Some(state) = parse_saved_state(arg) {
                        valid_args.push(ArgOptions::SavedState(state));
                    }
                    // control char
                    else if let Some(char_index) = cc_to_index(arg) {
                        if let Some(mapping) = args_iter.next() {
                            let cc_mapping = string_to_control_char(mapping).map_err(|e| {
                                let message = match e {
                                    ControlCharMappingError::IntOutOfRange(val) => {
                                        translate!(
                                            "stty-error-invalid-integer-argument-value-too-large",
                                            "value" => format!("'{val}'")
                                        )
                                    }
                                    ControlCharMappingError::MultipleChars(val) => {
                                        translate!(
                                            "stty-error-invalid-integer-argument",
                                            "value" => format!("'{val}'")
                                        )
                                    }
                                };
                                UUsageError::new(1, message)
                            })?;
                            valid_args.push(ArgOptions::Mapping((char_index, cc_mapping)));
                        } else {
                            return missing_arg(arg);
                        }
                    // baud rate
                    } else if let Some(baud_flag) = string_to_baud(arg) {
                        valid_args.push(ArgOptions::Flags(baud_flag));
                    // non control char flag
                    } else if let Some(flag) = string_to_flag(arg) {
                        let remove_group = match flag {
                            AllFlags::Baud(_) => false,
                            AllFlags::ControlFlags((flag, remove)) => {
                                check_flag_group(flag, remove)
                            }
                            AllFlags::InputFlags((flag, remove)) => check_flag_group(flag, remove),
                            AllFlags::LocalFlags((flag, remove)) => check_flag_group(flag, remove),
                            AllFlags::OutputFlags((flag, remove)) => check_flag_group(flag, remove),
                        };
                        if remove_group {
                            return invalid_arg(arg);
                        }
                        valid_args.push(flag.into());
                    // combination setting
                    } else if let Some(combo) = string_to_combo(arg) {
                        valid_args.append(&mut combo_to_flags(combo));
                    } else {
                        return invalid_arg(arg);
                    }
                }
            }
        }

        // TODO: Figure out the right error message for when tcgetattr fails
        let mut termios = tcgetattr(opts.file.as_fd())?;

        // iterate over valid_args, match on the arg type, do the matching apply function
        for arg in &valid_args {
            match arg {
                ArgOptions::Mapping(mapping) => apply_char_mapping(&mut termios, mapping),
                ArgOptions::Flags(flag) => apply_setting(&mut termios, flag),
                ArgOptions::Special(setting) => {
                    apply_special_setting(&mut termios, setting, opts.file.as_raw_fd())?;
                }
                ArgOptions::Print(setting) => {
                    print_special_setting(setting, opts.file.as_raw_fd())?;
                }
                ArgOptions::SavedState(state) => {
                    apply_saved_state(&mut termios, state)?;
                }
            }
        }
        tcsetattr(opts.file.as_fd(), set_arg, &termios)?;
    } else {
        // TODO: Figure out the right error message for when tcgetattr fails
        let termios = tcgetattr(opts.file.as_fd())?;
        print_settings(&termios, opts)?;
    }
    Ok(())
}

// The GNU implementation adds the --help message when the args are incorrectly formatted
fn missing_arg<T>(arg: &str) -> Result<T, Box<dyn UError>> {
    Err(UUsageError::new(
        1,
        translate!(
            "stty-error-missing-argument",
            "arg" => *arg
        ),
    ))
}

fn invalid_arg<T>(arg: &str) -> Result<T, Box<dyn UError>> {
    Err(UUsageError::new(
        1,
        translate!(
            "stty-error-invalid-argument",
            "arg" => *arg
        ),
    ))
}

fn invalid_integer_arg<T>(arg: &str) -> Result<T, Box<dyn UError>> {
    Err(UUsageError::new(
        1,
        translate!(
            "stty-error-invalid-integer-argument",
            "value" => format!("'{arg}'")
        ),
    ))
}

/// GNU uses different error messages if values overflow or underflow a u8,
/// this function returns the appropriate error message in the case of overflow or underflow, or u8 on success
fn parse_u8_or_err(arg: &str) -> Result<u8, String> {
    arg.parse::<u8>().map_err(|e| match e.kind() {
        IntErrorKind::PosOverflow => translate!("stty-error-invalid-integer-argument-value-too-large", "value" => format!("'{arg}'")),
        _ => translate!("stty-error-invalid-integer-argument",
                        "value" => format!("'{arg}'")),
    })
}

/// GNU uses an unsigned 32-bit integer for row/col sizes, but then wraps around 16 bits
/// this function returns Some(n), where n is a u16 row/col size, or None if the string arg cannot be parsed as a u32
fn parse_rows_cols(arg: &str) -> Option<u16> {
    if let Ok(n) = arg.parse::<u32>() {
        return Some((n % (u16::MAX as u32 + 1)) as u16);
    }
    None
}

/// Parse a saved terminal state string in stty format.
///
/// The format is colon-separated hexadecimal values:
/// `input_flags:output_flags:control_flags:local_flags:cc0:cc1:cc2:...`
///
/// - Must have exactly 4 + NCCS parts (4 flags + platform-specific control characters)
/// - All parts must be non-empty valid hex values
/// - Control characters must fit in u8 (0-255)
/// - Returns `None` if format is invalid
fn parse_saved_state(arg: &str) -> Option<Vec<u32>> {
    let parts: Vec<&str> = arg.split(':').collect();
    let expected_parts = 4 + nix::libc::NCCS;

    // GNU requires exactly the right number of parts for this platform
    if parts.len() != expected_parts {
        return None;
    }

    // Validate all parts are non-empty valid hex
    let mut values = Vec::with_capacity(expected_parts);
    for (i, part) in parts.iter().enumerate() {
        if part.is_empty() {
            return None; // GNU rejects empty hex values
        }
        let val = u32::from_str_radix(part, 16).ok()?;

        // Control characters (indices 4+) must fit in u8
        if i >= 4 && val > 255 {
            return None;
        }

        values.push(val);
    }

    Some(values)
}

fn check_flag_group<T>(flag: &Flag<T>, remove: bool) -> bool {
    remove && flag.group.is_some()
}

fn print_special_setting(setting: &PrintSetting, fd: i32) -> nix::Result<()> {
    match setting {
        PrintSetting::Size => {
            let mut size = TermSize::default();
            unsafe { tiocgwinsz(fd, &raw mut size)? };
            println!("{} {}", size.rows, size.columns);
        }
    }
    Ok(())
}

fn print_terminal_size(termios: &Termios, opts: &Options) -> nix::Result<()> {
    let speed = cfgetospeed(termios);

    // BSDs use a u32 for the baud rate, so we can simply print it.
    #[cfg(any(
        target_os = "freebsd",
        target_os = "dragonfly",
        target_os = "ios",
        target_os = "macos",
        target_os = "netbsd",
        target_os = "openbsd"
    ))]
    print!("{} ", translate!("stty-output-speed", "speed" => speed));

    // Other platforms need to use the baud rate enum, so printing the right value
    // becomes slightly more complicated.
    #[cfg(not(any(
        target_os = "freebsd",
        target_os = "dragonfly",
        target_os = "ios",
        target_os = "macos",
        target_os = "netbsd",
        target_os = "openbsd"
    )))]
    for (text, baud_rate) in BAUD_RATES {
        if *baud_rate == speed {
            print!("{} ", translate!("stty-output-speed", "speed" => (*text)));
            break;
        }
    }

    if opts.all {
        let mut size = TermSize::default();
        unsafe { tiocgwinsz(opts.file.as_raw_fd(), &raw mut size)? };
        print!(
            "{} ",
            translate!("stty-output-rows-columns", "rows" => size.rows, "columns" => size.columns)
        );
    }

    #[cfg(any(target_os = "linux", target_os = "redox"))]
    {
        // For some reason the normal nix Termios struct does not expose the line,
        // so we get the underlying libc::termios struct to get that information.
        let libc_termios: nix::libc::termios = termios.clone().into();
        let line = libc_termios.c_line;
        print!("{}", translate!("stty-output-line", "line" => line));
    }

    println!();
    Ok(())
}

fn cc_to_index(option: &str) -> Option<S> {
    for cc in CONTROL_CHARS {
        if option == cc.0 {
            return Some(cc.1);
        }
    }
    None
}

fn string_to_combo(arg: &str) -> Option<&str> {
    let is_negated = arg.starts_with('-');
    let name = arg.trim_start_matches('-');
    COMBINATION_SETTINGS
        .iter()
        .find(|&&(combo_name, is_negatable)| name == combo_name && (!is_negated || is_negatable))
        .map(|_| arg)
}

/// Parse and round a baud rate value using GNU stty's custom rounding algorithm.
///
/// Accepts decimal values with the following rounding rules:
/// - If first digit after decimal > 5: round up
/// - If first digit after decimal < 5: round down
/// - If first digit after decimal == 5:
///   - If followed by any non-zero digit: round up
///   - If followed only by zeros (or nothing): banker's rounding (round to nearest even)
///
/// Examples: "9600.49" -> 9600, "9600.51" -> 9600, "9600.5" -> 9600 (even), "9601.5" -> 9602 (even)
/// TODO: there are two special cases "exta" → B19200 and "extb" → B38400
fn parse_baud_with_rounding(normalized: &str) -> Option<u32> {
    let (int_part, frac_part) = match normalized.split_once('.') {
        Some((i, f)) => (i, Some(f)),
        None => (normalized, None),
    };

    let mut value = int_part.parse::<u32>().ok()?;

    if let Some(frac) = frac_part {
        let mut chars = frac.chars();
        let first_digit = chars.next()?.to_digit(10)?;

        // Validate all remaining chars are digits
        let rest: Vec<_> = chars.collect();
        if !rest.iter().all(|c| c.is_ascii_digit()) {
            return None;
        }

        match first_digit.cmp(&5) {
            Ordering::Greater => value += 1,
            Ordering::Equal => {
                // Check if any non-zero digit follows
                if rest.iter().any(|&c| c != '0') {
                    value += 1;
                } else {
                    // Banker's rounding: round to nearest even
                    value += value & 1;
                }
            }
            Ordering::Less => {} // Round down, already validated
        }
    }

    Some(value)
}

fn string_to_baud(arg: &str) -> Option<AllFlags<'_>> {
    // Reject invalid formats
    if arg != arg.trim_end()
        || arg.trim().starts_with('-')
        || arg.trim().starts_with("++")
        || arg.contains('E')
        || arg.contains('e')
        || arg.matches('.').count() > 1
    {
        return None;
    }

    let normalized = arg.trim().trim_start_matches('+');
    let normalized = normalized.strip_suffix('.').unwrap_or(normalized);
    let value = parse_baud_with_rounding(normalized)?;

    // BSDs use a u32 for the baud rate, so any decimal number applies.
    #[cfg(any(
        target_os = "freebsd",
        target_os = "dragonfly",
        target_os = "ios",
        target_os = "macos",
        target_os = "netbsd",
        target_os = "openbsd"
    ))]
    return Some(AllFlags::Baud(value));

    #[cfg(not(any(
        target_os = "freebsd",
        target_os = "dragonfly",
        target_os = "ios",
        target_os = "macos",
        target_os = "netbsd",
        target_os = "openbsd"
    )))]
    {
        for (text, baud_rate) in BAUD_RATES {
            if text.parse::<u32>().ok() == Some(value) {
                return Some(AllFlags::Baud(*baud_rate));
            }
        }
        None
    }
}

/// return `Some(flag)` if the input is a valid flag, `None` if not
fn string_to_flag(option: &str) -> Option<AllFlags<'_>> {
    let remove = option.starts_with('-');
    let name = option.trim_start_matches('-');

    for cflag in CONTROL_FLAGS {
        if name == cflag.name {
            return Some(AllFlags::ControlFlags((cflag, remove)));
        }
    }
    for iflag in INPUT_FLAGS {
        if name == iflag.name {
            return Some(AllFlags::InputFlags((iflag, remove)));
        }
    }
    for lflag in LOCAL_FLAGS {
        if name == lflag.name {
            return Some(AllFlags::LocalFlags((lflag, remove)));
        }
    }
    for oflag in OUTPUT_FLAGS {
        if name == oflag.name {
            return Some(AllFlags::OutputFlags((oflag, remove)));
        }
    }
    None
}

fn control_char_to_string(cc: nix::libc::cc_t) -> nix::Result<String> {
    if cc == 0 {
        return Ok(translate!("stty-output-undef"));
    }

    let (meta_prefix, code) = if cc >= 0x80 {
        ("M-", cc - 0x80)
    } else {
        ("", cc)
    };

    // Determine the '^'-prefix if applicable and character based on the code
    let (ctrl_prefix, character) = match code {
        // Control characters in ASCII range
        0..=0x1f => Ok(("^", (b'@' + code) as char)),
        // Printable ASCII characters
        0x20..=0x7e => Ok(("", code as char)),
        // DEL character
        0x7f => Ok(("^", '?')),
        // Out of range (above 8 bits)
        _ => Err(nix::errno::Errno::ERANGE),
    }?;

    Ok(format!("{meta_prefix}{ctrl_prefix}{character}"))
}

fn print_control_chars(termios: &Termios, opts: &Options) -> nix::Result<()> {
    if !opts.all {
        // Print only control chars that differ from sane defaults
        let mut printed = false;
        for (text, cc_index) in CONTROL_CHARS {
            let current_val = termios.control_chars[*cc_index as usize];
            let sane_val = get_sane_control_char(*cc_index);

            if current_val != sane_val {
                print!("{text} = {}; ", control_char_to_string(current_val)?);
                printed = true;
            }
        }

        if printed {
            println!();
        }
        return Ok(());
    }

    for (text, cc_index) in CONTROL_CHARS {
        print!(
            "{text} = {}; ",
            control_char_to_string(termios.control_chars[*cc_index as usize])?
        );
    }
    println!(
        "{}",
        translate!("stty-output-min-time",
        "min" => termios.control_chars[S::VMIN as usize],
        "time" => termios.control_chars[S::VTIME as usize]
        )
    );
    Ok(())
}

fn print_in_save_format(termios: &Termios) {
    print!(
        "{:x}:{:x}:{:x}:{:x}",
        termios.input_flags.bits(),
        termios.output_flags.bits(),
        termios.control_flags.bits(),
        termios.local_flags.bits()
    );
    for cc in termios.control_chars {
        print!(":{cc:x}");
    }
    println!();
}

fn print_settings(termios: &Termios, opts: &Options) -> nix::Result<()> {
    if opts.save {
        print_in_save_format(termios);
    } else {
        print_terminal_size(termios, opts)?;
        print_control_chars(termios, opts)?;
        print_flags(termios, opts, CONTROL_FLAGS);
        print_flags(termios, opts, INPUT_FLAGS);
        print_flags(termios, opts, OUTPUT_FLAGS);
        print_flags(termios, opts, LOCAL_FLAGS);
    }
    Ok(())
}

fn print_flags<T: TermiosFlag>(termios: &Termios, opts: &Options, flags: &[Flag<T>]) {
    let mut printed = false;
    for &Flag {
        name,
        flag,
        show,
        sane,
        group,
    } in flags
    {
        if !show {
            continue;
        }
        let val = flag.is_in(termios, group);
        if group.is_some() {
            if val && (!sane || opts.all) {
                print!("{name} ");
                printed = true;
            }
        } else if opts.all || val != sane {
            if !val {
                print!("-");
            }
            print!("{name} ");
            printed = true;
        }
    }
    if printed {
        println!();
    }
}

/// Apply a single setting
fn apply_setting(termios: &mut Termios, setting: &AllFlags) {
    match setting {
        AllFlags::Baud(_) => apply_baud_rate_flag(termios, setting),
        AllFlags::ControlFlags((setting, disable)) => {
            setting.flag.apply(termios, !disable);
        }
        AllFlags::InputFlags((setting, disable)) => {
            setting.flag.apply(termios, !disable);
        }
        AllFlags::LocalFlags((setting, disable)) => {
            setting.flag.apply(termios, !disable);
        }
        AllFlags::OutputFlags((setting, disable)) => {
            setting.flag.apply(termios, !disable);
        }
    }
}

fn apply_baud_rate_flag(termios: &mut Termios, input: &AllFlags) {
    // BSDs use a u32 for the baud rate, so any decimal number applies.
    #[cfg(any(
        target_os = "freebsd",
        target_os = "dragonfly",
        target_os = "ios",
        target_os = "macos",
        target_os = "netbsd",
        target_os = "openbsd"
    ))]
    if let AllFlags::Baud(n) = input {
        cfsetospeed(termios, *n).expect("Failed to set baud rate");
    }

    // Other platforms use an enum.
    #[cfg(not(any(
        target_os = "freebsd",
        target_os = "dragonfly",
        target_os = "ios",
        target_os = "macos",
        target_os = "netbsd",
        target_os = "openbsd"
    )))]
    if let AllFlags::Baud(br) = input {
        cfsetospeed(termios, *br).expect("Failed to set baud rate");
    }
}

fn apply_char_mapping(termios: &mut Termios, mapping: &(S, u8)) {
    termios.control_chars[mapping.0 as usize] = mapping.1;
}

/// Apply a saved terminal state to the current termios.
///
/// The state array contains:
/// - `state[0]`: input flags
/// - `state[1]`: output flags  
/// - `state[2]`: control flags
/// - `state[3]`: local flags
/// - `state[4..]`: control characters (optional)
///
/// If state has fewer than 4 elements, no changes are applied. This is a defensive
/// check that should never trigger since `parse_saved_state` rejects such states.
fn apply_saved_state(termios: &mut Termios, state: &[u32]) -> nix::Result<()> {
    // Require at least 4 elements for the flags (defensive check)
    if state.len() < 4 {
        return Ok(()); // No-op for invalid state (already validated by parser)
    }

    // Apply the four flag groups, done (as _) for MacOS size compatibility
    termios.input_flags = InputFlags::from_bits_truncate(state[0] as _);
    termios.output_flags = OutputFlags::from_bits_truncate(state[1] as _);
    termios.control_flags = ControlFlags::from_bits_truncate(state[2] as _);
    termios.local_flags = LocalFlags::from_bits_truncate(state[3] as _);

    // Apply control characters if present (stored as u32 but used as u8)
    for (i, &cc_val) in state.iter().skip(4).enumerate() {
        if i < termios.control_chars.len() {
            termios.control_chars[i] = cc_val as u8;
        }
    }

    Ok(())
}

fn apply_special_setting(
    _termios: &mut Termios,
    setting: &SpecialSetting,
    fd: i32,
) -> nix::Result<()> {
    let mut size = TermSize::default();
    unsafe { tiocgwinsz(fd, &raw mut size)? };
    match setting {
        SpecialSetting::Rows(n) => size.rows = *n,
        SpecialSetting::Cols(n) => size.columns = *n,
        SpecialSetting::Line(_n) => {
            // nix only defines Termios's `line_discipline` field on these platforms
            #[cfg(any(target_os = "linux", target_os = "android"))]
            {
                _termios.line_discipline = *_n;
            }
        }
    }
    unsafe { tiocswinsz(fd, &raw mut size)? };
    Ok(())
}

/// GNU stty defines some valid values for the control character mappings
/// 1. Standard character, can be a a single char (ie 'C') or hat notation (ie '^C')
/// 2. Integer
///    a. hexadecimal, prefixed by '0x'
///    b. octal, prefixed by '0'
///    c. decimal, no prefix
/// 3. Disabling the control character: '^-' or 'undef'
///
/// This function returns the ascii value of valid control chars, or [`ControlCharMappingError`] if invalid
fn string_to_control_char(s: &str) -> Result<u8, ControlCharMappingError> {
    if s == "undef" || s == "^-" || s.is_empty() {
        return Ok(0);
    }

    // try to parse integer (hex, octal, or decimal)
    let ascii_num = if let Some(hex) = s.strip_prefix("0x") {
        u32::from_str_radix(hex, 16).ok()
    } else if let Some(octal) = s.strip_prefix("0") {
        if octal.is_empty() {
            Some(0)
        } else {
            u32::from_str_radix(octal, 8).ok()
        }
    } else {
        s.parse::<u32>().ok()
    };

    if let Some(val) = ascii_num {
        if val > 255 {
            return Err(ControlCharMappingError::IntOutOfRange(s.to_string()));
        }
        return Ok(val as u8);
    }
    // try to parse ^<char> or just <char>
    let mut chars = s.chars();
    match (chars.next(), chars.next()) {
        (Some('^'), Some(c)) => {
            // special case: ascii value of '^?' is greater than '?'
            if c == '?' {
                return Ok(ASCII_DEL);
            }
            // subtract by '@' to turn the char into the ascii value of '^<char>'
            Ok((c.to_ascii_uppercase() as u8).wrapping_sub(b'@'))
        }
        (Some(c), None) => Ok(c as u8),
        (Some(_), Some(_)) => Err(ControlCharMappingError::MultipleChars(s.to_string())),
        _ => unreachable!("No arguments provided: must have been caught earlier"),
    }
}

// decomposes a combination argument into a vec of corresponding flags
fn combo_to_flags(combo: &str) -> Vec<ArgOptions<'_>> {
    let mut flags = Vec::new();
    let mut ccs = Vec::new();
    match combo {
        "lcase" | "LCASE" => {
            flags = vec!["xcase", "iuclc", "olcuc"];
        }
        "-lcase" | "-LCASE" => {
            flags = vec!["-xcase", "-iuclc", "-olcuc"];
        }
        "cbreak" => {
            flags = vec!["-icanon"];
        }
        "-cbreak" => {
            flags = vec!["icanon"];
        }
        "cooked" | "-raw" => {
            flags = vec![
                "brkint", "ignpar", "istrip", "icrnl", "ixon", "opost", "isig", "icanon",
            ];
            ccs = vec![(S::VEOF, "^D"), (S::VEOL, "")];
        }
        "crt" => {
            flags = vec!["echoe", "echoctl", "echoke"];
        }
        "dec" => {
            flags = vec!["echoe", "echoctl", "echoke", "-ixany"];
            ccs = vec![(S::VINTR, "^C"), (S::VERASE, "^?"), (S::VKILL, "^U")];
        }
        "decctlq" => {
            flags = vec!["ixany"];
        }
        "-decctlq" => {
            flags = vec!["-ixany"];
        }
        "ek" => {
            ccs = vec![(S::VERASE, "^?"), (S::VKILL, "^U")];
        }
        "evenp" | "parity" => {
            flags = vec!["parenb", "-parodd", "cs7"];
        }
        "-evenp" | "-parity" => {
            flags = vec!["-parenb", "cs8"];
        }
        "litout" => {
            flags = vec!["-parenb", "-istrip", "-opost", "cs8"];
        }
        "-litout" => {
            flags = vec!["parenb", "istrip", "opost", "cs7"];
        }
        "nl" => {
            flags = vec!["-icrnl", "-onlcr"];
        }
        "-nl" => {
            flags = vec!["icrnl", "-inlcr", "-igncr", "onlcr", "-ocrnl", "-onlret"];
        }
        "oddp" => {
            flags = vec!["parenb", "parodd", "cs7"];
        }
        "-oddp" => {
            flags = vec!["-parenb", "cs8"];
        }
        "pass8" => {
            flags = vec!["-parenb", "-istrip", "cs8"];
        }
        "-pass8" => {
            flags = vec!["parenb", "istrip", "cs7"];
        }
        "raw" | "-cooked" => {
            flags = vec![
                "-ignbrk", "-brkint", "-ignpar", "-parmrk", "-inpck", "-istrip", "-inlcr",
                "-igncr", "-icrnl", "-ixon", "-ixoff", "-icanon", "-opost", "-isig", "-iuclc",
                "-xcase", "-ixany", "-imaxbel",
            ];
            ccs = vec![(S::VMIN, "1"), (S::VTIME, "0")];
        }
        "sane" => {
            flags = vec![
                "cread", "-ignbrk", "brkint", "-inlcr", "-igncr", "icrnl", "icanon", "iexten",
                "echo", "echoe", "echok", "-echonl", "-noflsh", "-ixoff", "-iutf8", "-iuclc",
                "-xcase", "-ixany", "imaxbel", "-olcuc", "-ocrnl", "opost", "-ofill", "onlcr",
                "-onocr", "-onlret", "nl0", "cr0", "tab0", "bs0", "vt0", "ff0", "isig", "-tostop",
                "-ofdel", "-echoprt", "echoctl", "echoke", "-extproc", "-flusho",
            ];
            ccs = vec![
                (S::VINTR, "^C"),
                (S::VQUIT, "^\\"),
                (S::VERASE, "^?"),
                (S::VKILL, "^U"),
                (S::VEOF, "^D"),
                (S::VEOL, ""),
                (S::VEOL2, ""),
                #[cfg(target_os = "linux")]
                (S::VSWTC, ""),
                (S::VSTART, "^Q"),
                (S::VSTOP, "^S"),
                (S::VSUSP, "^Z"),
                (S::VREPRINT, "^R"),
                (S::VWERASE, "^W"),
                (S::VLNEXT, "^V"),
                (S::VDISCARD, "^O"),
            ];
        }
        _ => unreachable!("invalid combination setting: must have been caught earlier"),
    }
    let mut flags = flags
        .iter()
        .filter_map(|f| string_to_flag(f).map(ArgOptions::Flags))
        .collect::<Vec<ArgOptions>>();
    let mut ccs = ccs
        .iter()
        .map(|cc| ArgOptions::Mapping((cc.0, string_to_control_char(cc.1).unwrap())))
        .collect::<Vec<ArgOptions>>();
    flags.append(&mut ccs);
    flags
}

fn get_sane_control_char(cc_index: S) -> u8 {
    for (sane_index, sane_val) in SANE_CONTROL_CHARS {
        if sane_index == cc_index {
            return sane_val;
        }
    }
    // Default values for control chars not in the sane list
    match cc_index {
        S::VEOL => 0,
        S::VEOL2 => 0,
        S::VMIN => 1,
        S::VTIME => 0,
        #[cfg(target_os = "linux")]
        S::VSWTC => 0,
        _ => 0,
    }
}

pub fn uu_app() -> Command {
    Command::new(uucore::util_name())
        .version(uucore::crate_version!())
        .help_template(uucore::localized_help_template(uucore::util_name()))
        .override_usage(format_usage(&translate!("stty-usage")))
        .about(translate!("stty-about"))
        .infer_long_args(true)
        .arg(
            Arg::new(options::ALL)
                .short('a')
                .long(options::ALL)
                .help(translate!("stty-option-all"))
                .action(ArgAction::SetTrue),
        )
        .arg(
            Arg::new(options::SAVE)
                .short('g')
                .long(options::SAVE)
                .help(translate!("stty-option-save"))
                .action(ArgAction::SetTrue),
        )
        .arg(
            Arg::new(options::FILE)
                .short('F')
                .long(options::FILE)
                .value_hint(clap::ValueHint::FilePath)
                .value_name("DEVICE")
                .help(translate!("stty-option-file")),
        )
        .arg(
            Arg::new(options::SETTINGS)
                .action(ArgAction::Append)
                .allow_hyphen_values(true)
                .help(translate!("stty-option-settings")),
        )
}

impl TermiosFlag for ControlFlags {
    fn is_in(&self, termios: &Termios, group: Option<Self>) -> bool {
        termios.control_flags.contains(*self)
            && group.is_none_or(|g| !termios.control_flags.intersects(g - *self))
    }

    fn apply(&self, termios: &mut Termios, val: bool) {
        termios.control_flags.set(*self, val);
    }
}

impl TermiosFlag for InputFlags {
    fn is_in(&self, termios: &Termios, group: Option<Self>) -> bool {
        termios.input_flags.contains(*self)
            && group.is_none_or(|g| !termios.input_flags.intersects(g - *self))
    }

    fn apply(&self, termios: &mut Termios, val: bool) {
        termios.input_flags.set(*self, val);
    }
}

impl TermiosFlag for OutputFlags {
    fn is_in(&self, termios: &Termios, group: Option<Self>) -> bool {
        termios.output_flags.contains(*self)
            && group.is_none_or(|g| !termios.output_flags.intersects(g - *self))
    }

    fn apply(&self, termios: &mut Termios, val: bool) {
        termios.output_flags.set(*self, val);
    }
}

impl TermiosFlag for LocalFlags {
    fn is_in(&self, termios: &Termios, group: Option<Self>) -> bool {
        termios.local_flags.contains(*self)
            && group.is_none_or(|g| !termios.local_flags.intersects(g - *self))
    }

    fn apply(&self, termios: &mut Termios, val: bool) {
        termios.local_flags.set(*self, val);
    }
}

#[cfg(test)]
mod tests {
    use super::*;

    // Essential unit tests for complex internal parsing and logic functions.

    // Control character parsing tests
    #[test]
    fn test_string_to_control_char_undef() {
        assert_eq!(string_to_control_char("undef").unwrap(), 0);
        assert_eq!(string_to_control_char("^-").unwrap(), 0);
        assert_eq!(string_to_control_char("").unwrap(), 0);
    }

    #[test]
    fn test_string_to_control_char_hat_notation() {
        assert_eq!(string_to_control_char("^C").unwrap(), 3);
        assert_eq!(string_to_control_char("^A").unwrap(), 1);
        assert_eq!(string_to_control_char("^?").unwrap(), 127);
    }

    #[test]
    fn test_string_to_control_char_formats() {
        assert_eq!(string_to_control_char("A").unwrap(), b'A');
        assert_eq!(string_to_control_char("65").unwrap(), 65);
        assert_eq!(string_to_control_char("0x41").unwrap(), 0x41);
        assert_eq!(string_to_control_char("0101").unwrap(), 0o101);
    }

    #[test]
    fn test_string_to_control_char_overflow() {
        assert!(string_to_control_char("256").is_err());
        assert!(string_to_control_char("0x100").is_err());
        assert!(string_to_control_char("0400").is_err());
    }

    // Control character formatting tests
    #[test]
    fn test_control_char_to_string_formats() {
        assert_eq!(
            control_char_to_string(0).unwrap(),
            translate!("stty-output-undef")
        );
        assert_eq!(control_char_to_string(3).unwrap(), "^C");
        assert_eq!(control_char_to_string(b'A').unwrap(), "A");
        assert_eq!(control_char_to_string(0x7f).unwrap(), "^?");
        assert_eq!(control_char_to_string(0x80).unwrap(), "M-^@");
    }

    // Combination settings tests
    #[test]
    fn test_combo_to_flags_sane() {
        let flags = combo_to_flags("sane");
        assert!(flags.len() > 5); // sane sets multiple flags
    }

    #[test]
    fn test_combo_to_flags_raw_cooked() {
        assert!(!combo_to_flags("raw").is_empty());
        assert!(!combo_to_flags("cooked").is_empty());
        assert!(!combo_to_flags("-raw").is_empty());
    }

    #[test]
    fn test_combo_to_flags_parity() {
        assert!(!combo_to_flags("evenp").is_empty());
        assert!(!combo_to_flags("oddp").is_empty());
        assert!(!combo_to_flags("-evenp").is_empty());
    }

    // Parse rows/cols with overflow handling
    #[test]
    fn test_parse_rows_cols_normal() {
        let result = parse_rows_cols("24");
        assert_eq!(result, Some(24));
    }

    #[test]
    fn test_parse_rows_cols_overflow() {
        assert_eq!(parse_rows_cols("65536"), Some(0)); // wraps to 0
        assert_eq!(parse_rows_cols("65537"), Some(1)); // wraps to 1
    }

    // Sane control character defaults
    #[test]
    fn test_get_sane_control_char_values() {
        assert_eq!(get_sane_control_char(S::VINTR), 3); // ^C
        assert_eq!(get_sane_control_char(S::VQUIT), 28); // ^\
        assert_eq!(get_sane_control_char(S::VERASE), 127); // DEL
        assert_eq!(get_sane_control_char(S::VKILL), 21); // ^U
        assert_eq!(get_sane_control_char(S::VEOF), 4); // ^D
    }

    // Additional tests for parse_rows_cols
    #[test]
    fn test_parse_rows_cols_valid() {
        assert_eq!(parse_rows_cols("80"), Some(80));
        assert_eq!(parse_rows_cols("65535"), Some(65535));
        assert_eq!(parse_rows_cols("0"), Some(0));
        assert_eq!(parse_rows_cols("1"), Some(1));
    }

    #[test]
    fn test_parse_rows_cols_wraparound() {
        // Test u16 wraparound: (u16::MAX + 1) % (u16::MAX + 1) = 0
        assert_eq!(parse_rows_cols("131071"), Some(65535)); // (2*65536 - 1) % 65536 = 65535
        assert_eq!(parse_rows_cols("131072"), Some(0)); // (2*65536) % 65536 = 0
    }

    #[test]
    fn test_parse_rows_cols_invalid() {
        assert_eq!(parse_rows_cols(""), None);
        assert_eq!(parse_rows_cols("abc"), None);
        assert_eq!(parse_rows_cols("-1"), None);
        assert_eq!(parse_rows_cols("12.5"), None);
        assert_eq!(parse_rows_cols("not_a_number"), None);
    }

    // Tests for string_to_baud
    #[test]
    fn test_string_to_baud_valid() {
        #[cfg(not(any(
            target_os = "freebsd",
            target_os = "dragonfly",
            target_os = "ios",
            target_os = "macos",
            target_os = "netbsd",
            target_os = "openbsd"
        )))]
        {
            assert!(string_to_baud("9600").is_some());
            assert!(string_to_baud("115200").is_some());
            assert!(string_to_baud("38400").is_some());
            assert!(string_to_baud("19200").is_some());
        }

        #[cfg(any(
            target_os = "freebsd",
            target_os = "dragonfly",
            target_os = "ios",
            target_os = "macos",
            target_os = "netbsd",
            target_os = "openbsd"
        ))]
        {
            assert!(string_to_baud("9600").is_some());
            assert!(string_to_baud("115200").is_some());
            assert!(string_to_baud("1000000").is_some());
            assert!(string_to_baud("0").is_some());
        }
    }

    #[test]
    fn test_string_to_baud_invalid() {
        #[cfg(not(any(
            target_os = "freebsd",
            target_os = "dragonfly",
            target_os = "ios",
            target_os = "macos",
            target_os = "netbsd",
            target_os = "openbsd"
        )))]
        {
            assert_eq!(string_to_baud("995"), None);
            assert_eq!(string_to_baud("invalid"), None);
            assert_eq!(string_to_baud(""), None);
            assert_eq!(string_to_baud("abc"), None);
        }
    }

    // Tests for string_to_combo
    #[test]
    fn test_string_to_combo_valid() {
        assert_eq!(string_to_combo("sane"), Some("sane"));
        assert_eq!(string_to_combo("raw"), Some("raw"));
        assert_eq!(string_to_combo("cooked"), Some("cooked"));
        assert_eq!(string_to_combo("-raw"), Some("-raw"));
        assert_eq!(string_to_combo("-cooked"), Some("-cooked"));
        assert_eq!(string_to_combo("cbreak"), Some("cbreak"));
        assert_eq!(string_to_combo("-cbreak"), Some("-cbreak"));
        assert_eq!(string_to_combo("nl"), Some("nl"));
        assert_eq!(string_to_combo("-nl"), Some("-nl"));
        assert_eq!(string_to_combo("ek"), Some("ek"));
        assert_eq!(string_to_combo("evenp"), Some("evenp"));
        assert_eq!(string_to_combo("-evenp"), Some("-evenp"));
        assert_eq!(string_to_combo("parity"), Some("parity"));
        assert_eq!(string_to_combo("-parity"), Some("-parity"));
        assert_eq!(string_to_combo("oddp"), Some("oddp"));
        assert_eq!(string_to_combo("-oddp"), Some("-oddp"));
        assert_eq!(string_to_combo("pass8"), Some("pass8"));
        assert_eq!(string_to_combo("-pass8"), Some("-pass8"));
        assert_eq!(string_to_combo("litout"), Some("litout"));
        assert_eq!(string_to_combo("-litout"), Some("-litout"));
        assert_eq!(string_to_combo("crt"), Some("crt"));
        assert_eq!(string_to_combo("dec"), Some("dec"));
        assert_eq!(string_to_combo("decctlq"), Some("decctlq"));
        assert_eq!(string_to_combo("-decctlq"), Some("-decctlq"));
    }

    #[test]
    fn test_string_to_combo_invalid() {
        assert_eq!(string_to_combo("notacombo"), None);
        assert_eq!(string_to_combo(""), None);
        assert_eq!(string_to_combo("invalid"), None);
        // Test non-negatable combos with negation
        assert_eq!(string_to_combo("-sane"), None);
        assert_eq!(string_to_combo("-ek"), None);
        assert_eq!(string_to_combo("-crt"), None);
        assert_eq!(string_to_combo("-dec"), None);
    }

    // Tests for cc_to_index
    #[test]
    fn test_cc_to_index_valid() {
        assert_eq!(cc_to_index("intr"), Some(S::VINTR));
        assert_eq!(cc_to_index("quit"), Some(S::VQUIT));
        assert_eq!(cc_to_index("erase"), Some(S::VERASE));
        assert_eq!(cc_to_index("kill"), Some(S::VKILL));
        assert_eq!(cc_to_index("eof"), Some(S::VEOF));
        assert_eq!(cc_to_index("start"), Some(S::VSTART));
        assert_eq!(cc_to_index("stop"), Some(S::VSTOP));
        assert_eq!(cc_to_index("susp"), Some(S::VSUSP));
        assert_eq!(cc_to_index("rprnt"), Some(S::VREPRINT));
        assert_eq!(cc_to_index("werase"), Some(S::VWERASE));
        assert_eq!(cc_to_index("lnext"), Some(S::VLNEXT));
        assert_eq!(cc_to_index("discard"), Some(S::VDISCARD));
    }

    #[test]
    fn test_cc_to_index_invalid() {
        // spell-checker:ignore notachar
        assert_eq!(cc_to_index("notachar"), None);
        assert_eq!(cc_to_index(""), None);
        assert_eq!(cc_to_index("INTR"), None); // case sensitive
        assert_eq!(cc_to_index("invalid"), None);
    }

    // Tests for check_flag_group
    #[test]
    fn test_check_flag_group() {
        let flag_with_group = Flag::new_grouped("cs5", ControlFlags::CS5, ControlFlags::CSIZE);
        let flag_without_group = Flag::new("parenb", ControlFlags::PARENB);

        assert!(check_flag_group(&flag_with_group, true));
        assert!(!check_flag_group(&flag_with_group, false));
        assert!(!check_flag_group(&flag_without_group, true));
        assert!(!check_flag_group(&flag_without_group, false));
    }

    // Additional tests for get_sane_control_char
    #[test]
    fn test_get_sane_control_char_all_defined() {
        assert_eq!(get_sane_control_char(S::VSTART), 17); // ^Q
        assert_eq!(get_sane_control_char(S::VSTOP), 19); // ^S
        assert_eq!(get_sane_control_char(S::VSUSP), 26); // ^Z
        assert_eq!(get_sane_control_char(S::VREPRINT), 18); // ^R
        assert_eq!(get_sane_control_char(S::VWERASE), 23); // ^W
        assert_eq!(get_sane_control_char(S::VLNEXT), 22); // ^V
        assert_eq!(get_sane_control_char(S::VDISCARD), 15); // ^O
    }

    // Tests for parse_u8_or_err
    #[test]
    fn test_parse_u8_or_err_valid() {
        assert_eq!(parse_u8_or_err("0").unwrap(), 0);
        assert_eq!(parse_u8_or_err("255").unwrap(), 255);
        assert_eq!(parse_u8_or_err("128").unwrap(), 128);
        assert_eq!(parse_u8_or_err("1").unwrap(), 1);
    }

    #[test]
    fn test_parse_u8_or_err_overflow() {
        // Test that overflow values return an error
        // Note: In test environment, translate!() returns the key, not the translated string
        // spell-checker:ignore Valeur
        let err = parse_u8_or_err("256").unwrap_err();
        assert!(
            err.contains("value-too-large")
                || err.contains("Value too large")
                || err.contains("Valeur trop grande"),
            "Expected overflow error, got: {err}"
        );

        assert!(parse_u8_or_err("1000").is_err());
        assert!(parse_u8_or_err("65536").is_err());
    }

    #[test]
    fn test_parse_u8_or_err_invalid() {
        // Test that invalid values return an error
        // Note: In test environment, translate!() returns the key, not the translated string
        // spell-checker:ignore entier invalide
        let err = parse_u8_or_err("-1").unwrap_err();
        assert!(
            err.contains("invalid-integer-argument")
                || err.contains("invalid integer argument")
                || err.contains("argument entier invalide"),
            "Expected invalid argument error, got: {err}"
        );

        assert!(parse_u8_or_err("abc").is_err());
        assert!(parse_u8_or_err("").is_err());
        assert!(parse_u8_or_err("12.5").is_err());
    }
}<|MERGE_RESOLUTION|>--- conflicted
+++ resolved
@@ -10,12 +10,8 @@
 // spell-checker:ignore isig icanon iexten echoe crterase echok echonl noflsh xcase tostop echoprt prterase echoctl ctlecho echoke crtkill flusho extproc
 // spell-checker:ignore lnext rprnt susp swtch vdiscard veof veol verase vintr vkill vlnext vquit vreprint vstart vstop vsusp vswtc vwerase werase
 // spell-checker:ignore sigquit sigtstp
-<<<<<<< HEAD
-// spell-checker:ignore cbreak decctlq evenp litout oddp tcsadrain
+// spell-checker:ignore cbreak decctlq evenp litout oddp tcsadrain exta extb NCCS
 // spell-checker:ignore notaflag notacombo notabaud
-=======
-// spell-checker:ignore cbreak decctlq evenp litout oddp tcsadrain exta extb NCCS
->>>>>>> 8d590ca4
 
 mod flags;
 
