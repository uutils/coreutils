[package]
name = "uu_ls"
version = "0.0.21"
authors = ["uutils developers"]
license = "MIT"
description = "ls ~ (uutils) display directory contents"

homepage = "https://github.com/uutils/coreutils"
repository = "https://github.com/uutils/coreutils/tree/main/src/uu/ls"
keywords = ["coreutils", "uutils", "cross-platform", "cli", "utility"]
categories = ["command-line-utilities"]
edition = "2021"

[lib]
path = "src/ls.rs"

[dependencies]
clap = { workspace = true, features = ["env"] }
chrono = { workspace = true }
unicode-width = { workspace = true }
number_prefix = { workspace = true }
term_grid = { workspace = true }
terminal_size = { workspace = true }
glob = { workspace = true }
lscolors = { workspace = true }
<<<<<<< HEAD
uucore = { workspace = true, features = ["entries", "fs"] }
uu_dircolors = { workspace = true }
=======
uucore = { workspace = true, features = [
  "entries",
  "fs",
  "quoting-style",
  "version-cmp",
] }
>>>>>>> e2e42ac2
once_cell = { workspace = true }
selinux = { workspace = true, optional = true }

[[bin]]
name = "ls"
path = "src/main.rs"

[features]
feat_selinux = ["selinux"]<|MERGE_RESOLUTION|>--- conflicted
+++ resolved
@@ -23,17 +23,13 @@
 terminal_size = { workspace = true }
 glob = { workspace = true }
 lscolors = { workspace = true }
-<<<<<<< HEAD
-uucore = { workspace = true, features = ["entries", "fs"] }
-uu_dircolors = { workspace = true }
-=======
 uucore = { workspace = true, features = [
   "entries",
   "fs",
   "quoting-style",
   "version-cmp",
 ] }
->>>>>>> e2e42ac2
+uu_dircolors = { workspace = true }
 once_cell = { workspace = true }
 selinux = { workspace = true, optional = true }
 
