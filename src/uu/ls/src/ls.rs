// This file is part of the uutils coreutils package.
//
// For the full copyright and license information, please view the LICENSE
// file that was distributed with this source code.

// spell-checker:ignore (ToDO) somegroup nlink tabsize dired subdired dtype colorterm stringly nohash strtime

use std::borrow::Cow;
#[cfg(unix)]
use std::collections::HashMap;
#[cfg(unix)]
use std::os::unix::fs::{FileTypeExt, MetadataExt};
#[cfg(windows)]
use std::os::windows::fs::MetadataExt;
use std::{
    cell::{LazyCell, OnceCell},
    cmp::Reverse,
    collections::HashSet,
    ffi::{OsStr, OsString},
    fmt::Write as FmtWrite,
    fs::{self, DirEntry, FileType, Metadata, ReadDir},
    io::{BufWriter, ErrorKind, IsTerminal, Stdout, Write, stdout},
    iter,
    num::IntErrorKind,
    ops::RangeInclusive,
    path::{Path, PathBuf},
    time::{Duration, SystemTime, UNIX_EPOCH},
};

use ansi_width::ansi_width;
use clap::{
    Arg, ArgAction, Command,
    builder::{NonEmptyStringValueParser, PossibleValue, ValueParser},
};
use glob::{MatchOptions, Pattern};
use lscolors::LsColors;
use term_grid::{DEFAULT_SEPARATOR_SIZE, Direction, Filling, Grid, GridOptions, SPACES_IN_TAB};
use thiserror::Error;

#[cfg(unix)]
use uucore::entries;
#[cfg(all(unix, not(any(target_os = "android", target_os = "macos"))))]
use uucore::fsxattr::has_acl;
#[cfg(unix)]
use uucore::libc::{S_IXGRP, S_IXOTH, S_IXUSR};
#[cfg(any(
    target_os = "linux",
    target_os = "macos",
    target_os = "android",
    target_os = "ios",
    target_os = "freebsd",
    target_os = "dragonfly",
    target_os = "netbsd",
    target_os = "openbsd",
    target_os = "illumos",
    target_os = "solaris"
))]
use uucore::libc::{dev_t, major, minor};
use uucore::{
    display::Quotable,
    error::{UError, UResult, set_exit_code},
    format::human::{SizeFormat, human_readable},
    format_usage,
    fs::FileInformation,
    fs::display_permissions,
    fsext::{MetadataTimeField, metadata_get_time},
    line_ending::LineEnding,
    os_str_as_bytes_lossy,
    parser::parse_glob,
    parser::parse_size::parse_size_u64,
    parser::shortcut_value_parser::ShortcutValueParser,
    quoting_style::{QuotingStyle, locale_aware_escape_dir_name, locale_aware_escape_name},
    show, show_error, show_warning,
    time::{FormatSystemTimeFallback, format, format_system_time},
    translate,
    version_cmp::version_cmp,
};

mod dired;
use dired::{DiredOutput, is_dired_arg_present};
mod colors;
use crate::options::QUOTING_STYLE;
use colors::{StyleManager, color_name};

pub mod options {
    pub mod format {
        pub static ONE_LINE: &str = "1";
        pub static LONG: &str = "long";
        pub static COLUMNS: &str = "C";
        pub static ACROSS: &str = "x";
        pub static TAB_SIZE: &str = "tabsize";
        pub static COMMAS: &str = "m";
        pub static LONG_NO_OWNER: &str = "g";
        pub static LONG_NO_GROUP: &str = "o";
        pub static LONG_NUMERIC_UID_GID: &str = "numeric-uid-gid";
    }

    pub mod files {
        pub static ALL: &str = "all";
        pub static ALMOST_ALL: &str = "almost-all";
    }

    pub mod sort {
        pub static SIZE: &str = "S";
        pub static TIME: &str = "t";
        pub static NONE: &str = "U";
        pub static VERSION: &str = "v";
        pub static EXTENSION: &str = "X";
    }

    pub mod time {
        pub static ACCESS: &str = "u";
        pub static CHANGE: &str = "c";
    }

    pub mod size {
        pub static ALLOCATION_SIZE: &str = "size";
        pub static BLOCK_SIZE: &str = "block-size";
        pub static HUMAN_READABLE: &str = "human-readable";
        pub static SI: &str = "si";
        pub static KIBIBYTES: &str = "kibibytes";
    }

    pub mod quoting {
        pub static ESCAPE: &str = "escape";
        pub static LITERAL: &str = "literal";
        pub static C: &str = "quote-name";
    }

    pub mod indicator_style {
        pub static SLASH: &str = "p";
        pub static FILE_TYPE: &str = "file-type";
        pub static CLASSIFY: &str = "classify";
    }

    pub mod dereference {
        pub static ALL: &str = "dereference";
        pub static ARGS: &str = "dereference-command-line";
        pub static DIR_ARGS: &str = "dereference-command-line-symlink-to-dir";
    }

    pub static HELP: &str = "help";
    pub static QUOTING_STYLE: &str = "quoting-style";
    pub static HIDE_CONTROL_CHARS: &str = "hide-control-chars";
    pub static SHOW_CONTROL_CHARS: &str = "show-control-chars";
    pub static WIDTH: &str = "width";
    pub static AUTHOR: &str = "author";
    pub static NO_GROUP: &str = "no-group";
    pub static FORMAT: &str = "format";
    pub static SORT: &str = "sort";
    pub static TIME: &str = "time";
    pub static IGNORE_BACKUPS: &str = "ignore-backups";
    pub static DIRECTORY: &str = "directory";
    pub static INODE: &str = "inode";
    pub static REVERSE: &str = "reverse";
    pub static RECURSIVE: &str = "recursive";
    pub static COLOR: &str = "color";
    pub static PATHS: &str = "paths";
    pub static INDICATOR_STYLE: &str = "indicator-style";
    pub static TIME_STYLE: &str = "time-style";
    pub static FULL_TIME: &str = "full-time";
    pub static HIDE: &str = "hide";
    pub static IGNORE: &str = "ignore";
    pub static CONTEXT: &str = "context";
    pub static GROUP_DIRECTORIES_FIRST: &str = "group-directories-first";
    pub static ZERO: &str = "zero";
    pub static DIRED: &str = "dired";
    pub static HYPERLINK: &str = "hyperlink";
}

const DEFAULT_TERM_WIDTH: u16 = 80;
const POSIXLY_CORRECT_BLOCK_SIZE: u64 = 512;
const DEFAULT_BLOCK_SIZE: u64 = 1024;
const DEFAULT_FILE_SIZE_BLOCK_SIZE: u64 = 1;

#[derive(Error, Debug)]
enum LsError {
    #[error("{}", translate!("ls-error-invalid-line-width", "width" => format!("'{_0}'")))]
    InvalidLineWidth(String),

    #[error("{}", translate!("ls-error-general-io", "error" => _0))]
    IOError(#[from] std::io::Error),

    #[error("{}", match .1.kind() {
        ErrorKind::NotFound => translate!("ls-error-cannot-access-no-such-file", "path" => .0.to_string_lossy()),
        ErrorKind::PermissionDenied => match .1.raw_os_error().unwrap_or(1) {
            1 => translate!("ls-error-cannot-access-operation-not-permitted", "path" => .0.to_string_lossy()),
            _ => if .0.is_dir() {
                translate!("ls-error-cannot-open-directory-permission-denied", "path" => .0.to_string_lossy())
            } else {
                translate!("ls-error-cannot-open-file-permission-denied", "path" => .0.to_string_lossy())
            },
        },
        _ => match .1.raw_os_error().unwrap_or(1) {
            9 => translate!("ls-error-cannot-open-directory-bad-descriptor", "path" => .0.to_string_lossy()),
            _ => translate!("ls-error-unknown-io-error", "path" => .0.to_string_lossy(), "error" => format!("{:?}", .1)),
        },
    })]
    IOErrorContext(PathBuf, std::io::Error, bool),

    #[error("{}", translate!("ls-error-invalid-block-size", "size" => format!("'{_0}'")))]
    BlockSizeParseError(String),

    #[error("{}", translate!("ls-error-dired-and-zero-incompatible"))]
    DiredAndZeroAreIncompatible,

    #[error("{}", translate!("ls-error-not-listing-already-listed", "path" => .0.to_string_lossy()))]
    AlreadyListedError(PathBuf),

    #[error("{}", translate!("ls-error-invalid-time-style", "style" => .0.quote()))]
    TimeStyleParseError(String),
}

impl UError for LsError {
    fn code(&self) -> i32 {
        match self {
            Self::InvalidLineWidth(_) => 2,
            Self::IOError(_) => 1,
            Self::IOErrorContext(_, _, false) => 1,
            Self::IOErrorContext(_, _, true) => 2,
            Self::BlockSizeParseError(_) => 2,
            Self::DiredAndZeroAreIncompatible => 2,
            Self::AlreadyListedError(_) => 2,
            Self::TimeStyleParseError(_) => 2,
        }
    }
}

#[derive(PartialEq, Eq, Debug)]
pub enum Format {
    Columns,
    Long,
    OneLine,
    Across,
    Commas,
}

#[derive(PartialEq, Eq)]
enum Sort {
    None,
    Name,
    Size,
    Time,
    Version,
    Extension,
    Width,
}

#[derive(PartialEq, Eq)]
enum Files {
    All,
    AlmostAll,
    Normal,
}

fn parse_time_style(options: &clap::ArgMatches) -> Result<(String, Option<String>), LsError> {
    // TODO: Using correct locale string is not implemented.
    const LOCALE_FORMAT: (&str, Option<&str>) = ("%b %e %H:%M", Some("%b %e  %Y"));

    // Convert time_styles references to owned String/option.
    fn ok((recent, older): (&str, Option<&str>)) -> Result<(String, Option<String>), LsError> {
        Ok((recent.to_string(), older.map(String::from)))
    }

    if let Some(field) = options
        .get_one::<String>(options::TIME_STYLE)
        .map(|s| s.to_owned())
        .or_else(|| std::env::var("TIME_STYLE").ok())
    {
        //If both FULL_TIME and TIME_STYLE are present
        //The one added last is dominant
        if options.get_flag(options::FULL_TIME)
            && options.indices_of(options::FULL_TIME).unwrap().next_back()
                > options.indices_of(options::TIME_STYLE).unwrap().next_back()
        {
            ok((format::FULL_ISO, None))
        } else {
            let field = if let Some(field) = field.strip_prefix("posix-") {
                // See GNU documentation, set format to "locale" if LC_TIME="POSIX",
                // else just strip the prefix and continue (even "posix+FORMAT" is
                // supported).
                // TODO: This needs to be moved to uucore and handled by icu?
                if std::env::var("LC_TIME").unwrap_or_default() == "POSIX"
                    || std::env::var("LC_ALL").unwrap_or_default() == "POSIX"
                {
                    return ok(LOCALE_FORMAT);
                }
                field
            } else {
                &field
            };

            match field {
                "full-iso" => ok((format::FULL_ISO, None)),
                "long-iso" => ok((format::LONG_ISO, None)),
                // ISO older format needs extra padding.
                "iso" => Ok((
                    "%m-%d %H:%M".to_string(),
                    Some(format::ISO.to_string() + " "),
                )),
                "locale" => ok(LOCALE_FORMAT),
                _ => match field.chars().next().unwrap() {
                    '+' => {
                        // recent/older formats are (optionally) separated by a newline
                        let mut it = field[1..].split('\n');
                        let recent = it.next().unwrap_or_default();
                        let older = it.next();
                        match it.next() {
                            None => ok((recent, older)),
                            Some(_) => Err(LsError::TimeStyleParseError(String::from(field))),
                        }
                    }
                    _ => Err(LsError::TimeStyleParseError(String::from(field))),
                },
            }
        }
    } else if options.get_flag(options::FULL_TIME) {
        ok((format::FULL_ISO, None))
    } else {
        ok(LOCALE_FORMAT)
    }
}

enum Dereference {
    None,
    DirArgs,
    Args,
    All,
}

#[derive(PartialEq, Eq)]
enum IndicatorStyle {
    None,
    Slash,
    FileType,
    Classify,
}

pub struct Config {
    // Dir and vdir needs access to this field
    pub format: Format,
    files: Files,
    sort: Sort,
    recursive: bool,
    reverse: bool,
    dereference: Dereference,
    ignore_patterns: Vec<Pattern>,
    size_format: SizeFormat,
    directory: bool,
    time: MetadataTimeField,
    #[cfg(unix)]
    inode: bool,
    color: Option<LsColors>,
    long: LongFormat,
    alloc_size: bool,
    file_size_block_size: u64,
    #[allow(dead_code)]
    block_size: u64, // is never read on Windows
    width: u16,
    // Dir and vdir needs access to this field
    pub quoting_style: QuotingStyle,
    indicator_style: IndicatorStyle,
    time_format_recent: String,        // Time format for recent dates
    time_format_older: Option<String>, // Time format for older dates (optional, if not present, time_format_recent is used)
    context: bool,
    selinux_supported: bool,
    group_directories_first: bool,
    line_ending: LineEnding,
    dired: bool,
    hyperlink: bool,
    tab_size: usize,
}

// Fields that can be removed or added to the long format
struct LongFormat {
    author: bool,
    group: bool,
    owner: bool,
    #[cfg(unix)]
    numeric_uid_gid: bool,
}

struct PaddingCollection {
    #[cfg(unix)]
    inode: usize,
    link_count: usize,
    uname: usize,
    group: usize,
    context: usize,
    size: usize,
    #[cfg(unix)]
    major: usize,
    #[cfg(unix)]
    minor: usize,
    block_size: usize,
}

/// Extracts the format to display the information based on the options provided.
///
/// # Returns
///
/// A tuple containing the Format variant and an Option containing a &'static str
/// which corresponds to the option used to define the format.
fn extract_format(options: &clap::ArgMatches) -> (Format, Option<&'static str>) {
    if let Some(format_) = options.get_one::<String>(options::FORMAT) {
        (
            match format_.as_str() {
                "long" | "verbose" => Format::Long,
                "single-column" => Format::OneLine,
                "columns" | "vertical" => Format::Columns,
                "across" | "horizontal" => Format::Across,
                "commas" => Format::Commas,
                // below should never happen as clap already restricts the values.
                _ => unreachable!("Invalid field for --format"),
            },
            Some(options::FORMAT),
        )
    } else if options.get_flag(options::format::LONG) {
        (Format::Long, Some(options::format::LONG))
    } else if options.get_flag(options::format::ACROSS) {
        (Format::Across, Some(options::format::ACROSS))
    } else if options.get_flag(options::format::COMMAS) {
        (Format::Commas, Some(options::format::COMMAS))
    } else if options.get_flag(options::format::COLUMNS) {
        (Format::Columns, Some(options::format::COLUMNS))
    } else if stdout().is_terminal() {
        (Format::Columns, None)
    } else {
        (Format::OneLine, None)
    }
}

/// Extracts the type of files to display
///
/// # Returns
///
/// A Files variant representing the type of files to display.
fn extract_files(options: &clap::ArgMatches) -> Files {
    if options.get_flag(options::files::ALL) {
        Files::All
    } else if options.get_flag(options::files::ALMOST_ALL) {
        Files::AlmostAll
    } else {
        Files::Normal
    }
}

/// Extracts the sorting method to use based on the options provided.
///
/// # Returns
///
/// A Sort variant representing the sorting method to use.
fn extract_sort(options: &clap::ArgMatches) -> Sort {
    if let Some(field) = options.get_one::<String>(options::SORT) {
        match field.as_str() {
            "none" => Sort::None,
            "name" => Sort::Name,
            "time" => Sort::Time,
            "size" => Sort::Size,
            "version" => Sort::Version,
            "extension" => Sort::Extension,
            "width" => Sort::Width,
            // below should never happen as clap already restricts the values.
            _ => unreachable!("Invalid field for --sort"),
        }
    } else if options.get_flag(options::sort::TIME) {
        Sort::Time
    } else if options.get_flag(options::sort::SIZE) {
        Sort::Size
    } else if options.get_flag(options::sort::NONE) {
        Sort::None
    } else if options.get_flag(options::sort::VERSION) {
        Sort::Version
    } else if options.get_flag(options::sort::EXTENSION) {
        Sort::Extension
    } else if !options.get_flag(options::format::LONG)
        && (options.get_flag(options::time::ACCESS)
            || options.get_flag(options::time::CHANGE)
            || options.get_one::<String>(options::TIME).is_some())
    {
        // If -l is not specified, -u/-c/--time controls sorting.
        Sort::Time
    } else {
        Sort::Name
    }
}

/// Extracts the time to use based on the options provided.
///
/// # Returns
///
/// A `MetadataTimeField` variant representing the time to use.
fn extract_time(options: &clap::ArgMatches) -> MetadataTimeField {
    if let Some(field) = options.get_one::<String>(options::TIME) {
        field.as_str().into()
    } else if options.get_flag(options::time::ACCESS) {
        MetadataTimeField::Access
    } else if options.get_flag(options::time::CHANGE) {
        MetadataTimeField::Change
    } else {
        MetadataTimeField::Modification
    }
}

/// Some env variables can be passed
/// For now, we are only verifying if empty or not and known for `TERM`
fn is_color_compatible_term() -> bool {
    let is_term_set = std::env::var("TERM").is_ok();
    let is_colorterm_set = std::env::var("COLORTERM").is_ok();

    let term = std::env::var("TERM").unwrap_or_default();
    let colorterm = std::env::var("COLORTERM").unwrap_or_default();

    // Search function in the TERM struct to manage the wildcards
    let term_matches = |term: &str| -> bool {
        uucore::colors::TERMS.iter().any(|&pattern| {
            term == pattern
                || (pattern.ends_with('*') && term.starts_with(&pattern[..pattern.len() - 1]))
        })
    };

    if is_term_set && term.is_empty() && is_colorterm_set && colorterm.is_empty() {
        return false;
    }

    if !term.is_empty() && !term_matches(&term) {
        return false;
    }
    true
}

/// Extracts the color option to use based on the options provided.
///
/// # Returns
///
/// A boolean representing whether or not to use color.
fn extract_color(options: &clap::ArgMatches) -> bool {
    if !is_color_compatible_term() {
        return false;
    }

    match options.get_one::<String>(options::COLOR) {
        None => options.contains_id(options::COLOR),
        Some(val) => match val.as_str() {
            "" | "always" | "yes" | "force" => true,
            "auto" | "tty" | "if-tty" => stdout().is_terminal(),
            /* "never" | "no" | "none" | */ _ => false,
        },
    }
}

/// Extracts the hyperlink option to use based on the options provided.
///
/// # Returns
///
/// A boolean representing whether to hyperlink files.
fn extract_hyperlink(options: &clap::ArgMatches) -> bool {
    let hyperlink = options
        .get_one::<String>(options::HYPERLINK)
        .unwrap()
        .as_str();

    match hyperlink {
        "always" | "yes" | "force" => true,
        "auto" | "tty" | "if-tty" => stdout().is_terminal(),
        "never" | "no" | "none" => false,
        _ => unreachable!("should be handled by clap"),
    }
}

/// Match the argument given to --quoting-style or the [`QUOTING_STYLE`] env variable.
///
/// # Arguments
///
/// * `style`: the actual argument string
/// * `show_control` - A boolean value representing whether to show control characters.
///
/// # Returns
///
/// * An option with None if the style string is invalid, or a `QuotingStyle` wrapped in `Some`.
fn match_quoting_style_name(style: &str, show_control: bool) -> Option<QuotingStyle> {
    match style {
        "literal" => Some(QuotingStyle::Literal { show_control }),
        "shell" => Some(QuotingStyle::SHELL),
        "shell-always" => Some(QuotingStyle::SHELL_QUOTE),
        "shell-escape" => Some(QuotingStyle::SHELL_ESCAPE),
        "shell-escape-always" => Some(QuotingStyle::SHELL_ESCAPE_QUOTE),
        "c" => Some(QuotingStyle::C_DOUBLE),
        "escape" => Some(QuotingStyle::C_NO_QUOTES),
        _ => None,
    }
    .map(|qs| qs.show_control(show_control))
}

/// Extracts the quoting style to use based on the options provided.
/// If no options are given, it looks if a default quoting style is provided
/// through the [`QUOTING_STYLE`] environment variable.
///
/// # Arguments
///
/// * `options` - A reference to a [`clap::ArgMatches`] object containing command line arguments.
/// * `show_control` - A boolean value representing whether or not to show control characters.
///
/// # Returns
///
/// A [`QuotingStyle`] variant representing the quoting style to use.
fn extract_quoting_style(options: &clap::ArgMatches, show_control: bool) -> QuotingStyle {
    let opt_quoting_style = options.get_one::<String>(QUOTING_STYLE);

    if let Some(style) = opt_quoting_style {
        match match_quoting_style_name(style, show_control) {
            Some(qs) => qs,
            None => unreachable!("Should have been caught by Clap"),
        }
    } else if options.get_flag(options::quoting::LITERAL) {
        QuotingStyle::Literal { show_control }
    } else if options.get_flag(options::quoting::ESCAPE) {
        QuotingStyle::C_NO_QUOTES
    } else if options.get_flag(options::quoting::C) {
        QuotingStyle::C_DOUBLE
    } else if options.get_flag(options::DIRED) {
        QuotingStyle::Literal { show_control }
    } else {
        // If set, the QUOTING_STYLE environment variable specifies a default style.
        if let Ok(style) = std::env::var("QUOTING_STYLE") {
            match match_quoting_style_name(style.as_str(), show_control) {
                Some(qs) => return qs,
                None => eprintln!(
                    "{}",
                    translate!("ls-invalid-quoting-style", "program" => std::env::args().next().unwrap_or_else(|| "ls".to_string()), "style" => style.clone())
                ),
            }
        }

        // By default, `ls` uses Shell escape quoting style when writing to a terminal file
        // descriptor and Literal otherwise.
        if stdout().is_terminal() {
            QuotingStyle::SHELL_ESCAPE.show_control(show_control)
        } else {
            QuotingStyle::Literal { show_control }
        }
    }
}

/// Extracts the indicator style to use based on the options provided.
///
/// # Returns
///
/// An [`IndicatorStyle`] variant representing the indicator style to use.
fn extract_indicator_style(options: &clap::ArgMatches) -> IndicatorStyle {
    if let Some(field) = options.get_one::<String>(options::INDICATOR_STYLE) {
        match field.as_str() {
            "none" => IndicatorStyle::None,
            "file-type" => IndicatorStyle::FileType,
            "classify" => IndicatorStyle::Classify,
            "slash" => IndicatorStyle::Slash,
            &_ => IndicatorStyle::None,
        }
    } else if let Some(field) = options.get_one::<String>(options::indicator_style::CLASSIFY) {
        match field.as_str() {
            "never" | "no" | "none" => IndicatorStyle::None,
            "always" | "yes" | "force" => IndicatorStyle::Classify,
            "auto" | "tty" | "if-tty" => {
                if stdout().is_terminal() {
                    IndicatorStyle::Classify
                } else {
                    IndicatorStyle::None
                }
            }
            &_ => IndicatorStyle::None,
        }
    } else if options.get_flag(options::indicator_style::SLASH) {
        IndicatorStyle::Slash
    } else if options.get_flag(options::indicator_style::FILE_TYPE) {
        IndicatorStyle::FileType
    } else {
        IndicatorStyle::None
    }
}

/// Parses the width value from either the command line arguments or the environment variables.
fn parse_width(width_match: Option<&String>) -> Result<u16, LsError> {
    let parse_width_from_args = |s: &str| -> Result<u16, LsError> {
        let radix = if s.starts_with('0') && s.len() > 1 {
            8
        } else {
            10
        };
        match u16::from_str_radix(s, radix) {
            Ok(x) => Ok(x),
            Err(e) => match e.kind() {
                IntErrorKind::PosOverflow => Ok(u16::MAX),
                _ => Err(LsError::InvalidLineWidth(s.into())),
            },
        }
    };

    let parse_width_from_env =
        |columns: OsString| match columns.to_str().and_then(|s| s.parse().ok()) {
            Some(columns) => columns,
            None => {
                show_error!(
                    "{}",
                    translate!("ls-invalid-columns-width", "width" => columns.quote())
                );
                DEFAULT_TERM_WIDTH
            }
        };

    let calculate_term_size = || match terminal_size::terminal_size() {
        Some((width, _)) => width.0,
        None => DEFAULT_TERM_WIDTH,
    };

    let ret = match width_match {
        Some(x) => parse_width_from_args(x)?,
        None => match std::env::var_os("COLUMNS") {
            Some(columns) => parse_width_from_env(columns),
            None => calculate_term_size(),
        },
    };

    Ok(ret)
}

impl Config {
    #[allow(clippy::cognitive_complexity)]
    pub fn from(options: &clap::ArgMatches) -> UResult<Self> {
        let context = options.get_flag(options::CONTEXT);
        let (mut format, opt) = extract_format(options);
        let files = extract_files(options);

        // The -o, -n and -g options are tricky. They cannot override with each
        // other because it's possible to combine them. For example, the option
        // -og should hide both owner and group. Furthermore, they are not
        // reset if -l or --format=long is used. So these should just show the
        // group: -gl or "-g --format=long". Finally, they are also not reset
        // when switching to a different format option in-between like this:
        // -ogCl or "-og --format=vertical --format=long".
        //
        // -1 has a similar issue: it does nothing if the format is long. This
        // actually makes it distinct from the --format=singe-column option,
        // which always applies.
        //
        // The idea here is to not let these options override with the other
        // options, but manually whether they have an index that's greater than
        // the other format options. If so, we set the appropriate format.
        if format != Format::Long {
            let idx = opt
                .and_then(|opt| options.indices_of(opt).map(|x| x.max().unwrap()))
                .unwrap_or(0);
            if [
                options::format::LONG_NO_OWNER,
                options::format::LONG_NO_GROUP,
                options::format::LONG_NUMERIC_UID_GID,
                options::FULL_TIME,
            ]
            .iter()
            .filter_map(|opt| {
                if options.value_source(opt) == Some(clap::parser::ValueSource::CommandLine) {
                    options.indices_of(opt)
                } else {
                    None
                }
            })
            .flatten()
            .any(|i| i >= idx)
            {
                format = Format::Long;
            } else if let Some(mut indices) = options.indices_of(options::format::ONE_LINE) {
                if options.value_source(options::format::ONE_LINE)
                    == Some(clap::parser::ValueSource::CommandLine)
                    && indices.any(|i| i > idx)
                {
                    format = Format::OneLine;
                }
            }
        }

        let sort = extract_sort(options);
        let time = extract_time(options);
        let mut needs_color = extract_color(options);
        let hyperlink = extract_hyperlink(options);

        let opt_block_size = options.get_one::<String>(options::size::BLOCK_SIZE);
        let opt_si = opt_block_size.is_some()
            && options
                .get_one::<String>(options::size::BLOCK_SIZE)
                .unwrap()
                .eq("si")
            || options.get_flag(options::size::SI);
        let opt_hr = (opt_block_size.is_some()
            && options
                .get_one::<String>(options::size::BLOCK_SIZE)
                .unwrap()
                .eq("human-readable"))
            || options.get_flag(options::size::HUMAN_READABLE);
        let opt_kb = options.get_flag(options::size::KIBIBYTES);

        let size_format = if opt_si {
            SizeFormat::Decimal
        } else if opt_hr {
            SizeFormat::Binary
        } else {
            SizeFormat::Bytes
        };

        let env_var_blocksize = std::env::var_os("BLOCKSIZE");
        let env_var_block_size = std::env::var_os("BLOCK_SIZE");
        let env_var_ls_block_size = std::env::var_os("LS_BLOCK_SIZE");
        let env_var_posixly_correct = std::env::var_os("POSIXLY_CORRECT");
        let mut is_env_var_blocksize = false;

        let raw_block_size = if let Some(opt_block_size) = opt_block_size {
            OsString::from(opt_block_size)
        } else if let Some(env_var_ls_block_size) = env_var_ls_block_size {
            env_var_ls_block_size
        } else if let Some(env_var_block_size) = env_var_block_size {
            env_var_block_size
        } else if let Some(env_var_blocksize) = env_var_blocksize {
            is_env_var_blocksize = true;
            env_var_blocksize
        } else {
            OsString::from("")
        };

        let (file_size_block_size, block_size) = if !opt_si && !opt_hr && !raw_block_size.is_empty()
        {
            match parse_size_u64(&raw_block_size.to_string_lossy()) {
                Ok(size) => match (is_env_var_blocksize, opt_kb) {
                    (true, true) => (DEFAULT_FILE_SIZE_BLOCK_SIZE, DEFAULT_BLOCK_SIZE),
                    (true, false) => (DEFAULT_FILE_SIZE_BLOCK_SIZE, size),
                    (false, true) => {
                        // --block-size overrides -k
                        if opt_block_size.is_some() {
                            (size, size)
                        } else {
                            (size, DEFAULT_BLOCK_SIZE)
                        }
                    }
                    (false, false) => (size, size),
                },
                Err(_) => {
                    // only fail if invalid block size was specified with --block-size,
                    // ignore invalid block size from env vars
                    if let Some(invalid_block_size) = opt_block_size {
                        return Err(Box::new(LsError::BlockSizeParseError(
                            invalid_block_size.clone(),
                        )));
                    }
                    if is_env_var_blocksize {
                        (DEFAULT_FILE_SIZE_BLOCK_SIZE, DEFAULT_BLOCK_SIZE)
                    } else {
                        (DEFAULT_BLOCK_SIZE, DEFAULT_BLOCK_SIZE)
                    }
                }
            }
        } else if env_var_posixly_correct.is_some() {
            if opt_kb {
                (DEFAULT_FILE_SIZE_BLOCK_SIZE, DEFAULT_BLOCK_SIZE)
            } else {
                (DEFAULT_FILE_SIZE_BLOCK_SIZE, POSIXLY_CORRECT_BLOCK_SIZE)
            }
        } else if opt_si {
            (DEFAULT_FILE_SIZE_BLOCK_SIZE, 1000)
        } else {
            (DEFAULT_FILE_SIZE_BLOCK_SIZE, DEFAULT_BLOCK_SIZE)
        };

        let long = {
            let author = options.get_flag(options::AUTHOR);
            let group = !options.get_flag(options::NO_GROUP)
                && !options.get_flag(options::format::LONG_NO_GROUP);
            let owner = !options.get_flag(options::format::LONG_NO_OWNER);
            #[cfg(unix)]
            let numeric_uid_gid = options.get_flag(options::format::LONG_NUMERIC_UID_GID);
            LongFormat {
                author,
                group,
                owner,
                #[cfg(unix)]
                numeric_uid_gid,
            }
        };
        let width = parse_width(options.get_one::<String>(options::WIDTH))?;

        #[allow(clippy::needless_bool)]
        let mut show_control = if options.get_flag(options::HIDE_CONTROL_CHARS) {
            false
        } else if options.get_flag(options::SHOW_CONTROL_CHARS) {
            true
        } else {
            !stdout().is_terminal()
        };

        let mut quoting_style = extract_quoting_style(options, show_control);
        let indicator_style = extract_indicator_style(options);
        // Only parse the value to "--time-style" if it will become relevant.
        let dired = options.get_flag(options::DIRED);
        let (time_format_recent, time_format_older) = if format == Format::Long || dired {
            parse_time_style(options)?
        } else {
            Default::default()
        };

        let mut ignore_patterns: Vec<Pattern> = Vec::new();

        if options.get_flag(options::IGNORE_BACKUPS) {
            ignore_patterns.push(Pattern::new("*~").unwrap());
            ignore_patterns.push(Pattern::new(".*~").unwrap());
        }

        for pattern in options
            .get_many::<String>(options::IGNORE)
            .into_iter()
            .flatten()
        {
            match parse_glob::from_str(pattern) {
                Ok(p) => {
                    ignore_patterns.push(p);
                }
                Err(_) => show_warning!(
                    "{}",
                    translate!("ls-invalid-ignore-pattern", "pattern" => pattern.quote())
                ),
            }
        }

        if files == Files::Normal {
            for pattern in options
                .get_many::<String>(options::HIDE)
                .into_iter()
                .flatten()
            {
                match parse_glob::from_str(pattern) {
                    Ok(p) => {
                        ignore_patterns.push(p);
                    }
                    Err(_) => show_warning!(
                        "{}",
                        translate!("ls-invalid-hide-pattern", "pattern" => pattern.quote())
                    ),
                }
            }
        }

        // According to ls info page, `--zero` implies the following flags:
        //  - `--show-control-chars`
        //  - `--format=single-column`
        //  - `--color=none`
        //  - `--quoting-style=literal`
        // Current GNU ls implementation allows `--zero` Behavior to be
        // overridden by later flags.
        let zero_formats_opts = [
            options::format::ACROSS,
            options::format::COLUMNS,
            options::format::COMMAS,
            options::format::LONG,
            options::format::LONG_NO_GROUP,
            options::format::LONG_NO_OWNER,
            options::format::LONG_NUMERIC_UID_GID,
            options::format::ONE_LINE,
            options::FORMAT,
        ];
        let zero_colors_opts = [options::COLOR];
        let zero_show_control_opts = [options::HIDE_CONTROL_CHARS, options::SHOW_CONTROL_CHARS];
        let zero_quoting_style_opts = [
            QUOTING_STYLE,
            options::quoting::C,
            options::quoting::ESCAPE,
            options::quoting::LITERAL,
        ];
        let get_last = |flag: &str| -> usize {
            if options.value_source(flag) == Some(clap::parser::ValueSource::CommandLine) {
                options.index_of(flag).unwrap_or(0)
            } else {
                0
            }
        };
        if get_last(options::ZERO)
            > zero_formats_opts
                .into_iter()
                .map(get_last)
                .max()
                .unwrap_or(0)
        {
            format = if format == Format::Long {
                format
            } else {
                Format::OneLine
            };
        }
        if get_last(options::ZERO)
            > zero_colors_opts
                .into_iter()
                .map(get_last)
                .max()
                .unwrap_or(0)
        {
            needs_color = false;
        }
        if get_last(options::ZERO)
            > zero_show_control_opts
                .into_iter()
                .map(get_last)
                .max()
                .unwrap_or(0)
        {
            show_control = true;
        }
        if get_last(options::ZERO)
            > zero_quoting_style_opts
                .into_iter()
                .map(get_last)
                .max()
                .unwrap_or(0)
        {
            quoting_style = QuotingStyle::Literal { show_control };
        }

        let color = if needs_color {
            Some(LsColors::from_env().unwrap_or_default())
        } else {
            None
        };

        if dired || is_dired_arg_present() {
            // --dired implies --format=long
            // if we have --dired --hyperlink, we don't show dired but we still want to see the
            // long format
            format = Format::Long;
        }
        if dired && options.get_flag(options::ZERO) {
            return Err(Box::new(LsError::DiredAndZeroAreIncompatible));
        }

        let dereference = if options.get_flag(options::dereference::ALL) {
            Dereference::All
        } else if options.get_flag(options::dereference::ARGS) {
            Dereference::Args
        } else if options.get_flag(options::dereference::DIR_ARGS) {
            Dereference::DirArgs
        } else if options.get_flag(options::DIRECTORY)
            || indicator_style == IndicatorStyle::Classify
            || format == Format::Long
        {
            Dereference::None
        } else {
            Dereference::DirArgs
        };

        let tab_size = if needs_color {
            Some(0)
        } else {
            options
                .get_one::<String>(options::format::TAB_SIZE)
                .and_then(|size| size.parse::<usize>().ok())
                .or_else(|| std::env::var("TABSIZE").ok().and_then(|s| s.parse().ok()))
        }
        .unwrap_or(SPACES_IN_TAB);

        Ok(Self {
            format,
            files,
            sort,
            recursive: options.get_flag(options::RECURSIVE),
            reverse: options.get_flag(options::REVERSE),
            dereference,
            ignore_patterns,
            size_format,
            directory: options.get_flag(options::DIRECTORY),
            time,
            color,
            #[cfg(unix)]
            inode: options.get_flag(options::INODE),
            long,
            alloc_size: options.get_flag(options::size::ALLOCATION_SIZE),
            file_size_block_size,
            block_size,
            width,
            quoting_style,
            indicator_style,
            time_format_recent,
            time_format_older,
            context,
            selinux_supported: {
                #[cfg(feature = "selinux")]
                {
                    uucore::selinux::is_selinux_enabled()
                }
                #[cfg(not(feature = "selinux"))]
                {
                    false
                }
            },
            group_directories_first: options.get_flag(options::GROUP_DIRECTORIES_FIRST),
            line_ending: LineEnding::from_zero_flag(options.get_flag(options::ZERO)),
            dired,
            hyperlink,
            tab_size,
        })
    }
}

#[uucore::main]
pub fn uumain(args: impl uucore::Args) -> UResult<()> {
    let matches = uucore::clap_localization::handle_clap_result_with_exit_code(uu_app(), args, 2)?;

    let config = Config::from(&matches)?;

    let locs = matches
        .get_many::<OsString>(options::PATHS)
        .map_or_else(|| vec![Path::new(".")], |v| v.map(Path::new).collect());

    list(locs, &config)
}

pub fn uu_app() -> Command {
    uucore::clap_localization::configure_localized_command(
        Command::new(uucore::util_name())
            .version(uucore::crate_version!())
            .override_usage(format_usage(&translate!("ls-usage")))
            .about(translate!("ls-about")),
    )
    .infer_long_args(true)
    .disable_help_flag(true)
    .args_override_self(true)
    .arg(
        Arg::new(options::HELP)
            .long(options::HELP)
            .help(translate!("ls-help-print-help"))
            .action(ArgAction::Help),
    )
    // Format arguments
    .arg(
        Arg::new(options::FORMAT)
            .long(options::FORMAT)
            .help(translate!("ls-help-set-display-format"))
            .value_parser(ShortcutValueParser::new([
                "long",
                "verbose",
                "single-column",
                "columns",
                "vertical",
                "across",
                "horizontal",
                "commas",
            ]))
            .hide_possible_values(true)
            .require_equals(true)
            .overrides_with_all([
                options::FORMAT,
                options::format::COLUMNS,
                options::format::LONG,
                options::format::ACROSS,
                options::format::COLUMNS,
                options::DIRED,
            ]),
    )
    .arg(
        Arg::new(options::format::COLUMNS)
            .short('C')
            .help(translate!("ls-help-display-files-columns"))
            .overrides_with_all([
                options::FORMAT,
                options::format::COLUMNS,
                options::format::LONG,
                options::format::ACROSS,
                options::format::COLUMNS,
            ])
            .action(ArgAction::SetTrue),
    )
    .arg(
        Arg::new(options::format::LONG)
            .short('l')
            .long(options::format::LONG)
            .help(translate!("ls-help-display-detailed-info"))
            .overrides_with_all([
                options::FORMAT,
                options::format::COLUMNS,
                options::format::LONG,
                options::format::ACROSS,
                options::format::COLUMNS,
            ])
            .action(ArgAction::SetTrue),
    )
    .arg(
        Arg::new(options::format::ACROSS)
            .short('x')
            .help(translate!("ls-help-list-entries-rows"))
            .overrides_with_all([
                options::FORMAT,
                options::format::COLUMNS,
                options::format::LONG,
                options::format::ACROSS,
                options::format::COLUMNS,
            ])
            .action(ArgAction::SetTrue),
    )
    .arg(
        Arg::new(options::format::TAB_SIZE)
            .short('T')
            .long(options::format::TAB_SIZE)
            .env("TABSIZE")
            .value_name("COLS")
            .help(translate!("ls-help-assume-tab-stops")),
    )
    .arg(
        Arg::new(options::format::COMMAS)
            .short('m')
            .help(translate!("ls-help-list-entries-commas"))
            .overrides_with_all([
                options::FORMAT,
                options::format::COLUMNS,
                options::format::LONG,
                options::format::ACROSS,
                options::format::COLUMNS,
            ])
            .action(ArgAction::SetTrue),
    )
    .arg(
        Arg::new(options::ZERO)
            .long(options::ZERO)
            .overrides_with(options::ZERO)
            .help(translate!("ls-help-list-entries-nul"))
            .action(ArgAction::SetTrue),
    )
    .arg(
        Arg::new(options::DIRED)
            .long(options::DIRED)
            .short('D')
            .help(translate!("ls-help-generate-dired-output"))
            .action(ArgAction::SetTrue)
            .overrides_with(options::HYPERLINK),
    )
    .arg(
        Arg::new(options::HYPERLINK)
            .long(options::HYPERLINK)
            .help(translate!("ls-help-hyperlink-filenames"))
            .value_parser(ShortcutValueParser::new([
                PossibleValue::new("always").alias("yes").alias("force"),
                PossibleValue::new("auto").alias("tty").alias("if-tty"),
                PossibleValue::new("never").alias("no").alias("none"),
            ]))
            .require_equals(true)
            .num_args(0..=1)
            .default_missing_value("always")
            .default_value("never")
            .value_name("WHEN")
            .overrides_with(options::DIRED),
    )
    // The next four arguments do not override with the other format
    // options, see the comment in Config::from for the reason.
    // Ideally, they would use Arg::override_with, with their own name
    // but that doesn't seem to work in all cases. Example:
    // ls -1g1
    // even though `ls -11` and `ls -1 -g -1` work.
    .arg(
        Arg::new(options::format::ONE_LINE)
            .short('1')
            .help(translate!("ls-help-list-one-file-per-line"))
            .action(ArgAction::SetTrue),
    )
    .arg(
        Arg::new(options::format::LONG_NO_GROUP)
            .short('o')
            .help(translate!("ls-help-long-format-no-group"))
            .action(ArgAction::SetTrue),
    )
    .arg(
        Arg::new(options::format::LONG_NO_OWNER)
            .short('g')
            .help(translate!("ls-help-long-no-owner"))
            .action(ArgAction::SetTrue),
    )
    .arg(
        Arg::new(options::format::LONG_NUMERIC_UID_GID)
            .short('n')
            .long(options::format::LONG_NUMERIC_UID_GID)
            .help(translate!("ls-help-long-numeric-uid-gid"))
            .action(ArgAction::SetTrue),
    )
    // Quoting style
    .arg(
        Arg::new(QUOTING_STYLE)
            .long(QUOTING_STYLE)
            .help(translate!("ls-help-set-quoting-style"))
            .value_parser(ShortcutValueParser::new([
                PossibleValue::new("literal"),
                PossibleValue::new("shell"),
                PossibleValue::new("shell-escape"),
                PossibleValue::new("shell-always"),
                PossibleValue::new("shell-escape-always"),
                PossibleValue::new("c").alias("c-maybe"),
                PossibleValue::new("escape"),
            ]))
            .overrides_with_all([
                QUOTING_STYLE,
                options::quoting::LITERAL,
                options::quoting::ESCAPE,
                options::quoting::C,
            ]),
    )
    .arg(
        Arg::new(options::quoting::LITERAL)
            .short('N')
            .long(options::quoting::LITERAL)
            .alias("l")
            .help(translate!("ls-help-literal-quoting-style"))
            .overrides_with_all([
                QUOTING_STYLE,
                options::quoting::LITERAL,
                options::quoting::ESCAPE,
                options::quoting::C,
            ])
            .action(ArgAction::SetTrue),
    )
    .arg(
        Arg::new(options::quoting::ESCAPE)
            .short('b')
            .long(options::quoting::ESCAPE)
            .help(translate!("ls-help-escape-quoting-style"))
            .overrides_with_all([
                QUOTING_STYLE,
                options::quoting::LITERAL,
                options::quoting::ESCAPE,
                options::quoting::C,
            ])
            .action(ArgAction::SetTrue),
    )
    .arg(
        Arg::new(options::quoting::C)
            .short('Q')
            .long(options::quoting::C)
            .help(translate!("ls-help-c-quoting-style"))
            .overrides_with_all([
                QUOTING_STYLE,
                options::quoting::LITERAL,
                options::quoting::ESCAPE,
                options::quoting::C,
            ])
            .action(ArgAction::SetTrue),
    )
    // Control characters
    .arg(
        Arg::new(options::HIDE_CONTROL_CHARS)
            .short('q')
            .long(options::HIDE_CONTROL_CHARS)
            .help(translate!("ls-help-replace-control-chars"))
            .overrides_with_all([options::HIDE_CONTROL_CHARS, options::SHOW_CONTROL_CHARS])
            .action(ArgAction::SetTrue),
    )
    .arg(
        Arg::new(options::SHOW_CONTROL_CHARS)
            .long(options::SHOW_CONTROL_CHARS)
            .help(translate!("ls-help-show-control-chars"))
            .overrides_with_all([options::HIDE_CONTROL_CHARS, options::SHOW_CONTROL_CHARS])
            .action(ArgAction::SetTrue),
    )
    // Time arguments
    .arg(
        Arg::new(options::TIME)
            .long(options::TIME)
            .help(translate!("ls-help-show-time-field"))
            .value_name("field")
            .value_parser(ShortcutValueParser::new([
                PossibleValue::new("atime").alias("access").alias("use"),
                PossibleValue::new("ctime").alias("status"),
                PossibleValue::new("mtime").alias("modification"),
                PossibleValue::new("birth").alias("creation"),
            ]))
            .hide_possible_values(true)
            .require_equals(true)
            .overrides_with_all([options::TIME, options::time::ACCESS, options::time::CHANGE]),
    )
    .arg(
        Arg::new(options::time::CHANGE)
            .short('c')
            .help(translate!("ls-help-time-change"))
            .overrides_with_all([options::TIME, options::time::ACCESS, options::time::CHANGE])
            .action(ArgAction::SetTrue),
    )
    .arg(
        Arg::new(options::time::ACCESS)
            .short('u')
            .help(translate!("ls-help-time-access"))
            .overrides_with_all([options::TIME, options::time::ACCESS, options::time::CHANGE])
            .action(ArgAction::SetTrue),
    )
    // Hide and ignore
    .arg(
        Arg::new(options::HIDE)
            .long(options::HIDE)
            .action(ArgAction::Append)
            .value_name("PATTERN")
            .help(translate!("ls-help-hide-pattern")),
    )
    .arg(
        Arg::new(options::IGNORE)
            .short('I')
            .long(options::IGNORE)
            .action(ArgAction::Append)
            .value_name("PATTERN")
            .help(translate!("ls-help-ignore-pattern")),
    )
    .arg(
        Arg::new(options::IGNORE_BACKUPS)
            .short('B')
            .long(options::IGNORE_BACKUPS)
            .help(translate!("ls-help-ignore-backups"))
            .action(ArgAction::SetTrue),
    )
    // Sort arguments
    .arg(
        Arg::new(options::SORT)
            .long(options::SORT)
            .help(translate!("ls-help-sort-by-field"))
            .value_name("field")
            .value_parser(ShortcutValueParser::new([
                "name",
                "none",
                "time",
                "size",
                "version",
                "extension",
                "width",
            ]))
            .require_equals(true)
            .overrides_with_all([
                options::SORT,
                options::sort::SIZE,
                options::sort::TIME,
                options::sort::NONE,
                options::sort::VERSION,
                options::sort::EXTENSION,
            ]),
    )
    .arg(
        Arg::new(options::sort::SIZE)
            .short('S')
            .help(translate!("ls-help-sort-by-size"))
            .overrides_with_all([
                options::SORT,
                options::sort::SIZE,
                options::sort::TIME,
                options::sort::NONE,
                options::sort::VERSION,
                options::sort::EXTENSION,
            ])
            .action(ArgAction::SetTrue),
    )
    .arg(
        Arg::new(options::sort::TIME)
            .short('t')
            .help(translate!("ls-help-sort-by-time"))
            .overrides_with_all([
                options::SORT,
                options::sort::SIZE,
                options::sort::TIME,
                options::sort::NONE,
                options::sort::VERSION,
                options::sort::EXTENSION,
            ])
            .action(ArgAction::SetTrue),
    )
    .arg(
        Arg::new(options::sort::VERSION)
            .short('v')
            .help(translate!("ls-help-sort-by-version"))
            .overrides_with_all([
                options::SORT,
                options::sort::SIZE,
                options::sort::TIME,
                options::sort::NONE,
                options::sort::VERSION,
                options::sort::EXTENSION,
            ])
            .action(ArgAction::SetTrue),
    )
    .arg(
        Arg::new(options::sort::EXTENSION)
            .short('X')
            .help(translate!("ls-help-sort-by-extension"))
            .overrides_with_all([
                options::SORT,
                options::sort::SIZE,
                options::sort::TIME,
                options::sort::NONE,
                options::sort::VERSION,
                options::sort::EXTENSION,
            ])
            .action(ArgAction::SetTrue),
    )
    .arg(
        Arg::new(options::sort::NONE)
            .short('U')
            .help(translate!("ls-help-sort-none"))
            .overrides_with_all([
                options::SORT,
                options::sort::SIZE,
                options::sort::TIME,
                options::sort::NONE,
                options::sort::VERSION,
                options::sort::EXTENSION,
            ])
            .action(ArgAction::SetTrue),
    )
    // Dereferencing
    .arg(
        Arg::new(options::dereference::ALL)
            .short('L')
            .long(options::dereference::ALL)
            .help(translate!("ls-help-dereference-all"))
            .overrides_with_all([
                options::dereference::ALL,
                options::dereference::DIR_ARGS,
                options::dereference::ARGS,
            ])
            .action(ArgAction::SetTrue),
    )
    .arg(
        Arg::new(options::dereference::DIR_ARGS)
            .long(options::dereference::DIR_ARGS)
            .help(translate!("ls-help-dereference-dir-args"))
            .overrides_with_all([
                options::dereference::ALL,
                options::dereference::DIR_ARGS,
                options::dereference::ARGS,
            ])
            .action(ArgAction::SetTrue),
    )
    .arg(
        Arg::new(options::dereference::ARGS)
            .short('H')
            .long(options::dereference::ARGS)
            .help(translate!("ls-help-dereference-args"))
            .overrides_with_all([
                options::dereference::ALL,
                options::dereference::DIR_ARGS,
                options::dereference::ARGS,
            ])
            .action(ArgAction::SetTrue),
    )
    // Long format options
    .arg(
        Arg::new(options::NO_GROUP)
            .long(options::NO_GROUP)
            .short('G')
            .help(translate!("ls-help-no-group"))
            .action(ArgAction::SetTrue),
    )
    .arg(
        Arg::new(options::AUTHOR)
            .long(options::AUTHOR)
            .help(translate!("ls-help-author"))
            .action(ArgAction::SetTrue),
    )
    // Other Flags
    .arg(
        Arg::new(options::files::ALL)
            .short('a')
            .long(options::files::ALL)
            // Overrides -A (as the order matters)
            .overrides_with_all([options::files::ALL, options::files::ALMOST_ALL])
            .help(translate!("ls-help-all-files"))
            .action(ArgAction::SetTrue),
    )
    .arg(
        Arg::new(options::files::ALMOST_ALL)
            .short('A')
            .long(options::files::ALMOST_ALL)
            // Overrides -a (as the order matters)
            .overrides_with_all([options::files::ALL, options::files::ALMOST_ALL])
            .help(translate!("ls-help-almost-all"))
            .action(ArgAction::SetTrue),
    )
    .arg(
        Arg::new(options::DIRECTORY)
            .short('d')
            .long(options::DIRECTORY)
            .help(translate!("ls-help-directory"))
            .action(ArgAction::SetTrue),
    )
    .arg(
        Arg::new(options::size::HUMAN_READABLE)
            .short('h')
            .long(options::size::HUMAN_READABLE)
            .help(translate!("ls-help-human-readable"))
            .overrides_with_all([options::size::BLOCK_SIZE, options::size::SI])
            .action(ArgAction::SetTrue),
    )
    .arg(
        Arg::new(options::size::KIBIBYTES)
            .short('k')
            .long(options::size::KIBIBYTES)
            .help(translate!("ls-help-kibibytes"))
            .action(ArgAction::SetTrue),
    )
    .arg(
        Arg::new(options::size::SI)
            .long(options::size::SI)
            .help(translate!("ls-help-si"))
            .overrides_with_all([options::size::BLOCK_SIZE, options::size::HUMAN_READABLE])
            .action(ArgAction::SetTrue),
    )
    .arg(
        Arg::new(options::size::BLOCK_SIZE)
            .long(options::size::BLOCK_SIZE)
            .require_equals(true)
            .value_name("BLOCK_SIZE")
            .help(translate!("ls-help-block-size"))
            .overrides_with_all([options::size::SI, options::size::HUMAN_READABLE]),
    )
    .arg(
        Arg::new(options::INODE)
            .short('i')
            .long(options::INODE)
            .help(translate!("ls-help-print-inode"))
            .action(ArgAction::SetTrue),
    )
    .arg(
        Arg::new(options::REVERSE)
            .short('r')
            .long(options::REVERSE)
            .help(translate!("ls-help-reverse-sort"))
            .action(ArgAction::SetTrue),
    )
    .arg(
        Arg::new(options::RECURSIVE)
            .short('R')
            .long(options::RECURSIVE)
            .help(translate!("ls-help-recursive"))
            .action(ArgAction::SetTrue),
    )
    .arg(
        Arg::new(options::WIDTH)
            .long(options::WIDTH)
            .short('w')
            .help(translate!("ls-help-terminal-width"))
            .value_name("COLS"),
    )
    .arg(
        Arg::new(options::size::ALLOCATION_SIZE)
            .short('s')
            .long(options::size::ALLOCATION_SIZE)
            .help(translate!("ls-help-allocation-size"))
            .action(ArgAction::SetTrue),
    )
    .arg(
        Arg::new(options::COLOR)
            .long(options::COLOR)
            .help(translate!("ls-help-color-output"))
            .value_parser(ShortcutValueParser::new([
                PossibleValue::new("always").alias("yes").alias("force"),
                PossibleValue::new("auto").alias("tty").alias("if-tty"),
                PossibleValue::new("never").alias("no").alias("none"),
            ]))
            .require_equals(true)
            .num_args(0..=1),
    )
    .arg(
        Arg::new(options::INDICATOR_STYLE)
            .long(options::INDICATOR_STYLE)
            .help(translate!("ls-help-indicator-style"))
            .value_parser(ShortcutValueParser::new([
                "none",
                "slash",
                "file-type",
                "classify",
            ]))
            .overrides_with_all([
                options::indicator_style::FILE_TYPE,
                options::indicator_style::SLASH,
                options::indicator_style::CLASSIFY,
                options::INDICATOR_STYLE,
            ]),
    )
    .arg(
        // The --classify flag can take an optional when argument to
        // control its behavior from version 9 of GNU coreutils.
        // There is currently an inconsistency where GNU coreutils allows only
        // the long form of the flag to take the argument while we allow it
        // for both the long and short form of the flag.
        Arg::new(options::indicator_style::CLASSIFY)
            .short('F')
            .long(options::indicator_style::CLASSIFY)
            .help(translate!("ls-help-classify"))
            .value_name("when")
            .value_parser(ShortcutValueParser::new([
                PossibleValue::new("always").alias("yes").alias("force"),
                PossibleValue::new("auto").alias("tty").alias("if-tty"),
                PossibleValue::new("never").alias("no").alias("none"),
            ]))
            .default_missing_value("always")
            .require_equals(true)
            .num_args(0..=1)
            .overrides_with_all([
                options::indicator_style::FILE_TYPE,
                options::indicator_style::SLASH,
                options::indicator_style::CLASSIFY,
                options::INDICATOR_STYLE,
            ]),
    )
    .arg(
        Arg::new(options::indicator_style::FILE_TYPE)
            .long(options::indicator_style::FILE_TYPE)
            .help(translate!("ls-help-file-type"))
            .overrides_with_all([
                options::indicator_style::FILE_TYPE,
                options::indicator_style::SLASH,
                options::indicator_style::CLASSIFY,
                options::INDICATOR_STYLE,
            ])
            .action(ArgAction::SetTrue),
    )
    .arg(
        Arg::new(options::indicator_style::SLASH)
            .short('p')
            .help(translate!("ls-help-slash-directories"))
            .overrides_with_all([
                options::indicator_style::FILE_TYPE,
                options::indicator_style::SLASH,
                options::indicator_style::CLASSIFY,
                options::INDICATOR_STYLE,
            ])
            .action(ArgAction::SetTrue),
    )
    .arg(
        //This still needs support for posix-*
        Arg::new(options::TIME_STYLE)
            .long(options::TIME_STYLE)
            .help(translate!("ls-help-time-style"))
            .value_name("TIME_STYLE")
            .env("TIME_STYLE")
            .value_parser(NonEmptyStringValueParser::new())
            .overrides_with_all([options::TIME_STYLE]),
    )
    .arg(
        Arg::new(options::FULL_TIME)
            .long(options::FULL_TIME)
            .overrides_with(options::FULL_TIME)
            .help(translate!("ls-help-full-time"))
            .action(ArgAction::SetTrue),
    )
    .arg(
        Arg::new(options::CONTEXT)
            .short('Z')
            .long(options::CONTEXT)
            .help(translate!("ls-help-context"))
            .action(ArgAction::SetTrue),
    )
    .arg(
        Arg::new(options::GROUP_DIRECTORIES_FIRST)
            .long(options::GROUP_DIRECTORIES_FIRST)
            .help(translate!("ls-help-group-directories-first"))
            .action(ArgAction::SetTrue),
    )
    // Positional arguments
    .arg(
        Arg::new(options::PATHS)
            .action(ArgAction::Append)
            .value_hint(clap::ValueHint::AnyPath)
            .value_parser(ValueParser::os_string()),
    )
    .after_help(translate!("ls-after-help"))
}

/// Represents a Path along with it's associated data.
/// Any data that will be reused several times makes sense to be added to this structure.
/// Caching data here helps eliminate redundant syscalls to fetch same information.
#[derive(Debug)]
struct PathData {
    // Result<MetaData> got from symlink_metadata() or metadata() based on config
    md: OnceCell<Option<Metadata>>,
    ft: OnceCell<Option<FileType>>,
    security_context: Box<str>,
    // Name of the file - will be empty for . or ..
    display_name: OsString,
    // PathBuf that all above data corresponds to
    p_buf: PathBuf,
    must_dereference: bool,
    command_line: bool,
}

impl PathData {
    fn new(
        p_buf: PathBuf,
        dir_entry: Option<DirEntry>,
        file_name: Option<OsString>,
        config: &Config,
        command_line: bool,
    ) -> Self {
        // We cannot use `Path::ends_with` or `Path::Components`, because they remove occurrences of '.'
        // For '..', the filename is None
        let display_name = if let Some(name) = file_name {
            name
        } else if command_line {
            p_buf.as_os_str().to_os_string()
        } else {
            dir_entry
                .as_ref()
                .map(|de| de.file_name())
                .or_else(|| p_buf.file_name().map(|inner| inner.to_os_string()))
                .unwrap_or_default()
        };

        let must_dereference = match &config.dereference {
            Dereference::All => true,
            Dereference::Args => command_line,
            Dereference::DirArgs => {
                if command_line {
                    if let Ok(md) = p_buf.metadata() {
                        md.is_dir()
                    } else {
                        false
                    }
                } else {
                    false
                }
            }
            Dereference::None => false,
        };

        // Why prefer to check the DirEntry file_type()?  B/c the call is
        // nearly free compared to a metadata() call on a Path
        let md = match dir_entry.as_ref() {
            Some(de) if !must_dereference => {
                // check if we can use DirEntry metadata
                // it will avoid a call to stat()
                if let Ok(md) = de.metadata() {
                    OnceCell::from(Some(md))
                } else {
                    OnceCell::new()
                }
            }
            _ => OnceCell::new(),
        };

        let ft = match dir_entry.as_ref() {
            Some(de) if !must_dereference => {
                if let Ok(ft) = de.file_type() {
                    OnceCell::from(Some(ft))
                } else {
                    OnceCell::new()
                }
            }
            _ => OnceCell::new(),
        };

        let security_context: Box<str> =
            get_security_context(&p_buf, must_dereference, config).into();

        Self {
            md,
            ft,
            security_context,
            display_name,
            p_buf,
            must_dereference,
            command_line,
        }
    }

    fn metadata(&self) -> Option<&Metadata> {
        self.md
            .get_or_init(|| {
                // if not, check if we can use Path metadata
                match get_metadata_with_deref_opt(self.path(), self.must_dereference) {
                    Err(err) => {
                        // FIXME: A bit tricky to propagate the result here
                        let mut out = stdout().lock();
                        let _ = out.flush();
                        let errno = err.raw_os_error().unwrap_or(1i32);
                        // a bad fd will throw an error when dereferenced,
                        // but GNU will not throw an error until a bad fd "dir"
                        // is entered, here we match that GNU behavior, by handing
                        // back the non-dereferenced metadata upon an EBADF
                        if self.must_dereference && errno == 9i32 {
                            if let Ok(file) = self.path().read_link() {
                                return file.symlink_metadata().ok();
                            }
                        }
                        show!(LsError::IOErrorContext(
                            self.path().to_path_buf(),
                            err,
                            self.command_line
                        ));
                        None
                    }
                    Ok(md) => Some(md),
                }
            })
            .as_ref()
    }

    fn file_type(&self) -> Option<&FileType> {
        self.ft
            .get_or_init(|| self.metadata().map(|md| md.file_type()))
            .as_ref()
    }

    fn is_dangling_link(&self) -> bool {
        // deref enabled, self is real dir entry, self has metadata associated with link, but not with target
        self.must_dereference && self.file_type().is_none() && self.metadata().is_none()
    }

    #[cfg(unix)]
    fn is_executable_file(&self) -> bool {
        self.file_type().is_some_and(|f| f.is_file())
            && self.metadata().is_some_and(file_is_executable)
    }

    fn security_context(&self) -> &str {
        &self.security_context
    }

    fn path(&self) -> &Path {
        &self.p_buf
    }

    fn display_name(&self) -> &OsStr {
        &self.display_name
    }
}

/// Show the directory name in the case where several arguments are given to ls
/// or the recursive flag is passed.
///
/// ```no-exec
/// $ ls -R
/// .:                  <- This is printed by this function
/// dir1 file1 file2
///
/// dir1:               <- This as well
/// file11
/// ```
fn show_dir_name(
    path_data: &PathData,
    out: &mut BufWriter<Stdout>,
    config: &Config,
) -> std::io::Result<()> {
    let escaped_name =
        locale_aware_escape_dir_name(path_data.path().as_os_str(), config.quoting_style);

    let name = if config.hyperlink && !config.dired {
        create_hyperlink(&escaped_name, path_data)
    } else {
        escaped_name
    };

    write_os_str(out, &name)?;
    write!(out, ":")
}

// A struct to encapsulate state that is passed around from `list` functions.
struct ListState<'a> {
    out: BufWriter<Stdout>,
    style_manager: Option<StyleManager<'a>>,
    // TODO: More benchmarking with different use cases is required here.
    // From experiments, BTreeMap may be faster than HashMap, especially as the
    // number of users/groups is very limited. It seems like nohash::IntMap
    // performance was equivalent to BTreeMap.
    // It's possible a simple vector linear(binary?) search implementation would be even faster.
    #[cfg(unix)]
    uid_cache: HashMap<u32, String>,
    #[cfg(unix)]
    gid_cache: HashMap<u32, String>,
    recent_time_range: RangeInclusive<SystemTime>,
}

#[allow(clippy::cognitive_complexity)]
pub fn list(locs: Vec<&Path>, config: &Config) -> UResult<()> {
    let mut files = Vec::<PathData>::new();
    let mut dirs = Vec::<PathData>::new();
    let mut dired = DiredOutput::default();
    let initial_locs_len = locs.len();

    let mut state = ListState {
        out: BufWriter::new(stdout()),
        style_manager: config.color.as_ref().map(StyleManager::new),
        #[cfg(unix)]
        uid_cache: HashMap::new(),
        #[cfg(unix)]
        gid_cache: HashMap::new(),
        // Time range for which to use the "recent" format. Anything from 0.5 year in the past to now
        // (files with modification time in the future use "old" format).
        // According to GNU a Gregorian year has 365.2425 * 24 * 60 * 60 == 31556952 seconds on the average.
        recent_time_range: (SystemTime::now() - Duration::new(31_556_952 / 2, 0))
            ..=SystemTime::now(),
    };

    for loc in locs {
        let path_data = PathData::new(PathBuf::from(loc), None, None, config, true);

        // Getting metadata here is no big deal as it's just the CWD
        // and we really just want to know if the strings exist as files/dirs
        //
        // Proper GNU handling is don't show if dereferenced symlink DNE
        // but only for the base dir, for a child dir show, and print ?s
        // in long format
        if path_data.metadata().is_none() {
            continue;
        }

        let show_dir_contents = match path_data.file_type() {
            Some(ft) => !config.directory && ft.is_dir(),
            None => {
                set_exit_code(1);
                false
            }
        };

        if show_dir_contents {
            dirs.push(path_data);
        } else {
            files.push(path_data);
        }
    }

    sort_entries(&mut files, config);
    sort_entries(&mut dirs, config);

    if let Some(style_manager) = state.style_manager.as_mut() {
        // ls will try to write a reset before anything is written if normal
        // color is given
        if style_manager.get_normal_style().is_some() {
            let to_write = style_manager.reset(true);
            write!(state.out, "{to_write}")?;
        }
    }

    display_items(&files, config, &mut state, &mut dired)?;

    for (pos, path_data) in dirs.iter().enumerate() {
        // Do read_dir call here to match GNU semantics by printing
        // read_dir errors before directory headings, names and totals
        let read_dir = match fs::read_dir(path_data.path()) {
            Err(err) => {
                // flush stdout buffer before the error to preserve formatting and order
                state.out.flush()?;
                show!(LsError::IOErrorContext(
                    path_data.path().to_path_buf(),
                    err,
                    path_data.command_line
                ));
                continue;
            }
            Ok(rd) => rd,
        };

        // Print dir heading - name... 'total' comes after error display
        if initial_locs_len > 1 || config.recursive {
            if pos.eq(&0usize) && files.is_empty() {
                if config.dired {
                    dired::indent(&mut state.out)?;
                }
                show_dir_name(path_data, &mut state.out, config)?;
                writeln!(state.out)?;
                if config.dired {
                    // First directory displayed
                    let dir_len = path_data.display_name().len();
                    // add the //SUBDIRED// coordinates
                    dired::calculate_subdired(&mut dired, dir_len);
                    // Add the padding for the dir name
                    dired::add_dir_name(&mut dired, dir_len);
                }
            } else {
                writeln!(state.out)?;
                show_dir_name(path_data, &mut state.out, config)?;
                writeln!(state.out)?;
            }
        }
        let mut listed_ancestors = HashSet::new();
        listed_ancestors.insert(FileInformation::from_path(
            path_data.path(),
            path_data.must_dereference,
        )?);
        enter_directory(
            path_data,
            read_dir,
            config,
            &mut state,
            &mut listed_ancestors,
            &mut dired,
        )?;
    }
    if config.dired && !config.hyperlink {
        dired::print_dired_output(config, &dired, &mut state.out)?;
    }
    Ok(())
}

fn sort_entries(entries: &mut [PathData], config: &Config) {
    match config.sort {
        Sort::Time => entries.sort_by_key(|k| {
            Reverse(
                k.metadata()
                    .and_then(|md| metadata_get_time(md, config.time))
                    .unwrap_or(UNIX_EPOCH),
            )
        }),
        Sort::Size => {
            entries.sort_by_key(|k| Reverse(k.metadata().map_or(0, |md| md.len())));
        }
        // The default sort in GNU ls is case insensitive
        Sort::Name => entries.sort_by(|a, b| a.display_name().cmp(b.display_name())),
        Sort::Version => entries.sort_by(|a, b| {
            version_cmp(
                os_str_as_bytes_lossy(a.path().as_os_str()).as_ref(),
                os_str_as_bytes_lossy(b.path().as_os_str()).as_ref(),
            )
            .then(a.path().to_string_lossy().cmp(&b.path().to_string_lossy()))
        }),
        Sort::Extension => entries.sort_by(|a, b| {
            a.path()
                .extension()
                .cmp(&b.path().extension())
                .then(a.path().file_stem().cmp(&b.path().file_stem()))
        }),
        Sort::Width => entries.sort_by(|a, b| {
            a.display_name()
                .len()
                .cmp(&b.display_name().len())
                .then(a.display_name().cmp(b.display_name()))
        }),
        Sort::None => {}
    }

    if config.reverse {
        entries.reverse();
    }

    if config.group_directories_first && config.sort != Sort::None {
        entries.sort_by_key(|p| {
            let md = {
                // We will always try to deref symlinks to group directories, so PathData.md
                // is not always useful.
                if p.must_dereference { p.md.get() } else { None }
            };

            !match md {
                None | Some(None) => {
                    // If it metadata cannot be determined, treat as a file.
                    get_metadata_with_deref_opt(p.path(), true)
                        .map_or_else(|_| false, |m| m.is_dir())
                }
                Some(Some(m)) => m.is_dir(),
            }
        });
    }
}

fn is_hidden(file_path: &DirEntry) -> bool {
    #[cfg(windows)]
    {
        let metadata = file_path.metadata().unwrap();
        let attr = metadata.file_attributes();
        (attr & 0x2) > 0
    }
    #[cfg(not(windows))]
    {
        file_path
            .file_name()
            .to_str()
            .is_some_and(|res| res.starts_with('.'))
    }
}

fn should_display(entry: &DirEntry, config: &Config) -> bool {
    // check if hidden
    if config.files == Files::Normal && is_hidden(entry) {
        return false;
    }

    // check if it is among ignore_patterns
    let options = MatchOptions {
        // setting require_literal_leading_dot to match behavior in GNU ls
        require_literal_leading_dot: true,
        require_literal_separator: false,
        case_sensitive: true,
    };
    let file_name = entry.file_name();
    // If the decoding fails, still match best we can
    // FIXME: use OsStrings or Paths once we have a glob crate that supports it:
    // https://github.com/rust-lang/glob/issues/23
    // https://github.com/rust-lang/glob/issues/78
    // https://github.com/BurntSushi/ripgrep/issues/1250
    let file_name = file_name.to_string_lossy();

    !config
        .ignore_patterns
        .iter()
        .any(|p| p.matches_with(&file_name, options))
}

#[allow(clippy::cognitive_complexity)]
fn enter_directory(
    path_data: &PathData,
    read_dir: ReadDir,
    config: &Config,
    state: &mut ListState,
    listed_ancestors: &mut HashSet<FileInformation>,
    dired: &mut DiredOutput,
) -> UResult<()> {
    // Create vec of entries with initial dot files
    let mut entries: Vec<PathData> = if config.files == Files::All {
        vec![
            PathData::new(
                path_data.path().to_path_buf(),
                None,
                Some(".".into()),
                config,
                false,
            ),
            PathData::new(
                path_data.path().join(".."),
                None,
                Some("..".into()),
                config,
                false,
            ),
        ]
    } else {
        vec![]
    };

    // Convert those entries to the PathData struct
    for raw_entry in read_dir {
        let dir_entry = match raw_entry {
            Ok(path) => path,
            Err(err) => {
                state.out.flush()?;
                show!(LsError::IOError(err));
                continue;
            }
        };

        if should_display(&dir_entry, config) {
            let entry_path_data =
                PathData::new(dir_entry.path(), Some(dir_entry), None, config, false);
            entries.push(entry_path_data);
        }
    }

    sort_entries(&mut entries, config);

    // Print total after any error display
    if config.format == Format::Long || config.alloc_size {
        let total = return_total(&entries, config, &mut state.out)?;
        write!(state.out, "{}", total.as_str())?;
        if config.dired {
            dired::add_total(dired, total.len());
        }
    }

    display_items(&entries, config, state, dired)?;

    if config.recursive {
        for e in entries
            .iter()
            .skip(if config.files == Files::All { 2 } else { 0 })
            .filter(|p| p.file_type().is_some_and(|ft| ft.is_dir()))
        {
            match fs::read_dir(e.path()) {
                Err(err) => {
                    state.out.flush()?;
                    show!(LsError::IOErrorContext(
                        e.path().to_path_buf(),
                        err,
                        e.command_line
                    ));
                }
                Ok(rd) => {
                    if listed_ancestors
                        .insert(FileInformation::from_path(e.path(), e.must_dereference)?)
                    {
                        // when listing several directories in recursive mode, we show
                        // "dirname:" at the beginning of the file list
                        writeln!(state.out)?;
                        if config.dired {
                            // We already injected the first dir
                            // Continue with the others
                            // 2 = \n + \n
                            dired.padding = 2;
                            dired::indent(&mut state.out)?;
                            let dir_name_size = e.path().to_string_lossy().len();
                            dired::calculate_subdired(dired, dir_name_size);
                            // inject dir name
                            dired::add_dir_name(dired, dir_name_size);
                        }

                        show_dir_name(e, &mut state.out, config)?;
                        writeln!(state.out)?;
                        enter_directory(e, rd, config, state, listed_ancestors, dired)?;
                        listed_ancestors
                            .remove(&FileInformation::from_path(e.path(), e.must_dereference)?);
                    } else {
                        state.out.flush()?;
                        show!(LsError::AlreadyListedError(e.path().to_path_buf()));
                    }
                }
            }
        }
    }

    Ok(())
}

fn get_metadata_with_deref_opt(p_buf: &Path, dereference: bool) -> std::io::Result<Metadata> {
    if dereference {
        p_buf.metadata()
    } else {
        p_buf.symlink_metadata()
    }
}

fn display_dir_entry_size(
    entry: &PathData,
    config: &Config,
    state: &mut ListState,
) -> (usize, usize, usize, usize, usize, usize) {
    // TODO: Cache/memorize the display_* results so we don't have to recalculate them.
    if let Some(md) = entry.metadata() {
        let (size_len, major_len, minor_len) = match display_len_or_rdev(md, config) {
            SizeOrDeviceId::Device(major, minor) => {
                (major.len() + minor.len() + 2usize, major.len(), minor.len())
            }
            SizeOrDeviceId::Size(size) => (size.len(), 0usize, 0usize),
        };

        let long_format = &config.long;
        let numeric_uid_gid;

        #[cfg(unix)]
        {
            numeric_uid_gid = long_format.numeric_uid_gid;
        }

        #[cfg(not(unix))]
        {
            numeric_uid_gid = false;
        }

        let display_symlink_count = if numeric_uid_gid {
            display_symlink_count(md).len()
        } else {
            0
        };

        let display_uname = if long_format.owner {
            display_uname(md, config, state).len()
        } else {
            0
        };

        let display_group = if long_format.group {
            display_group(md, config, state).len()
        } else {
            0
        };

        (
            display_symlink_count,
            display_uname,
            display_group,
            size_len,
            major_len,
            minor_len,
        )
    } else {
        (0, 0, 0, 0, 0, 0)
    }
}

// A simple, performant, ExtendPad trait to add a string to a Vec<u8>, padding with spaces
// on the left or right, without making additional copies, or using formatting functions.
trait ExtendPad {
    fn extend_pad_left(&mut self, string: &str, count: usize);
    fn extend_pad_right(&mut self, string: &str, count: usize);
}

impl ExtendPad for Vec<u8> {
    fn extend_pad_left(&mut self, string: &str, count: usize) {
        if string.len() < count {
            self.extend(iter::repeat_n(b' ', count - string.len()));
        }
        self.extend(string.as_bytes());
    }

    fn extend_pad_right(&mut self, string: &str, count: usize) {
        self.extend(string.as_bytes());
        if string.len() < count {
            self.extend(iter::repeat_n(b' ', count - string.len()));
        }
    }
}

// TODO: Consider converting callers to use ExtendPad instead, as it avoids
// additional copies.
fn pad_left<T: std::fmt::Display>(string: &T, count: usize) -> String {
    format!("{string:>count$}")
}

fn return_total(
    items: &[PathData],
    config: &Config,
    out: &mut BufWriter<Stdout>,
) -> UResult<String> {
    let mut total_size = 0;
    for item in items {
        total_size += item
            .metadata()
            .as_ref()
            .map_or(0, |md| get_block_size(md, config));
    }
    if config.dired {
        dired::indent(out)?;
    }
    Ok(format!(
        "{}{}",
        translate!("ls-total", "size" => display_size(total_size, config)),
        config.line_ending
    ))
}

fn display_additional_leading_info(
    item: &PathData,
    padding: &PaddingCollection,
    config: &Config,
) -> UResult<String> {
    let mut result = String::new();
    #[cfg(unix)]
    {
        if config.inode {
<<<<<<< HEAD
            let i = if let Some(md) = item.get_metadata(out) {
                &display_inode(md)
=======
            let i = if let Some(md) = item.metadata() {
                get_inode(md)
>>>>>>> cb90d1d0
            } else {
                "?"
            };

            write!(result, "{} ", pad_left(&i, padding.inode)).unwrap();
        }
    }

    if config.alloc_size {
<<<<<<< HEAD
        let s = if let Some(md) = item.get_metadata(out) {
            &display_size(get_block_size(md, config), config)
=======
        let s = if let Some(md) = item.metadata() {
            display_size(get_block_size(md, config), config)
>>>>>>> cb90d1d0
        } else {
            "?"
        };
        // extra space is insert to align the sizes, as needed for all formats, except for the comma format.
        if config.format == Format::Commas {
            write!(result, "{s} ").unwrap();
        } else {
            write!(result, "{} ", pad_left(&s, padding.block_size)).unwrap();
        }
    }
    Ok(result)
}

#[allow(clippy::cognitive_complexity)]
fn display_items(
    items: &[PathData],
    config: &Config,
    state: &mut ListState,
    dired: &mut DiredOutput,
) -> UResult<()> {
    // `-Z`, `--context`:
    // Display the SELinux security context or '?' if none is found. When used with the `-l`
    // option, print the security context to the left of the size column.

    let quoted = items.iter().any(|item| {
        let name = locale_aware_escape_name(item.display_name(), config.quoting_style);
        os_str_starts_with(&name, b"'")
    });

    if config.format == Format::Long {
        let padding_collection = calculate_padding_collection(items, config, state);

        for item in items {
            #[cfg(unix)]
            let should_display_leading_info = config.inode || config.alloc_size;
            #[cfg(not(unix))]
            let should_display_leading_info = config.alloc_size;

            if should_display_leading_info {
                let more_info = display_additional_leading_info(item, &padding_collection, config)?;

                write!(state.out, "{more_info}")?;
            }

            display_item_long(item, &padding_collection, config, state, dired, quoted)?;
        }
    } else {
        let mut longest_context_len = 1;
        let prefix_context = if config.context {
            for item in items {
                let context_len = item.security_context().len();
                longest_context_len = context_len.max(longest_context_len);
            }
            Some(longest_context_len)
        } else {
            None
        };

        let padding = calculate_padding_collection(items, config, state);

        // we need to apply normal color to non filename output
        if let Some(style_manager) = &mut state.style_manager {
            write!(state.out, "{}", style_manager.apply_normal())?;
        }

        let mut names_vec = Vec::new();
        for i in items {
            let more_info = display_additional_leading_info(i, &padding, config)?;
            // it's okay to set current column to zero which is used to decide
            // whether text will wrap or not, because when format is grid or
            // column ls will try to place the item name in a new line if it
            // wraps.
            let cell = display_item_name(
                i,
                config,
                prefix_context,
                more_info,
                state,
                LazyCell::new(Box::new(|| 0)),
            );

            names_vec.push(cell);
        }

        let mut names = names_vec.into_iter();

        match config.format {
            Format::Columns => {
                display_grid(
                    names,
                    config.width,
                    Direction::TopToBottom,
                    &mut state.out,
                    quoted,
                    config.tab_size,
                )?;
            }
            Format::Across => {
                display_grid(
                    names,
                    config.width,
                    Direction::LeftToRight,
                    &mut state.out,
                    quoted,
                    config.tab_size,
                )?;
            }
            Format::Commas => {
                let mut current_col = 0;
                if let Some(name) = names.next() {
                    write_os_str(&mut state.out, &name)?;
                    current_col = ansi_width(&name.to_string_lossy()) as u16 + 2;
                }
                for name in names {
                    let name_width = ansi_width(&name.to_string_lossy()) as u16;
                    // If the width is 0 we print one single line
                    if config.width != 0 && current_col + name_width + 1 > config.width {
                        current_col = name_width + 2;
                        writeln!(state.out, ",")?;
                    } else {
                        current_col += name_width + 2;
                        write!(state.out, ", ")?;
                    }
                    write_os_str(&mut state.out, &name)?;
                }
                // Current col is never zero again if names have been printed.
                // So we print a newline.
                if current_col > 0 {
                    write!(state.out, "{}", config.line_ending)?;
                }
            }
            _ => {
                for name in names {
                    write_os_str(&mut state.out, &name)?;
                    write!(state.out, "{}", config.line_ending)?;
                }
            }
        }
    }

    Ok(())
}

#[allow(unused_variables)]
fn get_block_size(md: &Metadata, config: &Config) -> u64 {
    /* GNU ls will display sizes in terms of block size
       md.len() will differ from this value when the file has some holes
    */
    #[cfg(unix)]
    {
        let raw_blocks = if md.file_type().is_char_device() || md.file_type().is_block_device() {
            0u64
        } else {
            md.blocks() * 512
        };
        match config.size_format {
            SizeFormat::Binary | SizeFormat::Decimal => raw_blocks,
            SizeFormat::Bytes => raw_blocks / config.block_size,
        }
    }
    #[cfg(not(unix))]
    {
        // no way to get block size for windows, fall-back to file size
        md.len()
    }
}

fn display_grid(
    names: impl Iterator<Item = OsString>,
    width: u16,
    direction: Direction,
    out: &mut BufWriter<Stdout>,
    quoted: bool,
    tab_size: usize,
) -> UResult<()> {
    if width == 0 {
        // If the width is 0 we print one single line
        let mut printed_something = false;
        for name in names {
            if printed_something {
                write!(out, "  ")?;
            }
            printed_something = true;
            write_os_str(out, &name)?;
        }
        if printed_something {
            writeln!(out)?;
        }
    } else {
        let names: Vec<_> = if quoted {
            // In case some names are quoted, GNU adds a space before each
            // entry that does not start with a quote to make it prettier
            // on multiline.
            //
            // Example:
            // ```
            // $ ls
            // 'a\nb'   bar
            //  foo     baz
            // ^       ^
            // These spaces is added
            // ```
            names
                .map(|n| {
                    if os_str_starts_with(&n, b"'") || os_str_starts_with(&n, b"\"") {
                        n
                    } else {
                        let mut ret: OsString = " ".into();
                        ret.push(n);
                        ret
                    }
                })
                .collect()
        } else {
            names.collect()
        };

        // FIXME: the Grid crate only supports &str, so can't display raw bytes
        let names: Vec<Cow<str>> = names.iter().map(|s| s.to_string_lossy()).collect();

        // Since tab_size=0 means no \t, use Spaces separator for optimization.
        let filling = match tab_size {
            0 => Filling::Spaces(DEFAULT_SEPARATOR_SIZE),
            _ => Filling::Tabs {
                spaces: DEFAULT_SEPARATOR_SIZE,
                tab_size,
            },
        };

        let grid = Grid::new(
            names,
            GridOptions {
                filling,
                direction,
                width: width as usize,
            },
        );
        write!(out, "{grid}")?;
    }
    Ok(())
}

/// This writes to the [`BufWriter`] `state.out` a single string of the output of `ls -l`.
///
/// It writes the following keys, in order:
/// * `inode` ([`get_inode`], config-optional)
/// * `permissions` ([`display_permissions`])
/// * `symlink_count` ([`display_symlink_count`])
/// * `owner` ([`display_uname`], config-optional)
/// * `group` ([`display_group`], config-optional)
/// * `author` ([`display_uname`], config-optional)
/// * `size / rdev` ([`display_len_or_rdev`])
/// * `system_time` ([`display_date`])
/// * `item_name` ([`display_item_name`])
///
/// This function needs to display information in columns:
/// * permissions and `system_time` are already guaranteed to be pre-formatted in fixed length.
/// * `item_name` is the last column and is left-aligned.
/// * Everything else needs to be padded using [`pad_left`].
///
/// That's why we have the parameters:
/// ```txt
///    longest_link_count_len: usize,
///    longest_uname_len: usize,
///    longest_group_len: usize,
///    longest_context_len: usize,
///    longest_size_len: usize,
/// ```
/// that decide the maximum possible character count of each field.
#[allow(clippy::write_literal)]
#[allow(clippy::cognitive_complexity)]
fn display_item_long(
    item: &PathData,
    padding: &PaddingCollection,
    config: &Config,
    state: &mut ListState,
    dired: &mut DiredOutput,
    quoted: bool,
) -> UResult<()> {
    let mut output_display: Vec<u8> = Vec::with_capacity(128);

    // apply normal color to non filename outputs
    if let Some(style_manager) = &mut state.style_manager {
        output_display.extend(style_manager.apply_normal().as_bytes());
    }
    if config.dired {
        output_display.extend(b"  ");
    }
    if let Some(md) = item.metadata() {
        #[cfg(any(not(unix), target_os = "android", target_os = "macos"))]
        // TODO: See how Mac should work here
        let is_acl_set = false;
        #[cfg(all(unix, not(any(target_os = "android", target_os = "macos"))))]
        let is_acl_set = has_acl(item.display_name());
        output_display.extend(display_permissions(md, true).as_bytes());
        if item.security_context().len() > 1 {
            // GNU `ls` uses a "." character to indicate a file with a security context,
            // but not other alternate access method.
            output_display.extend(b".");
        } else if is_acl_set {
            output_display.extend(b"+");
        }
        output_display.extend(b" ");
        output_display.extend_pad_left(&display_symlink_count(md), padding.link_count);

        if config.long.owner {
            output_display.extend(b" ");
            output_display.extend_pad_right(display_uname(md, config, state), padding.uname);
        }

        if config.long.group {
            output_display.extend(b" ");
            output_display.extend_pad_right(display_group(md, config, state), padding.group);
        }

        if config.context {
            output_display.extend(b" ");
            output_display.extend_pad_right(item.security_context(), padding.context);
        }

        // Author is only different from owner on GNU/Hurd, so we reuse
        // the owner, since GNU/Hurd is not currently supported by Rust.
        if config.long.author {
            output_display.extend(b" ");
            output_display.extend_pad_right(display_uname(md, config, state), padding.uname);
        }

        match display_len_or_rdev(md, config) {
            SizeOrDeviceId::Size(size) => {
                output_display.extend(b" ");
                output_display.extend_pad_left(&size, padding.size);
            }
            SizeOrDeviceId::Device(major, minor) => {
                output_display.extend(b" ");
                output_display.extend_pad_left(
                    &major,
                    #[cfg(not(unix))]
                    0usize,
                    #[cfg(unix)]
                    padding.major.max(
                        padding
                            .size
                            .saturating_sub(padding.minor.saturating_add(2usize)),
                    ),
                );
                output_display.extend(b", ");
                output_display.extend_pad_left(
                    &minor,
                    #[cfg(not(unix))]
                    0usize,
                    #[cfg(unix)]
                    padding.minor,
                );
            }
        }

        output_display.extend(b" ");
        display_date(md, config, state, &mut output_display)?;
        output_display.extend(b" ");

        let item_name = display_item_name(
            item,
            config,
            None,
            String::new(),
            state,
            LazyCell::new(Box::new(|| {
                ansi_width(&String::from_utf8_lossy(&output_display))
            })),
        );

        let displayed_item = if quoted && !os_str_starts_with(&item_name, b"'") {
            let mut ret: OsString = " ".into();
            ret.push(item_name);
            ret
        } else {
            item_name
        };

        if config.dired {
            let (start, end) = dired::calculate_dired(
                &dired.dired_positions,
                output_display.len(),
                displayed_item.len(),
            );
            dired::update_positions(dired, start, end);
        }
        write_os_str(&mut output_display, &displayed_item)?;
        output_display.extend(config.line_ending.to_string().as_bytes());
    } else {
        #[cfg(unix)]
        let leading_char = {
            if let Some(ft) = item.file_type() {
                if ft.is_char_device() {
                    "c"
                } else if ft.is_block_device() {
                    "b"
                } else if ft.is_symlink() {
                    "l"
                } else if ft.is_dir() {
                    "d"
                } else {
                    "-"
                }
            } else if item.is_dangling_link() {
                "l"
            } else {
                "-"
            }
        };
        #[cfg(not(unix))]
        let leading_char = {
            if let Some(ft) = item.file_type() {
                if ft.is_symlink() {
                    "l"
                } else if ft.is_dir() {
                    "d"
                } else {
                    "-"
                }
            } else if item.is_dangling_link() {
                "l"
            } else {
                "-"
            }
        };

        output_display.extend(leading_char.as_bytes());
        output_display.extend(b"?????????");
        if item.security_context().len() > 1 {
            // GNU `ls` uses a "." character to indicate a file with a security context,
            // but not other alternate access method.
            output_display.extend(b".");
        }
        output_display.extend(b" ");
        output_display.extend_pad_left("?", padding.link_count);

        if config.long.owner {
            output_display.extend(b" ");
            output_display.extend_pad_right("?", padding.uname);
        }

        if config.long.group {
            output_display.extend(b" ");
            output_display.extend_pad_right("?", padding.group);
        }

        if config.context {
            output_display.extend(b" ");
            output_display.extend_pad_right(item.security_context(), padding.context);
        }

        // Author is only different from owner on GNU/Hurd, so we reuse
        // the owner, since GNU/Hurd is not currently supported by Rust.
        if config.long.author {
            output_display.extend(b" ");
            output_display.extend_pad_right("?", padding.uname);
        }

        let displayed_item = display_item_name(
            item,
            config,
            None,
            String::new(),
            state,
            LazyCell::new(Box::new(|| {
                ansi_width(&String::from_utf8_lossy(&output_display))
            })),
        );
        let date_len = 12;

        output_display.extend(b" ");
        output_display.extend_pad_left("?", padding.size);
        output_display.extend(b" ");
        output_display.extend_pad_left("?", date_len);
        output_display.extend(b" ");

        if config.dired {
            dired::calculate_and_update_positions(
                dired,
                output_display.len(),
                displayed_item.to_string_lossy().trim().len(),
            );
        }
        write_os_str(&mut output_display, &displayed_item)?;
        output_display.extend(config.line_ending.to_string().as_bytes());
    }
    state.out.write_all(&output_display)?;

    Ok(())
}

#[cfg(unix)]
fn get_inode(metadata: &Metadata) -> String {
    format!("{}", metadata.ino())
}

// Currently getpwuid is `linux` target only. If it's broken state.out into
// a posix-compliant attribute this can be updated...
#[cfg(unix)]
fn display_uname<'a>(metadata: &Metadata, config: &Config, state: &'a mut ListState) -> &'a String {
    let uid = metadata.uid();

    state.uid_cache.entry(uid).or_insert_with(|| {
        if config.long.numeric_uid_gid {
            uid.to_string()
        } else {
            entries::uid2usr(uid).unwrap_or_else(|_| uid.to_string())
        }
    })
}

#[cfg(unix)]
fn display_group<'a>(metadata: &Metadata, config: &Config, state: &'a mut ListState) -> &'a String {
    let gid = metadata.gid();
    state.gid_cache.entry(gid).or_insert_with(|| {
        if cfg!(target_os = "redox") || config.long.numeric_uid_gid {
            gid.to_string()
        } else {
            entries::gid2grp(gid).unwrap_or_else(|_| gid.to_string())
        }
    })
}

#[cfg(not(unix))]
fn display_uname(_metadata: &Metadata, _config: &Config, _state: &mut ListState) -> &'static str {
    "somebody"
}

#[cfg(not(unix))]
fn display_group(_metadata: &Metadata, _config: &Config, _state: &mut ListState) -> &'static str {
    "somegroup"
}

fn display_date(
    metadata: &Metadata,
    config: &Config,
    state: &mut ListState,
    out: &mut Vec<u8>,
) -> UResult<()> {
    let Some(time) = metadata_get_time(metadata, config.time) else {
        out.extend(b"???");
        return Ok(());
    };

    // Use "recent" format if the given date is considered recent (i.e., in the last 6 months),
    // or if no "older" format is available.
    let fmt = match &config.time_format_older {
        Some(time_format_older) if !state.recent_time_range.contains(&time) => time_format_older,
        _ => &config.time_format_recent,
    };

    format_system_time(out, time, fmt, FormatSystemTimeFallback::Integer)
}

#[allow(dead_code)]
enum SizeOrDeviceId {
    Size(String),
    Device(String, String),
}

fn display_len_or_rdev(metadata: &Metadata, config: &Config) -> SizeOrDeviceId {
    #[cfg(any(
        target_os = "linux",
        target_os = "macos",
        target_os = "android",
        target_os = "ios",
        target_os = "freebsd",
        target_os = "dragonfly",
        target_os = "netbsd",
        target_os = "openbsd",
        target_os = "illumos",
        target_os = "solaris"
    ))]
    {
        let ft = metadata.file_type();
        if ft.is_char_device() || ft.is_block_device() {
            // A type cast is needed here as the `dev_t` type varies across OSes.
            let dev = metadata.rdev() as dev_t;
            let major = major(dev);
            let minor = minor(dev);
            return SizeOrDeviceId::Device(major.to_string(), minor.to_string());
        }
    }
    let len_adjusted = {
        let d = metadata.len() / config.file_size_block_size;
        let r = metadata.len() % config.file_size_block_size;
        if r == 0 { d } else { d + 1 }
    };
    SizeOrDeviceId::Size(display_size(len_adjusted, config))
}

fn display_size(size: u64, config: &Config) -> String {
    human_readable(size, config.size_format)
}

#[cfg(unix)]
fn file_is_executable(md: &Metadata) -> bool {
    // Mode always returns u32, but the flags might not be, based on the platform
    // e.g. linux has u32, mac has u16.
    // S_IXUSR -> user has execute permission
    // S_IXGRP -> group has execute permission
    // S_IXOTH -> other users have execute permission
    #[allow(clippy::unnecessary_cast)]
    return md.mode() & ((S_IXUSR | S_IXGRP | S_IXOTH) as u32) != 0;
}

<<<<<<< HEAD
fn classify_file<'a>(path: &'a PathData, out: &mut BufWriter<Stdout>) -> Option<&'a str> {
    let file_type = path.file_type(out)?;
=======
fn classify_file(path: &PathData) -> Option<char> {
    let file_type = path.file_type()?;
>>>>>>> cb90d1d0

    if file_type.is_dir() {
        Some("/")
    } else if file_type.is_symlink() {
        Some("@")
    } else {
        #[cfg(unix)]
        {
            if file_type.is_socket() {
                Some("=")
            } else if file_type.is_fifo() {
<<<<<<< HEAD
                Some("|")
            } else if file_type.is_file()
                // Safe unwrapping if the file was removed between listing and display
                // See https://github.com/uutils/coreutils/issues/5371
                && path.get_metadata(out).is_some_and(file_is_executable)
            {
                Some("*")
=======
                Some('|')
                // Safe unwrapping if the file was removed between listing and display
                // See https://github.com/uutils/coreutils/issues/5371
            } else if path.is_executable_file() {
                Some('*')
>>>>>>> cb90d1d0
            } else {
                None
            }
        }
        #[cfg(not(unix))]
        None
    }
}

/// Takes a [`PathData`] struct and returns a cell with a name ready for displaying.
///
/// This function relies on the following parameters in the provided `&Config`:
/// * `config.quoting_style` to decide how we will escape `name` using [`locale_aware_escape_name`].
/// * `config.inode` decides whether to display inode numbers beside names using [`get_inode`].
/// * `config.color` decides whether it's going to color `name` using [`color_name`].
/// * `config.indicator_style` to append specific characters to `name` using [`classify_file`].
/// * `config.format` to display symlink targets if `Format::Long`. This function is also
///   responsible for coloring symlink target names if `config.color` is specified.
/// * `config.context` to prepend security context to `name` if compiled with `feat_selinux`.
/// * `config.hyperlink` decides whether to hyperlink the item
///
/// Note that non-unicode sequences in symlink targets are dealt with using
/// [`std::path::Path::to_string_lossy`].
#[allow(clippy::cognitive_complexity)]
fn display_item_name(
    path: &PathData,
    config: &Config,
    prefix_context: Option<usize>,
    more_info: String,
    state: &mut ListState,
    current_column: LazyCell<usize, Box<dyn FnOnce() -> usize + '_>>,
) -> OsString {
    // This is our return value. We start by `&path.display_name` and modify it along the way.
    let mut name = locale_aware_escape_name(path.display_name(), config.quoting_style);

    let is_wrap =
        |namelen: usize| config.width != 0 && *current_column + namelen > config.width.into();

    if config.hyperlink {
        name = create_hyperlink(&name, path);
    }

    if let Some(style_manager) = &mut state.style_manager {
        let len = name.len();
        name = color_name(name, path, style_manager, None, is_wrap(len));
    }

    if config.format != Format::Long && !more_info.is_empty() {
        let old_name = name;
        name = more_info.into();
        name.push(&old_name);
    }

    if config.indicator_style != IndicatorStyle::None {
        let sym = classify_file(path);

        let char_opt: Option<&str> = match config.indicator_style {
            IndicatorStyle::Classify => sym,
            IndicatorStyle::FileType => {
                // Don't append an asterisk.
                match sym {
                    Some("*") => None,
                    _ => sym,
                }
            }
            IndicatorStyle::Slash => {
                // Append only a slash.
                match sym {
                    Some("/") => Some("/"),
                    _ => None,
                }
            }
            IndicatorStyle::None => None,
        };

        if let Some(c) = char_opt {
            name.push(c);
        }
    }

    if config.format == Format::Long
        && path.file_type().is_some_and(|ft| ft.is_symlink())
        && !path.must_dereference
    {
        match path.path().read_link() {
            Ok(target_path) => {
                name.push(" -> ");

                // We might as well color the symlink output after the arrow.
                // This makes extra system calls, but provides important information that
                // people run `ls -l --color` are very interested in.
                if let Some(style_manager) = &mut state.style_manager {
                    // We get the absolute path to be able to construct PathData with valid Metadata.
                    // This is because relative symlinks will fail to get_metadata.
                    let mut absolute_target = target_path.clone();
                    if target_path.is_relative() {
                        if let Some(parent) = path.path().parent() {
                            absolute_target = parent.join(absolute_target);
                        }
                    }

                    let target_data = PathData::new(absolute_target, None, None, config, false);

                    // If we have a symlink to a valid file, we use the metadata of said file.
                    // Because we use an absolute path, we can assume this is guaranteed to exist.
                    // Otherwise, we use path.md(), which will guarantee we color to the same
                    // color of non-existent symlinks according to style_for_path_with_metadata.
                    if path.metadata().is_none() && target_data.metadata().is_none() {
                        name.push(target_path);
                    } else {
                        name.push(color_name(
                            locale_aware_escape_name(target_path.as_os_str(), config.quoting_style),
                            path,
                            style_manager,
                            Some(&target_data),
                            is_wrap(name.len()),
                        ));
                    }
                } else {
                    // If no coloring is required, we just use target as is.
                    // Apply the right quoting
                    name.push(locale_aware_escape_name(
                        target_path.as_os_str(),
                        config.quoting_style,
                    ));
                }
            }
            Err(err) => {
                show!(LsError::IOErrorContext(
                    path.path().to_path_buf(),
                    err,
                    false
                ));
            }
        }
    }

    // Prepend the security context to the `name` and adjust `width` in order
    // to get correct alignment from later calls to`display_grid()`.
    if config.context {
        if let Some(pad_count) = prefix_context {
            let security_context = if matches!(config.format, Format::Commas) {
<<<<<<< HEAD
                &path.security_context
            } else {
                &pad_left(&path.security_context, pad_count)
            };
            let old_name = name.to_string_lossy();
            name = format!("{security_context} {old_name}").into();
=======
                path.security_context().to_string()
            } else {
                pad_left(path.security_context(), pad_count)
            };

            let old_name = name;
            name = format!("{security_context} ").into();
            name.push(old_name);
>>>>>>> cb90d1d0
        }
    }

    name
}

fn create_hyperlink(name: &OsStr, path: &PathData) -> OsString {
    let hostname = hostname::get().unwrap_or_else(|_| OsString::from(""));
    let hostname = hostname.to_string_lossy();

    let absolute_path = fs::canonicalize(path.path()).unwrap_or_default();
    let absolute_path = absolute_path.to_string_lossy();

    #[cfg(not(target_os = "windows"))]
    let unencoded_chars = "_-.:~/";
    #[cfg(target_os = "windows")]
    let unencoded_chars = "_-.:~/\\";

    // percentage encoding of path
    let absolute_path: String = absolute_path.chars().fold(String::new(), |mut acc, c| {
        if c.is_alphanumeric() || unencoded_chars.contains(c) {
            acc.push(c);
        } else {
            let x = format!("%{:02x}", c as u8);
            acc.push_str(&x);
        };

        acc
    });

    // \x1b = ESC, \x07 = BEL
    let mut ret: OsString = format!("\x1b]8;;file://{hostname}{absolute_path}\x07").into();
    ret.push(name);
    ret.push("\x1b]8;;\x07");
    ret
}

#[cfg(not(unix))]
fn display_symlink_count(_metadata: &Metadata) -> String {
    // Currently not sure of how to get this on Windows, so I'm punting.
    // Git Bash looks like it may do the same thing.
    String::from("1")
}

#[cfg(unix)]
fn display_symlink_count(metadata: &Metadata) -> String {
    metadata.nlink().to_string()
}

#[cfg(unix)]
fn display_inode(metadata: &Metadata) -> String {
    get_inode(metadata)
}

/// This returns the `SELinux` security context as UTF8 `String`.
/// In the long term this should be changed to [`OsStr`], see discussions at #2621/#2656
fn get_security_context<'a>(
    path: &'a Path,
    must_dereference: bool,
    config: &'a Config,
) -> Cow<'a, str> {
    static SUBSTITUTE_STRING: &str = "?";

    // If we must dereference, ensure that the symlink is actually valid even if the system
    // does not support SELinux.
    // Conforms to the GNU coreutils where a dangling symlink results in exit code 1.
    if must_dereference {
        if let Err(err) = get_metadata_with_deref_opt(path, must_dereference) {
            // The Path couldn't be dereferenced, so return early and set exit code 1
            // to indicate a minor error
            // Only show error when context display is requested to avoid duplicate messages
            if config.context {
                show!(LsError::IOErrorContext(path.to_path_buf(), err, false));
            }
            return Cow::Borrowed(SUBSTITUTE_STRING);
        }
    }

    if config.selinux_supported {
        #[cfg(feature = "selinux")]
        {
            match selinux::SecurityContext::of_path(path, must_dereference, false) {
                Err(_r) => {
                    // TODO: show the actual reason why it failed
                    show_warning!("failed to get security context of: {}", path.quote());
                    return Cow::Borrowed(SUBSTITUTE_STRING);
                }
                Ok(None) => return Cow::Borrowed(SUBSTITUTE_STRING),
                Ok(Some(context)) => {
                    let context = context.as_bytes();

                    let context = context.strip_suffix(&[0]).unwrap_or(context);

                    let res: String = String::from_utf8(context.to_vec()).unwrap_or_else(|e| {
                        show_warning!(
                            "getting security context of: {}: {}",
                            path.quote(),
                            e.to_string()
                        );

                        String::from_utf8_lossy(context).to_string()
                    });

                    return Cow::Owned(res);
                }
            }
        }
    }

    Cow::Borrowed(SUBSTITUTE_STRING)
}

#[cfg(unix)]
fn calculate_padding_collection(
    items: &[PathData],
    config: &Config,
    state: &mut ListState,
) -> PaddingCollection {
    let mut padding_collections = PaddingCollection {
        inode: 1,
        link_count: 1,
        uname: 1,
        group: 1,
        context: 1,
        size: 1,
        major: 1,
        minor: 1,
        block_size: 1,
    };

    for item in items {
        #[cfg(unix)]
        if config.inode {
            let inode_len = if let Some(md) = item.metadata() {
                display_inode(md).len()
            } else {
                continue;
            };
            padding_collections.inode = inode_len.max(padding_collections.inode);
        }

        if config.alloc_size {
            if let Some(md) = item.metadata() {
                let block_size_len = display_size(get_block_size(md, config), config).len();
                padding_collections.block_size = block_size_len.max(padding_collections.block_size);
            }
        }

        if config.format == Format::Long {
            let context_len = item.security_context().len();
            let (link_count_len, uname_len, group_len, size_len, major_len, minor_len) =
                display_dir_entry_size(item, config, state);
            padding_collections.link_count = link_count_len.max(padding_collections.link_count);
            padding_collections.uname = uname_len.max(padding_collections.uname);
            padding_collections.group = group_len.max(padding_collections.group);
            if config.context {
                padding_collections.context = context_len.max(padding_collections.context);
            }
            if items.len() == 1usize {
                padding_collections.size = 0usize;
                padding_collections.major = 0usize;
                padding_collections.minor = 0usize;
            } else {
                padding_collections.major = major_len.max(padding_collections.major);
                padding_collections.minor = minor_len.max(padding_collections.minor);
                padding_collections.size = size_len
                    .max(padding_collections.size)
                    .max(padding_collections.major);
            }
        }
    }

    padding_collections
}

#[cfg(not(unix))]
fn calculate_padding_collection(
    items: &[PathData],
    config: &Config,
    state: &mut ListState,
) -> PaddingCollection {
    let mut padding_collections = PaddingCollection {
        link_count: 1,
        uname: 1,
        group: 1,
        context: 1,
        size: 1,
        block_size: 1,
    };

    for item in items {
        if config.alloc_size {
            if let Some(md) = item.metadata() {
                let block_size_len = display_size(get_block_size(md, config), config).len();
                padding_collections.block_size = block_size_len.max(padding_collections.block_size);
            }
        }

        let context_len = item.security_context().len();
        let (link_count_len, uname_len, group_len, size_len, _major_len, _minor_len) =
            display_dir_entry_size(item, config, state);
        padding_collections.link_count = link_count_len.max(padding_collections.link_count);
        padding_collections.uname = uname_len.max(padding_collections.uname);
        padding_collections.group = group_len.max(padding_collections.group);
        if config.context {
            padding_collections.context = context_len.max(padding_collections.context);
        }
        padding_collections.size = size_len.max(padding_collections.size);
    }

    padding_collections
}

fn os_str_starts_with(haystack: &OsStr, needle: &[u8]) -> bool {
    os_str_as_bytes_lossy(haystack).starts_with(needle)
}

fn write_os_str<W: Write>(writer: &mut W, string: &OsStr) -> std::io::Result<()> {
    writer.write_all(&os_str_as_bytes_lossy(string))
}<|MERGE_RESOLUTION|>--- conflicted
+++ resolved
@@ -2432,13 +2432,8 @@
     #[cfg(unix)]
     {
         if config.inode {
-<<<<<<< HEAD
             let i = if let Some(md) = item.get_metadata(out) {
                 &display_inode(md)
-=======
-            let i = if let Some(md) = item.metadata() {
-                get_inode(md)
->>>>>>> cb90d1d0
             } else {
                 "?"
             };
@@ -2448,13 +2443,8 @@
     }
 
     if config.alloc_size {
-<<<<<<< HEAD
         let s = if let Some(md) = item.get_metadata(out) {
             &display_size(get_block_size(md, config), config)
-=======
-        let s = if let Some(md) = item.metadata() {
-            display_size(get_block_size(md, config), config)
->>>>>>> cb90d1d0
         } else {
             "?"
         };
@@ -3062,13 +3052,8 @@
     return md.mode() & ((S_IXUSR | S_IXGRP | S_IXOTH) as u32) != 0;
 }
 
-<<<<<<< HEAD
-fn classify_file<'a>(path: &'a PathData, out: &mut BufWriter<Stdout>) -> Option<&'a str> {
-    let file_type = path.file_type(out)?;
-=======
 fn classify_file(path: &PathData) -> Option<char> {
     let file_type = path.file_type()?;
->>>>>>> cb90d1d0
 
     if file_type.is_dir() {
         Some("/")
@@ -3080,7 +3065,6 @@
             if file_type.is_socket() {
                 Some("=")
             } else if file_type.is_fifo() {
-<<<<<<< HEAD
                 Some("|")
             } else if file_type.is_file()
                 // Safe unwrapping if the file was removed between listing and display
@@ -3088,13 +3072,7 @@
                 && path.get_metadata(out).is_some_and(file_is_executable)
             {
                 Some("*")
-=======
-                Some('|')
-                // Safe unwrapping if the file was removed between listing and display
-                // See https://github.com/uutils/coreutils/issues/5371
-            } else if path.is_executable_file() {
-                Some('*')
->>>>>>> cb90d1d0
+
             } else {
                 None
             }
@@ -3237,23 +3215,13 @@
     if config.context {
         if let Some(pad_count) = prefix_context {
             let security_context = if matches!(config.format, Format::Commas) {
-<<<<<<< HEAD
                 &path.security_context
             } else {
                 &pad_left(&path.security_context, pad_count)
             };
             let old_name = name.to_string_lossy();
             name = format!("{security_context} {old_name}").into();
-=======
-                path.security_context().to_string()
-            } else {
-                pad_left(path.security_context(), pad_count)
-            };
-
-            let old_name = name;
-            name = format!("{security_context} ").into();
-            name.push(old_name);
->>>>>>> cb90d1d0
+
         }
     }
 
