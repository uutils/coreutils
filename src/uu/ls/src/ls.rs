// This file is part of the uutils coreutils package.
//
// (c) Jeremiah Peschka <jeremiah.peschka@gmail.com>
//
// For the full copyright and license information, please view the LICENSE file
// that was distributed with this source code.

// spell-checker:ignore (ToDO) cpio svgz webm somegroup nlink rmvb xspf

#[macro_use]
extern crate uucore;
#[cfg(unix)]
#[macro_use]
extern crate lazy_static;

mod quoting_style;

use clap::{crate_version, App, Arg};
use glob::Pattern;
use lscolors::LsColors;
use number_prefix::NumberPrefix;
use once_cell::unsync::OnceCell;
use quoting_style::{escape_name, QuotingStyle};
use std::ffi::OsString;
#[cfg(windows)]
use std::os::windows::fs::MetadataExt;
use std::{
    cmp::Reverse,
    error::Error,
    fmt::Display,
    fs::{self, DirEntry, FileType, Metadata},
    io::{stdout, BufWriter, ErrorKind, Stdout, Write},
    path::{Path, PathBuf},
    time::{SystemTime, UNIX_EPOCH},
};
#[cfg(unix)]
use std::{
    collections::HashMap,
    os::unix::fs::{FileTypeExt, MetadataExt},
    time::Duration,
};
use term_grid::{Cell, Direction, Filling, Grid, GridOptions};
use uucore::{
    display::Quotable,
    error::{set_exit_code, UError, UResult},
};

use unicode_width::UnicodeWidthStr;
#[cfg(unix)]
use uucore::libc::{S_IXGRP, S_IXOTH, S_IXUSR};
use uucore::{fs::display_permissions, version_cmp::version_cmp};

#[cfg(not(feature = "selinux"))]
static CONTEXT_HELP_TEXT: &str = "print any security context of each file (not enabled)";
#[cfg(feature = "selinux")]
static CONTEXT_HELP_TEXT: &str = "print any security context of each file";

fn usage() -> String {
    format!("{0} [OPTION]... [FILE]...", uucore::execution_phrase())
}

pub mod options {

    pub mod format {
        pub static ONE_LINE: &str = "1";
        pub static LONG: &str = "long";
        pub static COLUMNS: &str = "C";
        pub static ACROSS: &str = "x";
        pub static COMMAS: &str = "m";
        pub static LONG_NO_OWNER: &str = "g";
        pub static LONG_NO_GROUP: &str = "o";
        pub static LONG_NUMERIC_UID_GID: &str = "numeric-uid-gid";
    }

    pub mod files {
        pub static ALL: &str = "all";
        pub static ALMOST_ALL: &str = "almost-all";
    }

    pub mod sort {
        pub static SIZE: &str = "S";
        pub static TIME: &str = "t";
        pub static NONE: &str = "U";
        pub static VERSION: &str = "v";
        pub static EXTENSION: &str = "X";
    }

    pub mod time {
        pub static ACCESS: &str = "u";
        pub static CHANGE: &str = "c";
    }

    pub mod size {
        pub static HUMAN_READABLE: &str = "human-readable";
        pub static SI: &str = "si";
    }

    pub mod quoting {
        pub static ESCAPE: &str = "escape";
        pub static LITERAL: &str = "literal";
        pub static C: &str = "quote-name";
    }

    pub mod indicator_style {
        pub static SLASH: &str = "p";
        pub static FILE_TYPE: &str = "file-type";
        pub static CLASSIFY: &str = "classify";
    }

    pub mod dereference {
        pub static ALL: &str = "dereference";
        pub static ARGS: &str = "dereference-command-line";
        pub static DIR_ARGS: &str = "dereference-command-line-symlink-to-dir";
    }

    pub static QUOTING_STYLE: &str = "quoting-style";
    pub static HIDE_CONTROL_CHARS: &str = "hide-control-chars";
    pub static SHOW_CONTROL_CHARS: &str = "show-control-chars";
    pub static WIDTH: &str = "width";
    pub static AUTHOR: &str = "author";
    pub static NO_GROUP: &str = "no-group";
    pub static FORMAT: &str = "format";
    pub static SORT: &str = "sort";
    pub static TIME: &str = "time";
    pub static IGNORE_BACKUPS: &str = "ignore-backups";
    pub static DIRECTORY: &str = "directory";
    pub static INODE: &str = "inode";
    pub static REVERSE: &str = "reverse";
    pub static RECURSIVE: &str = "recursive";
    pub static COLOR: &str = "color";
    pub static PATHS: &str = "paths";
    pub static INDICATOR_STYLE: &str = "indicator-style";
    pub static TIME_STYLE: &str = "time-style";
    pub static FULL_TIME: &str = "full-time";
    pub static HIDE: &str = "hide";
    pub static IGNORE: &str = "ignore";
    pub static CONTEXT: &str = "context";
}

const DEFAULT_TERM_WIDTH: u16 = 80;

#[derive(Debug)]
enum LsError {
    InvalidLineWidth(String),
    IOError(std::io::Error),
    IOErrorContext(std::io::Error, PathBuf),
}

impl UError for LsError {
    fn code(&self) -> i32 {
        match self {
            LsError::InvalidLineWidth(_) => 2,
            LsError::IOError(_) => 1,
            LsError::IOErrorContext(_, _) => 1,
        }
    }
}

impl Error for LsError {}

impl Display for LsError {
    fn fmt(&self, f: &mut std::fmt::Formatter<'_>) -> std::fmt::Result {
        match self {
            LsError::InvalidLineWidth(s) => write!(f, "invalid line width: {}", s.quote()),
            LsError::IOError(e) => write!(f, "general io error: {}", e),
            LsError::IOErrorContext(e, p) => {
                let error_kind = e.kind();
                let raw_os_error = e.raw_os_error().unwrap_or(13i32);

                match error_kind {
                    // No such file or directory
                    ErrorKind::NotFound => {
                        write!(
                            f,
                            "cannot access '{}': No such file or directory",
                            p.to_string_lossy(),
                        )
                    }
                    // Permission denied and Operation not permitted
                    ErrorKind::PermissionDenied =>
                    {
                        #[allow(clippy::wildcard_in_or_patterns)]
                        match raw_os_error {
                            1i32 => {
                                write!(
                                    f,
                                    "cannot access '{}': Operation not permitted",
                                    p.to_string_lossy(),
                                )
                            }
                            13i32 | _ => {
                                if p.is_dir() {
                                    write!(
                                        f,
                                        "cannot open directory '{}': Permission denied",
                                        p.to_string_lossy(),
                                    )
                                } else {
                                    write!(
                                        f,
                                        "cannot open file '{}': Permission denied",
                                        p.to_string_lossy(),
                                    )
                                }
                            }
                        }
                    }
                    _ => write!(
                        f,
                        "unknown io error: '{:?}', '{:?}'",
                        p.to_string_lossy(),
                        e
                    ),
                }
            }
        }
    }
}

#[derive(PartialEq, Eq)]
enum Format {
    Columns,
    Long,
    OneLine,
    Across,
    Commas,
}

#[derive(PartialEq, Eq)]
enum Sort {
    None,
    Name,
    Size,
    Time,
    Version,
    Extension,
}

enum SizeFormat {
    Bytes,
    Binary,  // Powers of 1024, --human-readable, -h
    Decimal, // Powers of 1000, --si
}

#[derive(PartialEq, Eq)]
enum Files {
    All,
    AlmostAll,
    Normal,
}

enum Time {
    Modification,
    Access,
    Change,
    Birth,
}

#[derive(Debug)]
enum TimeStyle {
    FullIso,
    LongIso,
    Iso,
    Locale,
}

enum Dereference {
    None,
    DirArgs,
    Args,
    All,
}

#[derive(PartialEq, Eq)]
enum IndicatorStyle {
    None,
    Slash,
    FileType,
    Classify,
}

struct Config {
    format: Format,
    files: Files,
    sort: Sort,
    recursive: bool,
    reverse: bool,
    dereference: Dereference,
    ignore_patterns: Vec<Pattern>,
    size_format: SizeFormat,
    directory: bool,
    time: Time,
    #[cfg(unix)]
    inode: bool,
    color: Option<LsColors>,
    long: LongFormat,
    width: u16,
    quoting_style: QuotingStyle,
    indicator_style: IndicatorStyle,
    time_style: TimeStyle,
    context: bool,
    selinux_supported: bool,
}

// Fields that can be removed or added to the long format
struct LongFormat {
    author: bool,
    group: bool,
    owner: bool,
    #[cfg(unix)]
    numeric_uid_gid: bool,
}

struct PaddingCollection {
    #[cfg(unix)]
    longest_inode_len: usize,
    longest_link_count_len: usize,
    longest_uname_len: usize,
    longest_group_len: usize,
    longest_context_len: usize,
    longest_size_len: usize,
    #[cfg(unix)]
    longest_major_len: usize,
    #[cfg(unix)]
    longest_minor_len: usize,
}

impl Config {
    #[allow(clippy::cognitive_complexity)]
    fn from(options: &clap::ArgMatches) -> UResult<Config> {
        let context = options.is_present(options::CONTEXT);
        let (mut format, opt) = if let Some(format_) = options.value_of(options::FORMAT) {
            (
                match format_ {
                    "long" | "verbose" => Format::Long,
                    "single-column" => Format::OneLine,
                    "columns" | "vertical" => Format::Columns,
                    "across" | "horizontal" => Format::Across,
                    "commas" => Format::Commas,
                    // below should never happen as clap already restricts the values.
                    _ => unreachable!("Invalid field for --format"),
                },
                Some(options::FORMAT),
            )
        } else if options.is_present(options::format::LONG) {
            (Format::Long, Some(options::format::LONG))
        } else if options.is_present(options::format::ACROSS) {
            (Format::Across, Some(options::format::ACROSS))
        } else if options.is_present(options::format::COMMAS) {
            (Format::Commas, Some(options::format::COMMAS))
        } else if options.is_present(options::format::COLUMNS) {
            (Format::Columns, Some(options::format::COLUMNS))
        } else if atty::is(atty::Stream::Stdout) {
            (Format::Columns, None)
        } else {
            (Format::OneLine, None)
        };

        // The -o, -n and -g options are tricky. They cannot override with each
        // other because it's possible to combine them. For example, the option
        // -og should hide both owner and group. Furthermore, they are not
        // reset if -l or --format=long is used. So these should just show the
        // group: -gl or "-g --format=long". Finally, they are also not reset
        // when switching to a different format option in-between like this:
        // -ogCl or "-og --format=vertical --format=long".
        //
        // -1 has a similar issue: it does nothing if the format is long. This
        // actually makes it distinct from the --format=singe-column option,
        // which always applies.
        //
        // The idea here is to not let these options override with the other
        // options, but manually whether they have an index that's greater than
        // the other format options. If so, we set the appropriate format.
        if format != Format::Long {
            let idx = opt
                .and_then(|opt| options.indices_of(opt).map(|x| x.max().unwrap()))
                .unwrap_or(0);
            if [
                options::format::LONG_NO_OWNER,
                options::format::LONG_NO_GROUP,
                options::format::LONG_NUMERIC_UID_GID,
                options::FULL_TIME,
            ]
            .iter()
            .flat_map(|opt| options.indices_of(opt))
            .flatten()
            .any(|i| i >= idx)
            {
                format = Format::Long;
            } else if let Some(mut indices) = options.indices_of(options::format::ONE_LINE) {
                if indices.any(|i| i > idx) {
                    format = Format::OneLine;
                }
            }
        }

        let files = if options.is_present(options::files::ALL) {
            Files::All
        } else if options.is_present(options::files::ALMOST_ALL) {
            Files::AlmostAll
        } else {
            Files::Normal
        };

        let sort = if let Some(field) = options.value_of(options::SORT) {
            match field {
                "none" => Sort::None,
                "name" => Sort::Name,
                "time" => Sort::Time,
                "size" => Sort::Size,
                "version" => Sort::Version,
                "extension" => Sort::Extension,
                // below should never happen as clap already restricts the values.
                _ => unreachable!("Invalid field for --sort"),
            }
        } else if options.is_present(options::sort::TIME) {
            Sort::Time
        } else if options.is_present(options::sort::SIZE) {
            Sort::Size
        } else if options.is_present(options::sort::NONE) {
            Sort::None
        } else if options.is_present(options::sort::VERSION) {
            Sort::Version
        } else if options.is_present(options::sort::EXTENSION) {
            Sort::Extension
        } else {
            Sort::Name
        };

        let time = if let Some(field) = options.value_of(options::TIME) {
            match field {
                "ctime" | "status" => Time::Change,
                "access" | "atime" | "use" => Time::Access,
                "birth" | "creation" => Time::Birth,
                // below should never happen as clap already restricts the values.
                _ => unreachable!("Invalid field for --time"),
            }
        } else if options.is_present(options::time::ACCESS) {
            Time::Access
        } else if options.is_present(options::time::CHANGE) {
            Time::Change
        } else {
            Time::Modification
        };

        let needs_color = match options.value_of(options::COLOR) {
            None => options.is_present(options::COLOR),
            Some(val) => match val {
                "" | "always" | "yes" | "force" => true,
                "auto" | "tty" | "if-tty" => atty::is(atty::Stream::Stdout),
                /* "never" | "no" | "none" | */ _ => false,
            },
        };

        let color = if needs_color {
            Some(LsColors::from_env().unwrap_or_default())
        } else {
            None
        };

        let size_format = if options.is_present(options::size::HUMAN_READABLE) {
            SizeFormat::Binary
        } else if options.is_present(options::size::SI) {
            SizeFormat::Decimal
        } else {
            SizeFormat::Bytes
        };

        let long = {
            let author = options.is_present(options::AUTHOR);
            let group = !options.is_present(options::NO_GROUP)
                && !options.is_present(options::format::LONG_NO_GROUP);
            let owner = !options.is_present(options::format::LONG_NO_OWNER);
            #[cfg(unix)]
            let numeric_uid_gid = options.is_present(options::format::LONG_NUMERIC_UID_GID);
            LongFormat {
                author,
                group,
                owner,
                #[cfg(unix)]
                numeric_uid_gid,
            }
        };

        let width = match options.value_of(options::WIDTH) {
            Some(x) => match x.parse::<u16>() {
                Ok(u) => u,
                Err(_) => return Err(LsError::InvalidLineWidth(x.into()).into()),
            },
            None => match termsize::get() {
                Some(size) => size.cols,
                None => match std::env::var_os("COLUMNS") {
                    Some(columns) => match columns.to_str().and_then(|s| s.parse().ok()) {
                        Some(columns) => columns,
                        None => {
                            show_error!(
                                "ignoring invalid width in environment variable COLUMNS: {}",
                                columns.quote()
                            );
                            DEFAULT_TERM_WIDTH
                        }
                    },
                    None => DEFAULT_TERM_WIDTH,
                },
            },
        };

        #[allow(clippy::needless_bool)]
        let show_control = if options.is_present(options::HIDE_CONTROL_CHARS) {
            false
        } else if options.is_present(options::SHOW_CONTROL_CHARS) {
            true
        } else {
            !atty::is(atty::Stream::Stdout)
        };

        let quoting_style = if let Some(style) = options.value_of(options::QUOTING_STYLE) {
            match style {
                "literal" => QuotingStyle::Literal { show_control },
                "shell" => QuotingStyle::Shell {
                    escape: false,
                    always_quote: false,
                    show_control,
                },
                "shell-always" => QuotingStyle::Shell {
                    escape: false,
                    always_quote: true,
                    show_control,
                },
                "shell-escape" => QuotingStyle::Shell {
                    escape: true,
                    always_quote: false,
                    show_control,
                },
                "shell-escape-always" => QuotingStyle::Shell {
                    escape: true,
                    always_quote: true,
                    show_control,
                },
                "c" => QuotingStyle::C {
                    quotes: quoting_style::Quotes::Double,
                },
                "escape" => QuotingStyle::C {
                    quotes: quoting_style::Quotes::None,
                },
                _ => unreachable!("Should have been caught by Clap"),
            }
        } else if options.is_present(options::quoting::LITERAL) {
            QuotingStyle::Literal { show_control }
        } else if options.is_present(options::quoting::ESCAPE) {
            QuotingStyle::C {
                quotes: quoting_style::Quotes::None,
            }
        } else if options.is_present(options::quoting::C) {
            QuotingStyle::C {
                quotes: quoting_style::Quotes::Double,
            }
        } else {
            // TODO: use environment variable if available
            QuotingStyle::Shell {
                escape: true,
                always_quote: false,
                show_control,
            }
        };

        let indicator_style = if let Some(field) = options.value_of(options::INDICATOR_STYLE) {
            match field {
                "none" => IndicatorStyle::None,
                "file-type" => IndicatorStyle::FileType,
                "classify" => IndicatorStyle::Classify,
                "slash" => IndicatorStyle::Slash,
                &_ => IndicatorStyle::None,
            }
        } else if options.is_present(options::indicator_style::CLASSIFY) {
            IndicatorStyle::Classify
        } else if options.is_present(options::indicator_style::SLASH) {
            IndicatorStyle::Slash
        } else if options.is_present(options::indicator_style::FILE_TYPE) {
            IndicatorStyle::FileType
        } else {
            IndicatorStyle::None
        };

        let time_style = if let Some(field) = options.value_of(options::TIME_STYLE) {
            //If both FULL_TIME and TIME_STYLE are present
            //The one added last is dominant
            if options.is_present(options::FULL_TIME)
                && options.indices_of(options::FULL_TIME).unwrap().last()
                    > options.indices_of(options::TIME_STYLE).unwrap().last()
            {
                TimeStyle::FullIso
            } else {
                //Clap handles the env variable "TIME_STYLE"
                match field {
                    "full-iso" => TimeStyle::FullIso,
                    "long-iso" => TimeStyle::LongIso,
                    "iso" => TimeStyle::Iso,
                    "locale" => TimeStyle::Locale,
                    // below should never happen as clap already restricts the values.
                    _ => unreachable!("Invalid field for --time-style"),
                }
            }
        } else if options.is_present(options::FULL_TIME) {
            TimeStyle::FullIso
        } else {
            TimeStyle::Locale
        };

        let mut ignore_patterns: Vec<Pattern> = Vec::new();

        if options.is_present(options::IGNORE_BACKUPS) {
            ignore_patterns.push(Pattern::new("*~").unwrap());
            ignore_patterns.push(Pattern::new(".*~").unwrap());
        }

        for pattern in options.values_of(options::IGNORE).into_iter().flatten() {
            match Pattern::new(pattern) {
                Ok(p) => {
                    ignore_patterns.push(p);
                }
                Err(_) => show_warning!("Invalid pattern for ignore: {}", pattern.quote()),
            }
        }

        if files == Files::Normal {
            for pattern in options.values_of(options::HIDE).into_iter().flatten() {
                match Pattern::new(pattern) {
                    Ok(p) => {
                        ignore_patterns.push(p);
                    }
                    Err(_) => show_warning!("Invalid pattern for hide: {}", pattern.quote()),
                }
            }
        }

        let dereference = if options.is_present(options::dereference::ALL) {
            Dereference::All
        } else if options.is_present(options::dereference::ARGS) {
            Dereference::Args
        } else if options.is_present(options::dereference::DIR_ARGS) {
            Dereference::DirArgs
        } else if options.is_present(options::DIRECTORY)
            || indicator_style == IndicatorStyle::Classify
            || format == Format::Long
        {
            Dereference::None
        } else {
            Dereference::DirArgs
        };

        Ok(Config {
            format,
            files,
            sort,
            recursive: options.is_present(options::RECURSIVE),
            reverse: options.is_present(options::REVERSE),
            dereference,
            ignore_patterns,
            size_format,
            directory: options.is_present(options::DIRECTORY),
            time,
            color,
            #[cfg(unix)]
            inode: options.is_present(options::INODE),
            long,
            width,
            quoting_style,
            indicator_style,
            time_style,
            context,
            selinux_supported: {
                #[cfg(feature = "selinux")]
                {
                    selinux::kernel_support() != selinux::KernelSupport::Unsupported
                }
                #[cfg(not(feature = "selinux"))]
                {
                    false
                }
            },
        })
    }
}

#[uucore_procs::gen_uumain]
pub fn uumain(args: impl uucore::Args) -> UResult<()> {
    let usage = usage();

    let app = uu_app().usage(&usage[..]);

    let matches = app.get_matches_from(args);

    let config = Config::from(&matches)?;

    let locs = matches
        .values_of_os(options::PATHS)
        .map(|v| v.map(Path::new).collect())
        .unwrap_or_else(|| vec![Path::new(".")]);

    list(locs, config)
}

pub fn uu_app() -> App<'static, 'static> {
    App::new(uucore::util_name())
        .version(crate_version!())
        .about(
            "By default, ls will list the files and contents of any directories on \
            the command line, expect that it will ignore files and directories \
            whose names start with '.'.",
        )
        // Format arguments
        .arg(
            Arg::with_name(options::FORMAT)
                .long(options::FORMAT)
                .help("Set the display format.")
                .takes_value(true)
                .possible_values(&[
                    "long",
                    "verbose",
                    "single-column",
                    "columns",
                    "vertical",
                    "across",
                    "horizontal",
                    "commas",
                ])
                .hide_possible_values(true)
                .require_equals(true)
                .overrides_with_all(&[
                    options::FORMAT,
                    options::format::COLUMNS,
                    options::format::LONG,
                    options::format::ACROSS,
                    options::format::COLUMNS,
                ]),
        )
        .arg(
            Arg::with_name(options::format::COLUMNS)
                .short(options::format::COLUMNS)
                .help("Display the files in columns.")
                .overrides_with_all(&[
                    options::FORMAT,
                    options::format::COLUMNS,
                    options::format::LONG,
                    options::format::ACROSS,
                    options::format::COLUMNS,
                ]),
        )
        .arg(
            Arg::with_name(options::format::LONG)
                .short("l")
                .long(options::format::LONG)
                .help("Display detailed information.")
                .overrides_with_all(&[
                    options::FORMAT,
                    options::format::COLUMNS,
                    options::format::LONG,
                    options::format::ACROSS,
                    options::format::COLUMNS,
                ]),
        )
        .arg(
            Arg::with_name(options::format::ACROSS)
                .short(options::format::ACROSS)
                .help("List entries in rows instead of in columns.")
                .overrides_with_all(&[
                    options::FORMAT,
                    options::format::COLUMNS,
                    options::format::LONG,
                    options::format::ACROSS,
                    options::format::COLUMNS,
                ]),
        )
        .arg(
            Arg::with_name(options::format::COMMAS)
                .short(options::format::COMMAS)
                .help("List entries separated by commas.")
                .overrides_with_all(&[
                    options::FORMAT,
                    options::format::COLUMNS,
                    options::format::LONG,
                    options::format::ACROSS,
                    options::format::COLUMNS,
                ]),
        )
        // The next four arguments do not override with the other format
        // options, see the comment in Config::from for the reason.
        // Ideally, they would use Arg::override_with, with their own name
        // but that doesn't seem to work in all cases. Example:
        // ls -1g1
        // even though `ls -11` and `ls -1 -g -1` work.
        .arg(
            Arg::with_name(options::format::ONE_LINE)
                .short(options::format::ONE_LINE)
                .help("List one file per line.")
                .multiple(true),
        )
        .arg(
            Arg::with_name(options::format::LONG_NO_GROUP)
                .short(options::format::LONG_NO_GROUP)
                .help(
                    "Long format without group information. \
                    Identical to --format=long with --no-group.",
                )
                .multiple(true),
        )
        .arg(
            Arg::with_name(options::format::LONG_NO_OWNER)
                .short(options::format::LONG_NO_OWNER)
                .help("Long format without owner information.")
                .multiple(true),
        )
        .arg(
            Arg::with_name(options::format::LONG_NUMERIC_UID_GID)
                .short("n")
                .long(options::format::LONG_NUMERIC_UID_GID)
                .help("-l with numeric UIDs and GIDs.")
                .multiple(true),
        )
        // Quoting style
        .arg(
            Arg::with_name(options::QUOTING_STYLE)
                .long(options::QUOTING_STYLE)
                .takes_value(true)
                .help("Set quoting style.")
                .possible_values(&[
                    "literal",
                    "shell",
                    "shell-always",
                    "shell-escape",
                    "shell-escape-always",
                    "c",
                    "escape",
                ])
                .overrides_with_all(&[
                    options::QUOTING_STYLE,
                    options::quoting::LITERAL,
                    options::quoting::ESCAPE,
                    options::quoting::C,
                ]),
        )
        .arg(
            Arg::with_name(options::quoting::LITERAL)
                .short("N")
                .long(options::quoting::LITERAL)
                .help("Use literal quoting style. Equivalent to `--quoting-style=literal`")
                .overrides_with_all(&[
                    options::QUOTING_STYLE,
                    options::quoting::LITERAL,
                    options::quoting::ESCAPE,
                    options::quoting::C,
                ]),
        )
        .arg(
            Arg::with_name(options::quoting::ESCAPE)
                .short("b")
                .long(options::quoting::ESCAPE)
                .help("Use escape quoting style. Equivalent to `--quoting-style=escape`")
                .overrides_with_all(&[
                    options::QUOTING_STYLE,
                    options::quoting::LITERAL,
                    options::quoting::ESCAPE,
                    options::quoting::C,
                ]),
        )
        .arg(
            Arg::with_name(options::quoting::C)
                .short("Q")
                .long(options::quoting::C)
                .help("Use C quoting style. Equivalent to `--quoting-style=c`")
                .overrides_with_all(&[
                    options::QUOTING_STYLE,
                    options::quoting::LITERAL,
                    options::quoting::ESCAPE,
                    options::quoting::C,
                ]),
        )
        // Control characters
        .arg(
            Arg::with_name(options::HIDE_CONTROL_CHARS)
                .short("q")
                .long(options::HIDE_CONTROL_CHARS)
                .help("Replace control characters with '?' if they are not escaped.")
                .overrides_with_all(&[options::HIDE_CONTROL_CHARS, options::SHOW_CONTROL_CHARS]),
        )
        .arg(
            Arg::with_name(options::SHOW_CONTROL_CHARS)
                .long(options::SHOW_CONTROL_CHARS)
                .help("Show control characters 'as is' if they are not escaped.")
                .overrides_with_all(&[options::HIDE_CONTROL_CHARS, options::SHOW_CONTROL_CHARS]),
        )
        // Time arguments
        .arg(
            Arg::with_name(options::TIME)
                .long(options::TIME)
                .help(
                    "Show time in <field>:\n\
                    \taccess time (-u): atime, access, use;\n\
                    \tchange time (-t): ctime, status.\n\
                    \tbirth time: birth, creation;",
                )
                .value_name("field")
                .takes_value(true)
                .possible_values(&[
                    "atime", "access", "use", "ctime", "status", "birth", "creation",
                ])
                .hide_possible_values(true)
                .require_equals(true)
                .overrides_with_all(&[options::TIME, options::time::ACCESS, options::time::CHANGE]),
        )
        .arg(
            Arg::with_name(options::time::CHANGE)
                .short(options::time::CHANGE)
                .help(
                    "If the long listing format (e.g., -l, -o) is being used, print the status \
                change time (the 'ctime' in the inode) instead of the modification time. When \
                explicitly sorting by time (--sort=time or -t) or when not using a long listing \
                format, sort according to the status change time.",
                )
                .overrides_with_all(&[options::TIME, options::time::ACCESS, options::time::CHANGE]),
        )
        .arg(
            Arg::with_name(options::time::ACCESS)
                .short(options::time::ACCESS)
                .help(
                    "If the long listing format (e.g., -l, -o) is being used, print the status \
                access time instead of the modification time. When explicitly sorting by time \
                (--sort=time or -t) or when not using a long listing format, sort according to the \
                access time.",
                )
                .overrides_with_all(&[options::TIME, options::time::ACCESS, options::time::CHANGE]),
        )
        // Hide and ignore
        .arg(
            Arg::with_name(options::HIDE)
                .long(options::HIDE)
                .takes_value(true)
                .multiple(true)
                .value_name("PATTERN")
                .help(
                    "do not list implied entries matching shell PATTERN (overridden by -a or -A)",
                ),
        )
        .arg(
            Arg::with_name(options::IGNORE)
                .short("I")
                .long(options::IGNORE)
                .takes_value(true)
                .multiple(true)
                .value_name("PATTERN")
                .help("do not list implied entries matching shell PATTERN"),
        )
        .arg(
            Arg::with_name(options::IGNORE_BACKUPS)
                .short("B")
                .long(options::IGNORE_BACKUPS)
                .help("Ignore entries which end with ~."),
        )
        // Sort arguments
        .arg(
            Arg::with_name(options::SORT)
                .long(options::SORT)
                .help("Sort by <field>: name, none (-U), time (-t), size (-S) or extension (-X)")
                .value_name("field")
                .takes_value(true)
                .possible_values(&["name", "none", "time", "size", "version", "extension"])
                .require_equals(true)
                .overrides_with_all(&[
                    options::SORT,
                    options::sort::SIZE,
                    options::sort::TIME,
                    options::sort::NONE,
                    options::sort::VERSION,
                    options::sort::EXTENSION,
                ]),
        )
        .arg(
            Arg::with_name(options::sort::SIZE)
                .short(options::sort::SIZE)
                .help("Sort by file size, largest first.")
                .overrides_with_all(&[
                    options::SORT,
                    options::sort::SIZE,
                    options::sort::TIME,
                    options::sort::NONE,
                    options::sort::VERSION,
                    options::sort::EXTENSION,
                ]),
        )
        .arg(
            Arg::with_name(options::sort::TIME)
                .short(options::sort::TIME)
                .help("Sort by modification time (the 'mtime' in the inode), newest first.")
                .overrides_with_all(&[
                    options::SORT,
                    options::sort::SIZE,
                    options::sort::TIME,
                    options::sort::NONE,
                    options::sort::VERSION,
                    options::sort::EXTENSION,
                ]),
        )
        .arg(
            Arg::with_name(options::sort::VERSION)
                .short(options::sort::VERSION)
                .help("Natural sort of (version) numbers in the filenames.")
                .overrides_with_all(&[
                    options::SORT,
                    options::sort::SIZE,
                    options::sort::TIME,
                    options::sort::NONE,
                    options::sort::VERSION,
                    options::sort::EXTENSION,
                ]),
        )
        .arg(
            Arg::with_name(options::sort::EXTENSION)
                .short(options::sort::EXTENSION)
                .help("Sort alphabetically by entry extension.")
                .overrides_with_all(&[
                    options::SORT,
                    options::sort::SIZE,
                    options::sort::TIME,
                    options::sort::NONE,
                    options::sort::VERSION,
                    options::sort::EXTENSION,
                ]),
        )
        .arg(
            Arg::with_name(options::sort::NONE)
                .short(options::sort::NONE)
                .help(
                    "Do not sort; list the files in whatever order they are stored in the \
    directory.  This is especially useful when listing very large directories, \
    since not doing any sorting can be noticeably faster.",
                )
                .overrides_with_all(&[
                    options::SORT,
                    options::sort::SIZE,
                    options::sort::TIME,
                    options::sort::NONE,
                    options::sort::VERSION,
                    options::sort::EXTENSION,
                ]),
        )
        // Dereferencing
        .arg(
            Arg::with_name(options::dereference::ALL)
                .short("L")
                .long(options::dereference::ALL)
                .help(
                    "When showing file information for a symbolic link, show information for the \
                file the link references rather than the link itself.",
                )
                .overrides_with_all(&[
                    options::dereference::ALL,
                    options::dereference::DIR_ARGS,
                    options::dereference::ARGS,
                ]),
        )
        .arg(
            Arg::with_name(options::dereference::DIR_ARGS)
                .long(options::dereference::DIR_ARGS)
                .help(
                    "Do not dereference symlinks except when they link to directories and are \
                given as command line arguments.",
                )
                .overrides_with_all(&[
                    options::dereference::ALL,
                    options::dereference::DIR_ARGS,
                    options::dereference::ARGS,
                ]),
        )
        .arg(
            Arg::with_name(options::dereference::ARGS)
                .short("H")
                .long(options::dereference::ARGS)
                .help("Do not dereference symlinks except when given as command line arguments.")
                .overrides_with_all(&[
                    options::dereference::ALL,
                    options::dereference::DIR_ARGS,
                    options::dereference::ARGS,
                ]),
        )
        // Long format options
        .arg(
            Arg::with_name(options::NO_GROUP)
                .long(options::NO_GROUP)
                .short("-G")
                .help("Do not show group in long format."),
        )
        .arg(Arg::with_name(options::AUTHOR).long(options::AUTHOR).help(
            "Show author in long format. \
            On the supported platforms, the author always matches the file owner.",
        ))
        // Other Flags
        .arg(
            Arg::with_name(options::files::ALL)
                .short("a")
                .long(options::files::ALL)
                .help("Do not ignore hidden files (files with names that start with '.')."),
        )
        .arg(
            Arg::with_name(options::files::ALMOST_ALL)
                .short("A")
                .long(options::files::ALMOST_ALL)
                .help(
                    "In a directory, do not ignore all file names that start with '.', \
only ignore '.' and '..'.",
                ),
        )
        .arg(
            Arg::with_name(options::DIRECTORY)
                .short("d")
                .long(options::DIRECTORY)
                .help(
                    "Only list the names of directories, rather than listing directory contents. \
                This will not follow symbolic links unless one of `--dereference-command-line \
                (-H)`, `--dereference (-L)`, or `--dereference-command-line-symlink-to-dir` is \
                specified.",
                ),
        )
        .arg(
            Arg::with_name(options::size::HUMAN_READABLE)
                .short("h")
                .long(options::size::HUMAN_READABLE)
                .help("Print human readable file sizes (e.g. 1K 234M 56G).")
                .overrides_with(options::size::SI),
        )
        .arg(
            Arg::with_name(options::size::SI)
                .long(options::size::SI)
                .help("Print human readable file sizes using powers of 1000 instead of 1024."),
        )
        .arg(
            Arg::with_name(options::INODE)
                .short("i")
                .long(options::INODE)
                .help("print the index number of each file"),
        )
        .arg(
            Arg::with_name(options::REVERSE)
                .short("r")
                .long(options::REVERSE)
                .help(
                    "Reverse whatever the sorting method is e.g., list files in reverse \
                alphabetical order, youngest first, smallest first, or whatever.",
                ),
        )
        .arg(
            Arg::with_name(options::RECURSIVE)
                .short("R")
                .long(options::RECURSIVE)
                .help("List the contents of all directories recursively."),
        )
        .arg(
            Arg::with_name(options::WIDTH)
                .long(options::WIDTH)
                .short("w")
                .help("Assume that the terminal is COLS columns wide.")
                .value_name("COLS")
                .takes_value(true),
        )
        .arg(
            Arg::with_name(options::COLOR)
                .long(options::COLOR)
                .help("Color output based on file type.")
                .takes_value(true)
                .possible_values(&[
                    "always", "yes", "force", "auto", "tty", "if-tty", "never", "no", "none",
                ])
                .require_equals(true)
                .min_values(0),
        )
        .arg(
            Arg::with_name(options::INDICATOR_STYLE)
                .long(options::INDICATOR_STYLE)
                .help(
                    "Append indicator with style WORD to entry names: \
                    none (default),  slash (-p), file-type (--file-type), classify (-F)",
                )
                .takes_value(true)
                .possible_values(&["none", "slash", "file-type", "classify"])
                .overrides_with_all(&[
                    options::indicator_style::FILE_TYPE,
                    options::indicator_style::SLASH,
                    options::indicator_style::CLASSIFY,
                    options::INDICATOR_STYLE,
                ]),
        )
        .arg(
            Arg::with_name(options::indicator_style::CLASSIFY)
                .short("F")
                .long(options::indicator_style::CLASSIFY)
                .help(
                    "Append a character to each file name indicating the file type. Also, for \
                regular files that are executable, append '*'. The file type indicators are \
                '/' for directories, '@' for symbolic links, '|' for FIFOs, '=' for sockets, \
                '>' for doors, and nothing for regular files.",
                )
                .overrides_with_all(&[
                    options::indicator_style::FILE_TYPE,
                    options::indicator_style::SLASH,
                    options::indicator_style::CLASSIFY,
                    options::INDICATOR_STYLE,
                ]),
        )
        .arg(
            Arg::with_name(options::indicator_style::FILE_TYPE)
                .long(options::indicator_style::FILE_TYPE)
                .help("Same as --classify, but do not append '*'")
                .overrides_with_all(&[
                    options::indicator_style::FILE_TYPE,
                    options::indicator_style::SLASH,
                    options::indicator_style::CLASSIFY,
                    options::INDICATOR_STYLE,
                ]),
        )
        .arg(
            Arg::with_name(options::indicator_style::SLASH)
                .short(options::indicator_style::SLASH)
                .help("Append / indicator to directories.")
                .overrides_with_all(&[
                    options::indicator_style::FILE_TYPE,
                    options::indicator_style::SLASH,
                    options::indicator_style::CLASSIFY,
                    options::INDICATOR_STYLE,
                ]),
        )
        .arg(
            //This still needs support for posix-*, +FORMAT
            Arg::with_name(options::TIME_STYLE)
                .long(options::TIME_STYLE)
                .help("time/date format with -l; see TIME_STYLE below")
                .value_name("TIME_STYLE")
                .env("TIME_STYLE")
                .possible_values(&["full-iso", "long-iso", "iso", "locale"])
                .overrides_with_all(&[options::TIME_STYLE]),
        )
        .arg(
            Arg::with_name(options::FULL_TIME)
                .long(options::FULL_TIME)
                .overrides_with(options::FULL_TIME)
                .help("like -l --time-style=full-iso"),
        )
        .arg(
            Arg::with_name(options::CONTEXT)
                .short("Z")
                .long(options::CONTEXT)
                .help(CONTEXT_HELP_TEXT),
        )
        // Positional arguments
        .arg(
            Arg::with_name(options::PATHS)
                .multiple(true)
                .takes_value(true),
        )
        .after_help(
            "The TIME_STYLE argument can be full-iso, long-iso, iso. \
            Also the TIME_STYLE environment variable sets the default style to use.",
        )
}

/// Represents a Path along with it's associated data
/// Any data that will be reused several times makes sense to be added to this structure
/// Caching data here helps eliminate redundant syscalls to fetch same information
#[derive(Debug)]
struct PathData {
    // Result<MetaData> got from symlink_metadata() or metadata() based on config
    md: OnceCell<Option<Metadata>>,
    ft: OnceCell<Option<FileType>>,
    // Name of the file - will be empty for . or ..
    display_name: OsString,
    // PathBuf that all above data corresponds to
    p_buf: PathBuf,
    must_dereference: bool,
    security_context: String,
}

impl PathData {
    fn new(
        p_buf: PathBuf,
        file_type: Option<std::io::Result<FileType>>,
        file_name: Option<OsString>,
        config: &Config,
        command_line: bool,
    ) -> Self {
        // We cannot use `Path::ends_with` or `Path::Components`, because they remove occurrences of '.'
        // For '..', the filename is None
        let display_name = if let Some(name) = file_name {
            name
        } else if command_line {
            p_buf.clone().into()
        } else {
            p_buf
                .file_name()
                .unwrap_or_else(|| p_buf.iter().next_back().unwrap())
                .to_owned()
        };
        let must_dereference = match &config.dereference {
            Dereference::All => true,
            Dereference::Args => command_line,
            Dereference::DirArgs => {
                if command_line {
                    if let Ok(md) = p_buf.metadata() {
                        md.is_dir()
                    } else {
                        false
                    }
                } else {
                    false
                }
            }
            Dereference::None => false,
        };

        let ft = match file_type {
            Some(ft) => OnceCell::from(ft.ok()),
            None => OnceCell::new(),
        };

        let security_context = if config.context {
            get_security_context(config, &p_buf, must_dereference)
        } else {
            String::new()
        };

        Self {
            md: OnceCell::new(),
            ft,
            display_name,
            p_buf,
            must_dereference,
            security_context,
        }
    }

    fn md(&self, out: &mut BufWriter<Stdout>) -> Option<&Metadata> {
        self.md
            .get_or_init(
                || match get_metadata(self.p_buf.as_path(), self.must_dereference) {
                    Err(err) => {
                        let _ = out.flush();
                        show!(LsError::IOErrorContext(err, self.p_buf.clone(),));
                        None
                    }
                    Ok(md) => Some(md),
                },
            )
            .as_ref()
    }

    fn file_type(&self, out: &mut BufWriter<Stdout>) -> Option<&FileType> {
        self.ft
            .get_or_init(|| self.md(out).map(|md| md.file_type()))
            .as_ref()
    }
}

fn list(locs: Vec<&Path>, config: Config) -> UResult<()> {
    let mut files = Vec::<PathData>::new();
    let mut dirs = Vec::<PathData>::new();
    let mut out = BufWriter::new(stdout());
    let initial_locs_len = locs.len();

    for loc in locs {
        let path_data = PathData::new(PathBuf::from(loc), None, None, &config, true);

        // Getting metadata here is no big deal as it's just the CWD
        // and we really just want to know if the strings exist as files/dirs
        //
        // Proper GNU handling is don't show if dereferenced symlink DNE
        // but only for the base dir, for a child dir show, and print ?s
        // in long format
        if path_data.md(&mut out).is_none() {
            continue;
        }

        let show_dir_contents = match path_data.file_type(&mut out) {
            Some(ft) => !config.directory && ft.is_dir(),
            None => {
                set_exit_code(1);
                false
            }
        };

        if show_dir_contents {
            dirs.push(path_data);
        } else {
            files.push(path_data);
        }
    }

    sort_entries(&mut files, &config, &mut out);
    sort_entries(&mut dirs, &config, &mut out);

    display_items(&files, &config, &mut out);

    for (pos, dir) in dirs.iter().enumerate() {
        // Print dir heading - name... 'total' comes after error display
        if initial_locs_len > 1 || config.recursive {
            if pos.eq(&0usize) && files.is_empty() {
                let _ = writeln!(out, "{}:", dir.p_buf.display());
            } else {
                let _ = writeln!(out, "\n{}:", dir.p_buf.display());
            }
        }
        enter_directory(dir, &config, &mut out);
    }

    Ok(())
}

fn sort_entries(entries: &mut Vec<PathData>, config: &Config, out: &mut BufWriter<Stdout>) {
    match config.sort {
        Sort::Time => entries.sort_by_key(|k| {
            Reverse(
                k.md(out)
                    .and_then(|md| get_system_time(md, config))
                    .unwrap_or(UNIX_EPOCH),
            )
        }),
        Sort::Size => entries.sort_by_key(|k| Reverse(k.md(out).map(|md| md.len()).unwrap_or(0))),
        // The default sort in GNU ls is case insensitive
        Sort::Name => entries.sort_by(|a, b| a.display_name.cmp(&b.display_name)),
        Sort::Version => entries
            .sort_by(|a, b| version_cmp(&a.p_buf.to_string_lossy(), &b.p_buf.to_string_lossy())),
        Sort::Extension => entries.sort_by(|a, b| {
            a.p_buf
                .extension()
                .cmp(&b.p_buf.extension())
                .then(a.p_buf.file_stem().cmp(&b.p_buf.file_stem()))
        }),
        Sort::None => {}
    }

    if config.reverse {
        entries.reverse();
    }
}

fn is_hidden(file_path: &DirEntry) -> bool {
    #[cfg(windows)]
    {
        let metadata = file_path.metadata().unwrap();
        let attr = metadata.file_attributes();
        (attr & 0x2) > 0
    }
    #[cfg(not(windows))]
    {
        file_path
            .file_name()
            .to_str()
            .map(|res| res.starts_with('.'))
            .unwrap_or(false)
    }
}

fn should_display(entry: &DirEntry, config: &Config) -> bool {
    // check if hidden
    if config.files == Files::Normal && is_hidden(entry) {
        return false;
    }

    // check if explicitly ignored
    for pattern in &config.ignore_patterns {
        if pattern.matches(entry.file_name().to_str().unwrap()) {
            return false;
        };
        continue;
    }

    // else default to display
    true
}

fn enter_directory(dir: &PathData, config: &Config, out: &mut BufWriter<Stdout>) {
    // Create vec of entries with initial dot files
    let mut entries: Vec<PathData> = if config.files == Files::All {
        vec![
            PathData::new(dir.p_buf.clone(), None, Some(".".into()), config, false),
            PathData::new(dir.p_buf.join(".."), None, Some("..".into()), config, false),
        ]
    } else {
        vec![]
    };

    // Convert those entries to the PathData struct
    let mut vec_path_data = Vec::new();

    // check for errors early, and ignore entries with errors
    let read_dir = match fs::read_dir(&dir.p_buf) {
        Err(err) => {
            // flush buffer because the error may get printed in the wrong order
            let _ = out.flush();
            show!(LsError::IOErrorContext(err, dir.p_buf.clone()));
            return;
        }
        Ok(res) => res,
    };

    for entry in read_dir {
        let unwrapped = match entry {
            Ok(path) => path,
            Err(err) => {
                let _ = out.flush();
                show!(LsError::IOError(err));
                continue;
            }
        };

        if should_display(&unwrapped, config) {
            // why check the DirEntry file_type()?  B/c the call is
            // nearly free compared to a metadata() or file_type() call on a dir/file
            let path_data = match unwrapped.file_type() {
                Err(err) => {
                    let _ = out.flush();
                    show!(LsError::IOErrorContext(err, unwrapped.path()));
                    continue;
                }
                Ok(dir_ft) => {
                    PathData::new(unwrapped.path(), Some(Ok(dir_ft)), None, config, false)
                }
            };
            vec_path_data.push(path_data);
        };
    }

    sort_entries(&mut vec_path_data, config, out);
    entries.append(&mut vec_path_data);

    // ...and total
    if config.format == Format::Long {
        display_total(&entries, config, out);
    }

    display_items(&entries, config, out);

    if config.recursive {
        for e in entries
            .iter()
            .skip(if config.files == Files::All { 2 } else { 0 })
            // Already requested file_type for the dir_entries above. So we know the OnceCell is set.
            // And can unwrap again because we tested whether path has is_some here
            .filter(|p| p.ft.get().unwrap().is_some())
            .filter(|p| p.ft.get().unwrap().unwrap().is_dir())
        {
            let _ = writeln!(out, "\n{}:", e.p_buf.display());
            enter_directory(e, config, out);
        }
    }
}

fn get_metadata(p_buf: &Path, dereference: bool) -> std::io::Result<Metadata> {
    if dereference {
        p_buf.metadata()
    } else {
        p_buf.symlink_metadata()
    }
}

fn display_dir_entry_size(
    entry: &PathData,
    config: &Config,
    out: &mut BufWriter<std::io::Stdout>,
) -> (usize, usize, usize, usize, usize, usize, usize) {
    // TODO: Cache/memorize the display_* results so we don't have to recalculate them.
    if let Some(md) = entry.md(out) {
        let (size_len, major_len, minor_len) = match display_size_or_rdev(md, config) {
            SizeOrDeviceId::Device(major, minor) => (
                (major.len() + minor.len() + 2usize),
                major.len(),
                minor.len(),
            ),
            SizeOrDeviceId::Size(size) => (size.len(), 0usize, 0usize),
        };
        (
            display_symlink_count(md).len(),
            display_uname(md, config).len(),
            display_group(md, config).len(),
            size_len,
            major_len,
            minor_len,
            display_inode(md).len(),
        )
    } else {
        (0, 0, 0, 0, 0, 0, 0)
    }
}

fn pad_left(string: &str, count: usize) -> String {
    format!("{:>width$}", string, width = count)
}

fn pad_right(string: &str, count: usize) -> String {
    format!("{:<width$}", string, width = count)
}

fn display_total(items: &[PathData], config: &Config, out: &mut BufWriter<Stdout>) {
    let mut total_size = 0;
    for item in items {
        total_size += item
            .md(out)
            .as_ref()
            .map_or(0, |md| get_block_size(md, config));
    }
    let _ = writeln!(out, "total {}", display_size(total_size, config));
}

fn display_items(items: &[PathData], config: &Config, out: &mut BufWriter<Stdout>) {
    // `-Z`, `--context`:
    // Display the SELinux security context or '?' if none is found. When used with the `-l`
    // option, print the security context to the left of the size column.

    if config.format == Format::Long {
        #[cfg(unix)]
        let (
            mut longest_inode_len,
            mut longest_link_count_len,
            mut longest_uname_len,
            mut longest_group_len,
            mut longest_context_len,
            mut longest_size_len,
            mut longest_major_len,
            mut longest_minor_len,
        ) = (1, 1, 1, 1, 1, 1, 1, 1);

        #[cfg(not(unix))]
        let (
            mut longest_link_count_len,
            mut longest_uname_len,
            mut longest_group_len,
            mut longest_context_len,
            mut longest_size_len,
        ) = (1, 1, 1, 1, 1);

        #[cfg(unix)]
        for item in items {
            let context_len = item.security_context.len();
            let (link_count_len, uname_len, group_len, size_len, major_len, minor_len, inode_len) =
                display_dir_entry_size(item, config, out);
            longest_inode_len = inode_len.max(longest_inode_len);
            longest_link_count_len = link_count_len.max(longest_link_count_len);
            longest_uname_len = uname_len.max(longest_uname_len);
            longest_group_len = group_len.max(longest_group_len);
            if config.context {
                longest_context_len = context_len.max(longest_context_len);
            }
            if items.len() == 1usize {
                longest_size_len = 0usize;
                longest_major_len = 0usize;
                longest_minor_len = 0usize;
            } else {
                longest_major_len = major_len.max(longest_major_len);
                longest_minor_len = minor_len.max(longest_minor_len);
                longest_size_len = size_len
                    .max(longest_size_len)
                    .max(longest_major_len + longest_minor_len + 2usize);
            }
        }

        #[cfg(not(unix))]
        for item in items {
            let context_len = item.security_context.len();
            let (
                link_count_len,
                uname_len,
                group_len,
                size_len,
                _major_len,
                _minor_len,
                _inode_len,
            ) = display_dir_entry_size(item, config, out);
            longest_link_count_len = link_count_len.max(longest_link_count_len);
            longest_uname_len = uname_len.max(longest_uname_len);
            longest_group_len = group_len.max(longest_group_len);
            if config.context {
                longest_context_len = context_len.max(longest_context_len);
            }
            longest_size_len = size_len.max(longest_size_len);
        }

        for item in items {
            display_item_long(
                item,
                PaddingCollection {
                    #[cfg(unix)]
                    longest_inode_len,
                    longest_link_count_len,
                    longest_uname_len,
                    longest_group_len,
                    longest_context_len,
                    longest_size_len,
                    #[cfg(unix)]
                    longest_major_len,
                    #[cfg(unix)]
                    longest_minor_len,
                },
                config,
                out,
            );
        }
    } else {
        let mut longest_context_len = 1;
        let prefix_context = if config.context {
            for item in items {
                let context_len = item.security_context.len();
                longest_context_len = context_len.max(longest_context_len);
            }
            Some(longest_context_len)
        } else {
            None
        };

        #[cfg(not(unix))]
        let longest_inode_len = 1;
        #[cfg(unix)]
        let mut longest_inode_len = 1;
        #[cfg(unix)]
        if config.inode {
            for item in items {
                let inode_len = if let Some(md) = item.md(out) {
                    display_inode(md).len()
                } else {
                    continue;
                };
                longest_inode_len = inode_len.max(longest_inode_len);
            }
        }

        let names: std::vec::IntoIter<Cell> = items
            .iter()
            .map(|i| display_file_name(i, config, prefix_context, longest_inode_len, out))
            .collect::<Vec<Cell>>()
            .into_iter();

        match config.format {
            Format::Columns => display_grid(names, config.width, Direction::TopToBottom, out),
            Format::Across => display_grid(names, config.width, Direction::LeftToRight, out),
            Format::Commas => {
                let mut current_col = 0;
                let mut names = names;
                if let Some(name) = names.next() {
                    let _ = write!(out, "{}", name.contents);
                    current_col = name.width as u16 + 2;
                }
                for name in names {
                    let name_width = name.width as u16;
                    // If the width is 0 we print one single line
                    if config.width != 0 && current_col + name_width + 1 > config.width {
                        current_col = name_width + 2;
                        let _ = write!(out, ",\n{}", name.contents);
                    } else {
                        current_col += name_width + 2;
                        let _ = write!(out, ", {}", name.contents);
                    }
                }
                // Current col is never zero again if names have been printed.
                // So we print a newline.
                if current_col > 0 {
                    let _ = writeln!(out,);
                }
            }
            _ => {
                for name in names {
                    let _ = writeln!(out, "{}", name.contents);
                }
            }
        }
    }
}

fn get_block_size(md: &Metadata, config: &Config) -> u64 {
    /* GNU ls will display sizes in terms of block size
       md.len() will differ from this value when the file has some holes
    */
    #[cfg(unix)]
    {
        // hard-coded for now - enabling setting this remains a TODO
        let ls_block_size = 1024;
        match config.size_format {
            SizeFormat::Binary => md.blocks() * 512,
            SizeFormat::Decimal => md.blocks() * 512,
            SizeFormat::Bytes => md.blocks() * 512 / ls_block_size,
        }
    }

    #[cfg(not(unix))]
    {
        let _ = config;
        // no way to get block size for windows, fall-back to file size
        md.len()
    }
}

fn display_grid(
    names: impl Iterator<Item = Cell>,
    width: u16,
    direction: Direction,
    out: &mut BufWriter<Stdout>,
) {
    if width == 0 {
        // If the width is 0 we print one single line
        let mut printed_something = false;
        for name in names {
            if printed_something {
                let _ = write!(out, "  ");
            }
            printed_something = true;
            let _ = write!(out, "{}", name.contents);
        }
        if printed_something {
            let _ = writeln!(out);
        }
    } else {
        let mut grid = Grid::new(GridOptions {
            filling: Filling::Spaces(2),
            direction,
        });

        for name in names {
            grid.add(name);
        }

        match grid.fit_into_width(width as usize) {
            Some(output) => {
                let _ = write!(out, "{}", output);
            }
            // Width is too small for the grid, so we fit it in one column
            None => {
                let _ = write!(out, "{}", grid.fit_into_columns(1));
            }
        }
    }
}

/// This writes to the BufWriter out a single string of the output of `ls -l`.
///
/// It writes the following keys, in order:
/// * `inode` ([`get_inode`], config-optional)
/// * `permissions` ([`display_permissions`])
/// * `symlink_count` ([`display_symlink_count`])
/// * `owner` ([`display_uname`], config-optional)
/// * `group` ([`display_group`], config-optional)
/// * `author` ([`display_uname`], config-optional)
/// * `size / rdev` ([`display_size_or_rdev`])
/// * `system_time` ([`get_system_time`])
/// * `file_name` ([`display_file_name`])
///
/// This function needs to display information in columns:
/// * permissions and system_time are already guaranteed to be pre-formatted in fixed length.
/// * file_name is the last column and is left-aligned.
/// * Everything else needs to be padded using [`pad_left`].
///
/// That's why we have the parameters:
/// ```txt
///    longest_link_count_len: usize,
///    longest_uname_len: usize,
///    longest_group_len: usize,
///    longest_context_len: usize,
///    longest_size_len: usize,
/// ```
/// that decide the maximum possible character count of each field.
#[allow(clippy::write_literal)]
fn display_item_long(
    item: &PathData,
    padding: PaddingCollection,
    config: &Config,
    out: &mut BufWriter<Stdout>,
) {
    if let Some(md) = item.md(out) {
        #[cfg(unix)]
        {
            if config.inode {
                let _ = write!(
                    out,
                    "{} ",
                    pad_left(&get_inode(md), padding.longest_inode_len),
                );
            }
        }

        let _ = write!(
            out,
            "{}{} {}",
            display_permissions(md, true),
            if item.security_context.len() > 1 {
                // GNU `ls` uses a "." character to indicate a file with a security context,
                // but not other alternate access method.
                "."
            } else {
                ""
            },
            pad_left(&display_symlink_count(md), padding.longest_link_count_len),
        );

        if config.long.owner {
            let _ = write!(
                out,
                " {}",
                pad_right(&display_uname(md, config), padding.longest_uname_len),
            );
        }

        if config.long.group {
            let _ = write!(
                out,
                " {}",
                pad_right(&display_group(md, config), padding.longest_group_len),
            );
        }

        if config.context {
            let _ = write!(
                out,
                " {}",
                pad_right(&item.security_context, padding.longest_context_len),
            );
        }

        // Author is only different from owner on GNU/Hurd, so we reuse
        // the owner, since GNU/Hurd is not currently supported by Rust.
        if config.long.author {
            let _ = write!(
                out,
                " {}",
                pad_right(&display_uname(md, config), padding.longest_uname_len),
            );
        }

<<<<<<< HEAD
        match display_size_or_rdev(md, config) {
            SizeOrDeviceId::Size(size) => {
                let _ = write!(out, " {}", pad_left(&size, padding.longest_size_len),);
            }
            SizeOrDeviceId::Device(major, minor) => {
                let _ = write!(
                    out,
                    " {}, {}",
                    pad_left(
                        &major,
                        #[cfg(not(unix))]
                        0usize,
                        #[cfg(unix)]
                        padding.longest_major_len.max(
                            padding
                                .longest_size_len
                                .saturating_sub(padding.longest_minor_len.saturating_add(2usize))
                        )
                    ),
                    pad_left(
                        &minor,
                        #[cfg(not(unix))]
                        0usize,
                        #[cfg(unix)]
                        padding.longest_minor_len,
                    ),
                );
            }
        };

        let dfn = display_file_name(item, config, None, out).contents;
=======
        let dfn = display_file_name(item, config, None, 0, out).contents;
>>>>>>> 016d5e72

        let _ = writeln!(out, " {} {}", display_date(md, config), dfn);
    } else {
        // this 'else' is expressly for the case of a dangling symlink/restricted file
        #[cfg(unix)]
        {
            if config.inode {
                let _ = write!(out, "{} ", pad_left("?", padding.longest_inode_len),);
            }
        }

        let _ = write!(
            out,
            "{}{} {}",
            "l?????????".to_string(),
            if item.security_context.len() > 1 {
                // GNU `ls` uses a "." character to indicate a file with a security context,
                // but not other alternate access method.
                "."
            } else {
                ""
            },
            pad_left("?", padding.longest_link_count_len),
        );

        if config.long.owner {
            let _ = write!(out, " {}", pad_right("?", padding.longest_uname_len));
        }

        if config.long.group {
            let _ = write!(out, " {}", pad_right("?", padding.longest_group_len));
        }

        if config.context {
            let _ = write!(
                out,
                " {}",
                pad_right(&item.security_context, padding.longest_context_len)
            );
        }

        // Author is only different from owner on GNU/Hurd, so we reuse
        // the owner, since GNU/Hurd is not currently supported by Rust.
        if config.long.author {
            let _ = write!(out, " {}", pad_right("?", padding.longest_uname_len));
        }

        let dfn = display_file_name(item, config, None, 0, out).contents;
        let date_len = 12;

        let _ = writeln!(
            out,
            " {} {} {}",
            pad_left("?", padding.longest_size_len),
            pad_left("?", date_len),
            dfn,
        );
    }
}

#[cfg(unix)]
fn get_inode(metadata: &Metadata) -> String {
    format!("{:8}", metadata.ino())
}

// Currently getpwuid is `linux` target only. If it's broken out into
// a posix-compliant attribute this can be updated...
#[cfg(unix)]
use std::sync::Mutex;
#[cfg(unix)]
use uucore::entries;

#[cfg(unix)]
fn cached_uid2usr(uid: u32) -> String {
    lazy_static! {
        static ref UID_CACHE: Mutex<HashMap<u32, String>> = Mutex::new(HashMap::new());
    }

    let mut uid_cache = UID_CACHE.lock().unwrap();
    uid_cache
        .entry(uid)
        .or_insert_with(|| entries::uid2usr(uid).unwrap_or_else(|_| uid.to_string()))
        .clone()
}

#[cfg(unix)]
fn display_uname(metadata: &Metadata, config: &Config) -> String {
    if config.long.numeric_uid_gid {
        metadata.uid().to_string()
    } else {
        cached_uid2usr(metadata.uid())
    }
}

#[cfg(all(unix, not(target_os = "redox")))]
fn cached_gid2grp(gid: u32) -> String {
    lazy_static! {
        static ref GID_CACHE: Mutex<HashMap<u32, String>> = Mutex::new(HashMap::new());
    }

    let mut gid_cache = GID_CACHE.lock().unwrap();
    gid_cache
        .entry(gid)
        .or_insert_with(|| entries::gid2grp(gid).unwrap_or_else(|_| gid.to_string()))
        .clone()
}

#[cfg(all(unix, not(target_os = "redox")))]
fn display_group(metadata: &Metadata, config: &Config) -> String {
    if config.long.numeric_uid_gid {
        metadata.gid().to_string()
    } else {
        cached_gid2grp(metadata.gid())
    }
}

#[cfg(target_os = "redox")]
fn display_group(metadata: &Metadata, config: &Config) -> String {
    metadata.gid().to_string()
}

#[cfg(not(unix))]
fn display_uname(_metadata: &Metadata, _config: &Config) -> String {
    "somebody".to_string()
}

#[cfg(not(unix))]
fn display_group(_metadata: &Metadata, _config: &Config) -> String {
    "somegroup".to_string()
}

// The implementations for get_time are separated because some options, such
// as ctime will not be available
#[cfg(unix)]
fn get_system_time(md: &Metadata, config: &Config) -> Option<SystemTime> {
    match config.time {
        Time::Change => Some(UNIX_EPOCH + Duration::new(md.ctime() as u64, md.ctime_nsec() as u32)),
        Time::Modification => md.modified().ok(),
        Time::Access => md.accessed().ok(),
        Time::Birth => md.created().ok(),
    }
}

#[cfg(not(unix))]
fn get_system_time(md: &Metadata, config: &Config) -> Option<SystemTime> {
    match config.time {
        Time::Modification => md.modified().ok(),
        Time::Access => md.accessed().ok(),
        Time::Birth => md.created().ok(),
        _ => None,
    }
}

fn get_time(md: &Metadata, config: &Config) -> Option<chrono::DateTime<chrono::Local>> {
    let time = get_system_time(md, config)?;
    Some(time.into())
}

fn display_date(metadata: &Metadata, config: &Config) -> String {
    match get_time(metadata, config) {
        Some(time) => {
            //Date is recent if from past 6 months
            //According to GNU a Gregorian year has 365.2425 * 24 * 60 * 60 == 31556952 seconds on the average.
            let recent = time + chrono::Duration::seconds(31_556_952 / 2) > chrono::Local::now();

            match config.time_style {
                TimeStyle::FullIso => time.format("%Y-%m-%d %H:%M:%S.%f %z"),
                TimeStyle::LongIso => time.format("%Y-%m-%d %H:%M"),
                TimeStyle::Iso => time.format(if recent { "%m-%d %H:%M" } else { "%Y-%m-%d " }),
                TimeStyle::Locale => {
                    let fmt = if recent { "%b %e %H:%M" } else { "%b %e  %Y" };

                    // spell-checker:ignore (word) datetime
                    //In this version of chrono translating can be done
                    //The function is chrono::datetime::DateTime::format_localized
                    //However it's currently still hard to get the current pure-rust-locale
                    //So it's not yet implemented

                    time.format(fmt)
                }
            }
            .to_string()
        }
        None => "???".into(),
    }
}

// There are a few peculiarities to how GNU formats the sizes:
// 1. One decimal place is given if and only if the size is smaller than 10
// 2. It rounds sizes up.
// 3. The human-readable format uses powers for 1024, but does not display the "i"
//    that is commonly used to denote Kibi, Mebi, etc.
// 4. Kibi and Kilo are denoted differently ("k" and "K", respectively)
fn format_prefixed(prefixed: NumberPrefix<f64>) -> String {
    match prefixed {
        NumberPrefix::Standalone(bytes) => bytes.to_string(),
        NumberPrefix::Prefixed(prefix, bytes) => {
            // Remove the "i" from "Ki", "Mi", etc. if present
            let prefix_str = prefix.symbol().trim_end_matches('i');

            // Check whether we get more than 10 if we round up to the first decimal
            // because we want do display 9.81 as "9.9", not as "10".
            if (10.0 * bytes).ceil() >= 100.0 {
                format!("{:.0}{}", bytes.ceil(), prefix_str)
            } else {
                format!("{:.1}{}", (10.0 * bytes).ceil() / 10.0, prefix_str)
            }
        }
    }
}

#[allow(dead_code)]
enum SizeOrDeviceId {
    Size(String),
    Device(String, String),
}

fn display_size_or_rdev(metadata: &Metadata, config: &Config) -> SizeOrDeviceId {
    #[cfg(any(target_os = "macos", target_os = "ios"))]
    {
        let ft = metadata.file_type();
        if ft.is_char_device() || ft.is_block_device() {
            let dev: u64 = metadata.rdev();
            let major = (dev >> 24) as u8;
            let minor = (dev & 0xff) as u8;
            return SizeOrDeviceId::Device(major.to_string(), minor.to_string());
        }
    }
    #[cfg(target_os = "linux")]
    {
        let ft = metadata.file_type();
        if ft.is_char_device() || ft.is_block_device() {
            let dev: u64 = metadata.rdev();
            let major = (dev >> 8) as u8;
            let minor = (dev & 0xff) as u8;
            return SizeOrDeviceId::Device(major.to_string(), minor.to_string());
        }
    }

    SizeOrDeviceId::Size(display_size(metadata.len(), config))
}

fn display_size(size: u64, config: &Config) -> String {
    // NOTE: The human-readable behavior deviates from the GNU ls.
    // The GNU ls uses binary prefixes by default.
    match config.size_format {
        SizeFormat::Binary => format_prefixed(NumberPrefix::binary(size as f64)),
        SizeFormat::Decimal => format_prefixed(NumberPrefix::decimal(size as f64)),
        SizeFormat::Bytes => size.to_string(),
    }
}

#[cfg(unix)]
fn file_is_executable(md: &Metadata) -> bool {
    // Mode always returns u32, but the flags might not be, based on the platform
    // e.g. linux has u32, mac has u16.
    // S_IXUSR -> user has execute permission
    // S_IXGRP -> group has execute permission
    // S_IXOTH -> other users have execute permission
    md.mode() & ((S_IXUSR | S_IXGRP | S_IXOTH) as u32) != 0
}

fn classify_file(path: &PathData, out: &mut BufWriter<Stdout>) -> Option<char> {
    let file_type = path.file_type(out)?;

    if file_type.is_dir() {
        Some('/')
    } else if file_type.is_symlink() {
        Some('@')
    } else {
        #[cfg(unix)]
        {
            if file_type.is_socket() {
                Some('=')
            } else if file_type.is_fifo() {
                Some('|')
            } else if file_type.is_file() && file_is_executable(path.md(out).as_ref().unwrap()) {
                Some('*')
            } else {
                None
            }
        }
        #[cfg(not(unix))]
        None
    }
}

/// Takes a [`PathData`] struct and returns a cell with a name ready for displaying.
///
/// This function relies on the following parameters in the provided `&Config`:
/// * `config.quoting_style` to decide how we will escape `name` using [`escape_name`].
/// * `config.inode` decides whether to display inode numbers beside names using [`get_inode`].
/// * `config.color` decides whether it's going to color `name` using [`color_name`].
/// * `config.indicator_style` to append specific characters to `name` using [`classify_file`].
/// * `config.format` to display symlink targets if `Format::Long`. This function is also
///   responsible for coloring symlink target names if `config.color` is specified.
/// * `config.context` to prepend security context to `name` if compiled with `feat_selinux`.
///
/// Note that non-unicode sequences in symlink targets are dealt with using
/// [`std::path::Path::to_string_lossy`].
#[allow(unused_variables)]
fn display_file_name(
    path: &PathData,
    config: &Config,
    prefix_context: Option<usize>,
    longest_inode_len: usize,
    out: &mut BufWriter<Stdout>,
) -> Cell {
    // This is our return value. We start by `&path.display_name` and modify it along the way.
    let mut name = escape_name(&path.display_name, &config.quoting_style);

    // We need to keep track of the width ourselves instead of letting term_grid
    // infer it because the color codes mess up term_grid's width calculation.
    let mut width = name.width();

    if let Some(ls_colors) = &config.color {
        if let Ok(metadata) = path.p_buf.symlink_metadata() {
            name = color_name(ls_colors, &path.p_buf, name, &metadata);
        }
    }

    #[cfg(unix)]
    {
        if config.inode && config.format != Format::Long {
            let inode = match path.md(out) {
                Some(md) => pad_left(&get_inode(md), longest_inode_len),
                None => pad_left("?", longest_inode_len),
            };
            // increment width here b/c name was given colors and name.width() is now the wrong
            // size for display
            width += inode.width();
            name = inode + " " + &name;
        }
    }

    if config.indicator_style != IndicatorStyle::None {
        let sym = classify_file(path, out);

        let char_opt = match config.indicator_style {
            IndicatorStyle::Classify => sym,
            IndicatorStyle::FileType => {
                // Don't append an asterisk.
                match sym {
                    Some('*') => None,
                    _ => sym,
                }
            }
            IndicatorStyle::Slash => {
                // Append only a slash.
                match sym {
                    Some('/') => Some('/'),
                    _ => None,
                }
            }
            IndicatorStyle::None => None,
        };

        if let Some(c) = char_opt {
            name.push(c);
            width += 1;
        }
    }

    if config.format == Format::Long
        && path.file_type(out).is_some()
        && path.file_type(out).unwrap().is_symlink()
    {
        if let Ok(target) = path.p_buf.read_link() {
            name.push_str(" -> ");

            // We might as well color the symlink output after the arrow.
            // This makes extra system calls, but provides important information that
            // people run `ls -l --color` are very interested in.
            if let Some(ls_colors) = &config.color {
                // We get the absolute path to be able to construct PathData with valid Metadata.
                // This is because relative symlinks will fail to get_metadata.
                let mut absolute_target = target.clone();
                if target.is_relative() {
                    if let Some(parent) = path.p_buf.parent() {
                        absolute_target = parent.join(absolute_target);
                    }
                }

                let target_data = PathData::new(absolute_target, None, None, config, false);

                // If we have a symlink to a valid file, we use the metadata of said file.
                // Because we use an absolute path, we can assume this is guaranteed to exist.
                // Otherwise, we use path.md(), which will guarantee we color to the same
                // color of non-existent symlinks according to style_for_path_with_metadata.
                if path.md(out).is_none()
                    && get_metadata(target_data.p_buf.as_path(), target_data.must_dereference)
                        .is_err()
                {
                    name.push_str(&path.p_buf.read_link().unwrap().to_string_lossy());
                } else {
                    // Use fn get_metadata instead of md() here and above because ls
                    // should not exit with an err, if we are unable to obtain the target_metadata
                    let target_metadata = match get_metadata(
                        target_data.p_buf.as_path(),
                        target_data.must_dereference,
                    ) {
                        Ok(md) => md,
                        Err(_) => path.md(out).unwrap().to_owned(),
                    };

                    name.push_str(&color_name(
                        ls_colors,
                        &target_data.p_buf,
                        target.to_string_lossy().into_owned(),
                        &target_metadata,
                    ));
                }
            } else {
                // If no coloring is required, we just use target as is.
                name.push_str(&target.to_string_lossy());
            }
        }
    }

    // Prepend the security context to the `name` and adjust `width` in order
    // to get correct alignment from later calls to`display_grid()`.
    if config.context {
        if let Some(pad_count) = prefix_context {
            let security_context = if !matches!(config.format, Format::Commas) {
                pad_left(&path.security_context, pad_count)
            } else {
                path.security_context.to_owned()
            };
            name = format!("{} {}", security_context, name);
            width += security_context.len() + 1;
        }
    }

    Cell {
        contents: name,
        width,
    }
}

fn color_name(ls_colors: &LsColors, path: &Path, name: String, md: &Metadata) -> String {
    match ls_colors.style_for_path_with_metadata(path, Some(md)) {
        Some(style) => style.to_ansi_term_style().paint(name).to_string(),
        None => name,
    }
}

#[cfg(not(unix))]
fn display_symlink_count(_metadata: &Metadata) -> String {
    // Currently not sure of how to get this on Windows, so I'm punting.
    // Git Bash looks like it may do the same thing.
    String::from("1")
}

#[cfg(unix)]
fn display_symlink_count(metadata: &Metadata) -> String {
    metadata.nlink().to_string()
}

#[allow(unused_variables)]
fn display_inode(metadata: &Metadata) -> String {
    #[cfg(unix)]
    {
        get_inode(metadata)
    }
    #[cfg(not(unix))]
    {
        "".to_string()
    }
}

// This returns the SELinux security context as UTF8 `String`.
// In the long term this should be changed to `OsStr`, see discussions at #2621/#2656
#[allow(unused_variables)]
fn get_security_context(config: &Config, p_buf: &Path, must_dereference: bool) -> String {
    let substitute_string = "?".to_string();
    if config.selinux_supported {
        #[cfg(feature = "selinux")]
        {
            match selinux::SecurityContext::of_path(p_buf, must_dereference.to_owned(), false) {
                Err(_r) => {
                    // TODO: show the actual reason why it failed
                    show_warning!("failed to get security context of: {}", p_buf.quote());
                    substitute_string
                }
                Ok(None) => substitute_string,
                Ok(Some(context)) => {
                    let context = context.as_bytes();

                    let context = context.strip_suffix(&[0]).unwrap_or(context);
                    String::from_utf8(context.to_vec()).unwrap_or_else(|e| {
                        show_warning!(
                            "getting security context of: {}: {}",
                            p_buf.quote(),
                            e.to_string()
                        );
                        String::from_utf8_lossy(context).into_owned()
                    })
                }
            }
        }
        #[cfg(not(feature = "selinux"))]
        {
            substitute_string
        }
    } else {
        substitute_string
    }
}<|MERGE_RESOLUTION|>--- conflicted
+++ resolved
@@ -1929,7 +1929,6 @@
             );
         }
 
-<<<<<<< HEAD
         match display_size_or_rdev(md, config) {
             SizeOrDeviceId::Size(size) => {
                 let _ = write!(out, " {}", pad_left(&size, padding.longest_size_len),);
@@ -1960,10 +1959,7 @@
             }
         };
 
-        let dfn = display_file_name(item, config, None, out).contents;
-=======
         let dfn = display_file_name(item, config, None, 0, out).contents;
->>>>>>> 016d5e72
 
         let _ = writeln!(out, " {} {}", display_date(md, config), dfn);
     } else {
