--- conflicted
+++ resolved
@@ -143,13 +143,10 @@
     pub static COLOR: &str = "color";
     pub static PATHS: &str = "paths";
     pub static INDICATOR_STYLE: &str = "indicator-style";
-<<<<<<< HEAD
     pub static TIME_STYLE: &str = "time-style";
     pub static FULL_TIME: &str = "full-time";
-=======
     pub static HIDE: &str = "hide";
     pub static IGNORE: &str = "ignore";
->>>>>>> cee59c03
 }
 
 #[derive(PartialEq, Eq)]
@@ -475,7 +472,6 @@
             IndicatorStyle::None
         };
 
-<<<<<<< HEAD
         let time_style = if let Some(field) = options.value_of(options::TIME_STYLE) {
             //If both FULL_TIME and TIME_STYLE are present
             //The one added last is dominant
@@ -499,7 +495,6 @@
         } else {
             TimeStyle::Locale
         };
-=======
         let mut ignore_patterns = GlobSetBuilder::new();
         if options.is_present(options::IGNORE_BACKUPS) {
             ignore_patterns.add(Glob::new("*~").unwrap());
@@ -527,7 +522,6 @@
         }
 
         let ignore_patterns = ignore_patterns.build().unwrap();
->>>>>>> cee59c03
 
         Config {
             format,
