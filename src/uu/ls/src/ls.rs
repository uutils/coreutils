--- conflicted
+++ resolved
@@ -13,12 +13,12 @@
 #[macro_use]
 extern crate uucore;
 
+mod quoting_style;
 mod version_cmp;
-mod quoting_style;
-
-use quoting_style::{QuotingStyle, escape_name};
+
 use clap::{App, Arg};
 use number_prefix::NumberPrefix;
+use quoting_style::{escape_name, QuotingStyle};
 #[cfg(unix)]
 use std::collections::HashMap;
 use std::fs;
@@ -106,14 +106,12 @@
         pub static HUMAN_READABLE: &str = "human-readable";
         pub static SI: &str = "si";
     }
-<<<<<<< HEAD
     pub mod quoting {
         pub static ESCAPE: &str = "escape";
         pub static LITERAL: &str = "literal";
         pub static C: &str = "quote-name";
     }
     pub static QUOTING_STYLE: &str = "quoting-style";
-=======
 
     pub mod indicator_style {
         pub static NONE: &str = "none";
@@ -122,7 +120,6 @@
         pub static CLASSIFY: &str = "classify";
     }
 
->>>>>>> 7669a438
     pub static WIDTH: &str = "width";
     pub static AUTHOR: &str = "author";
     pub static NO_GROUP: &str = "no-group";
@@ -204,11 +201,8 @@
     color: bool,
     long: LongFormat,
     width: Option<u16>,
-<<<<<<< HEAD
     quoting_style: QuotingStyle,
-=======
     indicator_style: IndicatorStyle,
->>>>>>> 7669a438
 }
 
 // Fields that can be removed or added to the long format
@@ -373,27 +367,50 @@
                 })
             })
             .or_else(|| termsize::get().map(|s| s.cols));
-        
+
         let quoting_style = if let Some(style) = options.value_of(options::QUOTING_STYLE) {
             match style {
                 "literal" => QuotingStyle::Literal,
-                "shell" => QuotingStyle::Shell { escape: false, always_quote: false },
-                "shell-always" => QuotingStyle::Shell { escape: false, always_quote: true },
-                "shell-escape" => QuotingStyle::Shell { escape: true, always_quote: false },
-                "shell-escape-always" => QuotingStyle::Shell { escape: true, always_quote: true },
-                "c" => QuotingStyle::C{ quotes: quoting_style::Quotes::Double },
-                "escape" => QuotingStyle::C { quotes: quoting_style::Quotes::None },
+                "shell" => QuotingStyle::Shell {
+                    escape: false,
+                    always_quote: false,
+                },
+                "shell-always" => QuotingStyle::Shell {
+                    escape: false,
+                    always_quote: true,
+                },
+                "shell-escape" => QuotingStyle::Shell {
+                    escape: true,
+                    always_quote: false,
+                },
+                "shell-escape-always" => QuotingStyle::Shell {
+                    escape: true,
+                    always_quote: true,
+                },
+                "c" => QuotingStyle::C {
+                    quotes: quoting_style::Quotes::Double,
+                },
+                "escape" => QuotingStyle::C {
+                    quotes: quoting_style::Quotes::None,
+                },
                 _ => unreachable!("Should have been caught by Clap"),
             }
         } else if options.is_present(options::quoting::LITERAL) {
             QuotingStyle::Literal
         } else if options.is_present(options::quoting::ESCAPE) {
-            QuotingStyle::C{ quotes: quoting_style::Quotes::None }
+            QuotingStyle::C {
+                quotes: quoting_style::Quotes::None,
+            }
         } else if options.is_present(options::quoting::C) {
-            QuotingStyle::C{ quotes: quoting_style::Quotes::Double }
+            QuotingStyle::C {
+                quotes: quoting_style::Quotes::Double,
+            }
         } else {
             // TODO: use environment variable if available
-            QuotingStyle::Shell{ escape: true, always_quote: false }
+            QuotingStyle::Shell {
+                escape: true,
+                always_quote: false,
+            }
         };
 
         let indicator_style = if let Some(field) = options.value_of(options::INDICATOR_STYLE) {
@@ -439,11 +456,8 @@
             inode: options.is_present(options::INODE),
             long,
             width,
-<<<<<<< HEAD
             quoting_style,
-=======
             indicator_style,
->>>>>>> 7669a438
         }
     }
 }
@@ -1298,12 +1312,8 @@
     metadata: &Metadata,
     config: &Config,
 ) -> Cell {
-<<<<<<< HEAD
-    let mut name = escape(get_file_name(path, strip), &config);
-=======
-    let mut name = get_file_name(path, strip);
+    let mut name = escape_name(get_file_name(path, strip), &config);
     let file_type = metadata.file_type();
->>>>>>> 7669a438
 
     match config.indicator_style {
         IndicatorStyle::Classify | IndicatorStyle::FileType => {
