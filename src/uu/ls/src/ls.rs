// This file is part of the uutils coreutils package.
//
// (c) Jeremiah Peschka <jeremiah.peschka@gmail.com>
//
// For the full copyright and license information, please view the LICENSE file
// that was distributed with this source code.

// spell-checker:ignore (ToDO) cpio svgz webm somegroup nlink rmvb xspf

#[macro_use]
extern crate uucore;
#[cfg(unix)]
#[macro_use]
extern crate lazy_static;

mod quoting_style;

use clap::{crate_version, App, AppSettings, Arg};
use glob::Pattern;
use lscolors::LsColors;
use number_prefix::NumberPrefix;
use once_cell::unsync::OnceCell;
use quoting_style::{escape_name, QuotingStyle};
#[cfg(windows)]
use std::os::windows::fs::MetadataExt;
#[cfg(unix)]
use std::{
    cmp,
    collections::HashMap,
    env,
    os::unix::fs::{FileTypeExt, MetadataExt},
    time::Duration,
};
use std::{
    cmp::Reverse,
    error::Error,
    fmt::Display,
    fs::{self, DirEntry, FileType, Metadata},
    io::{stdout, BufWriter, ErrorKind, Stdout, Write},
    path::{Path, PathBuf},
    time::{SystemTime, UNIX_EPOCH},
};
<<<<<<< HEAD
#[cfg(unix)]
use std::{
    collections::HashMap,
    os::unix::fs::{FileTypeExt, MetadataExt},
    time::Duration,
};
use std::{ffi::OsString, fs::ReadDir};
=======
>>>>>>> 862a5418
use term_grid::{Cell, Direction, Filling, Grid, GridOptions};
use uucore::{
    display::Quotable,
    error::{set_exit_code, UError, UResult},
};

use unicode_width::UnicodeWidthStr;
#[cfg(unix)]
use uucore::libc::{S_IXGRP, S_IXOTH, S_IXUSR};
use uucore::{fs::display_permissions, version_cmp::version_cmp};

#[cfg(not(feature = "selinux"))]
static CONTEXT_HELP_TEXT: &str = "print any security context of each file (not enabled)";
#[cfg(feature = "selinux")]
static CONTEXT_HELP_TEXT: &str = "print any security context of each file";

fn usage() -> String {
    format!("{0} [OPTION]... [FILE]...", uucore::execution_phrase())
}

pub mod options {

    pub mod format {
        pub static ONE_LINE: &str = "1";
        pub static LONG: &str = "long";
        pub static COLUMNS: &str = "C";
        pub static ACROSS: &str = "x";
        pub static COMMAS: &str = "m";
        pub static LONG_NO_OWNER: &str = "g";
        pub static LONG_NO_GROUP: &str = "o";
        pub static LONG_NUMERIC_UID_GID: &str = "numeric-uid-gid";
    }

    pub mod files {
        pub static ALL: &str = "all";
        pub static ALMOST_ALL: &str = "almost-all";
    }

    pub mod sort {
        pub static SIZE: &str = "S";
        pub static TIME: &str = "t";
        pub static NONE: &str = "U";
        pub static VERSION: &str = "v";
        pub static EXTENSION: &str = "X";
    }

    pub mod time {
        pub static ACCESS: &str = "u";
        pub static CHANGE: &str = "c";
    }

    pub mod size {
        pub static HUMAN_READABLE: &str = "human-readable";
        pub static SI: &str = "si";
        pub static BLOCK_SIZE: &str = "block-size";
        pub static KB_BLOCK_SIZE: &str = "kb-block-size";
    }

    pub mod quoting {
        pub static ESCAPE: &str = "escape";
        pub static LITERAL: &str = "literal";
        pub static C: &str = "quote-name";
    }

    pub mod indicator_style {
        pub static SLASH: &str = "p";
        pub static FILE_TYPE: &str = "file-type";
        pub static CLASSIFY: &str = "classify";
    }

    pub mod dereference {
        pub static ALL: &str = "dereference";
        pub static ARGS: &str = "dereference-command-line";
        pub static DIR_ARGS: &str = "dereference-command-line-symlink-to-dir";
    }

    pub static QUOTING_STYLE: &str = "quoting-style";
    pub static HIDE_CONTROL_CHARS: &str = "hide-control-chars";
    pub static SHOW_CONTROL_CHARS: &str = "show-control-chars";
    pub static WIDTH: &str = "width";
    pub static AUTHOR: &str = "author";
    pub static NO_GROUP: &str = "no-group";
    pub static FORMAT: &str = "format";
    pub static SORT: &str = "sort";
    pub static TIME: &str = "time";
    pub static IGNORE_BACKUPS: &str = "ignore-backups";
    pub static DIRECTORY: &str = "directory";
    pub static INODE: &str = "inode";
    pub static REVERSE: &str = "reverse";
    pub static RECURSIVE: &str = "recursive";
    pub static COLOR: &str = "color";
    pub static PATHS: &str = "paths";
    pub static INDICATOR_STYLE: &str = "indicator-style";
    pub static TIME_STYLE: &str = "time-style";
    pub static FULL_TIME: &str = "full-time";
    pub static HIDE: &str = "hide";
    pub static IGNORE: &str = "ignore";
    pub static CONTEXT: &str = "context";
}

const DEFAULT_TERM_WIDTH: u16 = 80;

#[derive(Debug)]
enum LsError {
    InvalidLineWidth(String),
    IOError(std::io::Error),
    IOErrorContext(std::io::Error, PathBuf),
}

impl UError for LsError {
    fn code(&self) -> i32 {
        match self {
            LsError::InvalidLineWidth(_) => 2,
            LsError::IOError(_) | LsError::IOErrorContext(_, _) => 1,
        }
    }
}

impl Error for LsError {}

impl Display for LsError {
    fn fmt(&self, f: &mut std::fmt::Formatter<'_>) -> std::fmt::Result {
        match self {
            LsError::InvalidLineWidth(s) => write!(f, "invalid line width: {}", s.quote()),
            LsError::IOError(e) => write!(f, "general io error: {}", e),
            LsError::IOErrorContext(e, p) => {
                let error_kind = e.kind();
                let errno = e.raw_os_error().unwrap_or(1i32);

                match error_kind {
                    // No such file or directory
                    ErrorKind::NotFound => {
                        write!(
                            f,
                            "cannot access '{}': No such file or directory",
                            p.to_string_lossy(),
                        )
                    }
                    // Permission denied and Operation not permitted
                    ErrorKind::PermissionDenied =>
                    {
                        #[allow(clippy::wildcard_in_or_patterns)]
                        match errno {
                            1i32 => {
                                write!(
                                    f,
                                    "cannot access '{}': Operation not permitted",
                                    p.to_string_lossy(),
                                )
                            }
                            13i32 | _ => {
                                if p.is_dir() {
                                    write!(
                                        f,
                                        "cannot open directory '{}': Permission denied",
                                        p.to_string_lossy(),
                                    )
                                } else {
                                    write!(
                                        f,
                                        "cannot open file '{}': Permission denied",
                                        p.to_string_lossy(),
                                    )
                                }
                            }
                        }
                    }
                    _ => match errno {
                        9i32 => {
                            // only should ever occur on a read_dir on a bad fd
                            write!(
                                f,
                                "cannot open directory '{}': Bad file descriptor",
                                p.to_string_lossy(),
                            )
                        }
                        _ => {
                            write!(
                                f,
                                "unknown io error: '{:?}', '{:?}'",
                                p.to_string_lossy(),
                                e
                            )
                        }
                    },
                }
            }
        }
    }
}

#[derive(PartialEq, Eq)]
enum Format {
    Columns,
    Long,
    OneLine,
    Across,
    Commas,
}

#[derive(PartialEq, Eq)]
enum Sort {
    None,
    Name,
    Size,
    Time,
    Version,
    Extension,
}

enum SizeFormat {
    Bytes,
    Binary,  // Powers of 1024, --human-readable, -h
    Decimal, // Powers of 1000, --si
}

#[derive(PartialEq, Eq)]
enum Files {
    All,
    AlmostAll,
    Normal,
}

enum Time {
    Modification,
    Access,
    Change,
    Birth,
}

#[derive(Debug)]
enum TimeStyle {
    FullIso,
    LongIso,
    Iso,
    Locale,
}

enum Dereference {
    None,
    DirArgs,
    Args,
    All,
}

#[derive(PartialEq, Eq)]
enum IndicatorStyle {
    None,
    Slash,
    FileType,
    Classify,
}

struct Config {
    format: Format,
    files: Files,
    sort: Sort,
    recursive: bool,
    reverse: bool,
    dereference: Dereference,
    ignore_patterns: Vec<Pattern>,
    size_format: SizeFormat,
    directory: bool,
    time: Time,
    #[cfg(unix)]
    inode: bool,
    color: Option<LsColors>,
    long: LongFormat,
    width: u16,
    quoting_style: QuotingStyle,
    indicator_style: IndicatorStyle,
    time_style: TimeStyle,
<<<<<<< HEAD
    context: bool,
    selinux_supported: bool,
=======
    #[cfg(unix)]
    block_size: Option<u64>,
>>>>>>> 862a5418
}

// Fields that can be removed or added to the long format
struct LongFormat {
    author: bool,
    group: bool,
    owner: bool,
    #[cfg(unix)]
    numeric_uid_gid: bool,
}

struct PaddingCollection {
    #[cfg(unix)]
    longest_inode_len: usize,
    longest_link_count_len: usize,
    longest_uname_len: usize,
    longest_group_len: usize,
    longest_context_len: usize,
    longest_size_len: usize,
    #[cfg(unix)]
    longest_major_len: usize,
    #[cfg(unix)]
    longest_minor_len: usize,
}

impl Config {
    #[allow(clippy::cognitive_complexity)]
    fn from(options: &clap::ArgMatches) -> UResult<Self> {
        let context = options.is_present(options::CONTEXT);
        let (mut format, opt) = if let Some(format_) = options.value_of(options::FORMAT) {
            (
                match format_ {
                    "long" | "verbose" => Format::Long,
                    "single-column" => Format::OneLine,
                    "columns" | "vertical" => Format::Columns,
                    "across" | "horizontal" => Format::Across,
                    "commas" => Format::Commas,
                    // below should never happen as clap already restricts the values.
                    _ => unreachable!("Invalid field for --format"),
                },
                Some(options::FORMAT),
            )
        } else if options.is_present(options::format::LONG) {
            (Format::Long, Some(options::format::LONG))
        } else if options.is_present(options::format::ACROSS) {
            (Format::Across, Some(options::format::ACROSS))
        } else if options.is_present(options::format::COMMAS) {
            (Format::Commas, Some(options::format::COMMAS))
        } else if options.is_present(options::format::COLUMNS) {
            (Format::Columns, Some(options::format::COLUMNS))
        } else if atty::is(atty::Stream::Stdout) {
            (Format::Columns, None)
        } else {
            (Format::OneLine, None)
        };

        // The -o, -n and -g options are tricky. They cannot override with each
        // other because it's possible to combine them. For example, the option
        // -og should hide both owner and group. Furthermore, they are not
        // reset if -l or --format=long is used. So these should just show the
        // group: -gl or "-g --format=long". Finally, they are also not reset
        // when switching to a different format option in-between like this:
        // -ogCl or "-og --format=vertical --format=long".
        //
        // -1 has a similar issue: it does nothing if the format is long. This
        // actually makes it distinct from the --format=singe-column option,
        // which always applies.
        //
        // The idea here is to not let these options override with the other
        // options, but manually whether they have an index that's greater than
        // the other format options. If so, we set the appropriate format.
        if format != Format::Long {
            let idx = opt
                .and_then(|opt| options.indices_of(opt).map(|x| x.max().unwrap()))
                .unwrap_or(0);
            if [
                options::format::LONG_NO_OWNER,
                options::format::LONG_NO_GROUP,
                options::format::LONG_NUMERIC_UID_GID,
                options::FULL_TIME,
            ]
            .iter()
            .flat_map(|opt| options.indices_of(opt))
            .flatten()
            .any(|i| i >= idx)
            {
                format = Format::Long;
            } else if let Some(mut indices) = options.indices_of(options::format::ONE_LINE) {
                if indices.any(|i| i > idx) {
                    format = Format::OneLine;
                }
            }
        }

        let files = if options.is_present(options::files::ALL) {
            Files::All
        } else if options.is_present(options::files::ALMOST_ALL) {
            Files::AlmostAll
        } else {
            Files::Normal
        };

        let sort = if let Some(field) = options.value_of(options::SORT) {
            match field {
                "none" => Sort::None,
                "name" => Sort::Name,
                "time" => Sort::Time,
                "size" => Sort::Size,
                "version" => Sort::Version,
                "extension" => Sort::Extension,
                // below should never happen as clap already restricts the values.
                _ => unreachable!("Invalid field for --sort"),
            }
        } else if options.is_present(options::sort::TIME) {
            Sort::Time
        } else if options.is_present(options::sort::SIZE) {
            Sort::Size
        } else if options.is_present(options::sort::NONE) {
            Sort::None
        } else if options.is_present(options::sort::VERSION) {
            Sort::Version
        } else if options.is_present(options::sort::EXTENSION) {
            Sort::Extension
        } else {
            Sort::Name
        };

        let time = if let Some(field) = options.value_of(options::TIME) {
            match field {
                "ctime" | "status" => Time::Change,
                "access" | "atime" | "use" => Time::Access,
                "birth" | "creation" => Time::Birth,
                // below should never happen as clap already restricts the values.
                _ => unreachable!("Invalid field for --time"),
            }
        } else if options.is_present(options::time::ACCESS) {
            Time::Access
        } else if options.is_present(options::time::CHANGE) {
            Time::Change
        } else {
            Time::Modification
        };

        let needs_color = match options.value_of(options::COLOR) {
            None => options.is_present(options::COLOR),
            Some(val) => match val {
                "" | "always" | "yes" | "force" => true,
                "auto" | "tty" | "if-tty" => atty::is(atty::Stream::Stdout),
                /* "never" | "no" | "none" | */ _ => false,
            },
        };

        let color = if needs_color {
            Some(LsColors::from_env().unwrap_or_default())
        } else {
            None
        };

        let size_format = if options.is_present(options::size::HUMAN_READABLE) {
            SizeFormat::Binary
        } else if options.is_present(options::size::SI) {
            SizeFormat::Decimal
        } else {
            SizeFormat::Bytes
        };

        let long = {
            let author = options.is_present(options::AUTHOR);
            let group = !options.is_present(options::NO_GROUP)
                && !options.is_present(options::format::LONG_NO_GROUP);
            let owner = !options.is_present(options::format::LONG_NO_OWNER);
            #[cfg(unix)]
            let numeric_uid_gid = options.is_present(options::format::LONG_NUMERIC_UID_GID);
            LongFormat {
                author,
                group,
                owner,
                #[cfg(unix)]
                numeric_uid_gid,
            }
        };

        let width = match options.value_of(options::WIDTH) {
            Some(x) => match x.parse::<u16>() {
                Ok(u) => u,
                Err(_) => return Err(LsError::InvalidLineWidth(x.into()).into()),
            },
            None => match termsize::get() {
                Some(size) => size.cols,
                None => match std::env::var_os("COLUMNS") {
                    Some(columns) => match columns.to_str().and_then(|s| s.parse().ok()) {
                        Some(columns) => columns,
                        None => {
                            show_error!(
                                "ignoring invalid width in environment variable COLUMNS: {}",
                                columns.quote()
                            );
                            DEFAULT_TERM_WIDTH
                        }
                    },
                    None => DEFAULT_TERM_WIDTH,
                },
            },
        };

        #[allow(clippy::needless_bool)]
        let show_control = if options.is_present(options::HIDE_CONTROL_CHARS) {
            false
        } else if options.is_present(options::SHOW_CONTROL_CHARS) {
            true
        } else {
            !atty::is(atty::Stream::Stdout)
        };

        let quoting_style = if let Some(style) = options.value_of(options::QUOTING_STYLE) {
            match style {
                "literal" => QuotingStyle::Literal { show_control },
                "shell" => QuotingStyle::Shell {
                    escape: false,
                    always_quote: false,
                    show_control,
                },
                "shell-always" => QuotingStyle::Shell {
                    escape: false,
                    always_quote: true,
                    show_control,
                },
                "shell-escape" => QuotingStyle::Shell {
                    escape: true,
                    always_quote: false,
                    show_control,
                },
                "shell-escape-always" => QuotingStyle::Shell {
                    escape: true,
                    always_quote: true,
                    show_control,
                },
                "c" => QuotingStyle::C {
                    quotes: quoting_style::Quotes::Double,
                },
                "escape" => QuotingStyle::C {
                    quotes: quoting_style::Quotes::None,
                },
                _ => unreachable!("Should have been caught by Clap"),
            }
        } else if options.is_present(options::quoting::LITERAL) {
            QuotingStyle::Literal { show_control }
        } else if options.is_present(options::quoting::ESCAPE) {
            QuotingStyle::C {
                quotes: quoting_style::Quotes::None,
            }
        } else if options.is_present(options::quoting::C) {
            QuotingStyle::C {
                quotes: quoting_style::Quotes::Double,
            }
        } else {
            // TODO: use environment variable if available
            QuotingStyle::Shell {
                escape: true,
                always_quote: false,
                show_control,
            }
        };

        let indicator_style = if let Some(field) = options.value_of(options::INDICATOR_STYLE) {
            match field {
                "none" => IndicatorStyle::None,
                "file-type" => IndicatorStyle::FileType,
                "classify" => IndicatorStyle::Classify,
                "slash" => IndicatorStyle::Slash,
                &_ => IndicatorStyle::None,
            }
        } else if options.is_present(options::indicator_style::CLASSIFY) {
            IndicatorStyle::Classify
        } else if options.is_present(options::indicator_style::SLASH) {
            IndicatorStyle::Slash
        } else if options.is_present(options::indicator_style::FILE_TYPE) {
            IndicatorStyle::FileType
        } else {
            IndicatorStyle::None
        };

        let time_style = if let Some(field) = options.value_of(options::TIME_STYLE) {
            //If both FULL_TIME and TIME_STYLE are present
            //The one added last is dominant
            if options.is_present(options::FULL_TIME)
                && options.indices_of(options::FULL_TIME).unwrap().last()
                    > options.indices_of(options::TIME_STYLE).unwrap().last()
            {
                TimeStyle::FullIso
            } else {
                //Clap handles the env variable "TIME_STYLE"
                match field {
                    "full-iso" => TimeStyle::FullIso,
                    "long-iso" => TimeStyle::LongIso,
                    "iso" => TimeStyle::Iso,
                    "locale" => TimeStyle::Locale,
                    // below should never happen as clap already restricts the values.
                    _ => unreachable!("Invalid field for --time-style"),
                }
            }
        } else if options.is_present(options::FULL_TIME) {
            TimeStyle::FullIso
        } else {
            TimeStyle::Locale
        };

        let mut ignore_patterns: Vec<Pattern> = Vec::new();

        if options.is_present(options::IGNORE_BACKUPS) {
            ignore_patterns.push(Pattern::new("*~").unwrap());
            ignore_patterns.push(Pattern::new(".*~").unwrap());
        }

        for pattern in options.values_of(options::IGNORE).into_iter().flatten() {
            match Pattern::new(pattern) {
                Ok(p) => {
                    ignore_patterns.push(p);
                }
                Err(_) => show_warning!("Invalid pattern for ignore: {}", pattern.quote()),
            }
        }

        if files == Files::Normal {
            for pattern in options.values_of(options::HIDE).into_iter().flatten() {
                match Pattern::new(pattern) {
                    Ok(p) => {
                        ignore_patterns.push(p);
                    }
                    Err(_) => show_warning!("Invalid pattern for hide: {}", pattern.quote()),
                }
            }
        }

        let dereference = if options.is_present(options::dereference::ALL) {
            Dereference::All
        } else if options.is_present(options::dereference::ARGS) {
            Dereference::Args
        } else if options.is_present(options::dereference::DIR_ARGS) {
            Dereference::DirArgs
        } else if options.is_present(options::DIRECTORY)
            || indicator_style == IndicatorStyle::Classify
            || format == Format::Long
        {
            Dereference::None
        } else {
            Dereference::DirArgs
        };

<<<<<<< HEAD
        Ok(Self {
=======
        let block_size;
        #[cfg(unix)]
        {
            block_size = if options.is_present(options::size::BLOCK_SIZE) {
                let block_size = if options.is_present(options::size::KB_BLOCK_SIZE) {
                    1024
                } else {
                    get_env_block_size()
                };

                Some(block_size)
            } else {
                None
            };
        }

        Ok(Config {
>>>>>>> 862a5418
            format,
            files,
            sort,
            recursive: options.is_present(options::RECURSIVE),
            reverse: options.is_present(options::REVERSE),
            dereference,
            ignore_patterns,
            size_format,
            directory: options.is_present(options::DIRECTORY),
            time,
            color,
            #[cfg(unix)]
            inode: options.is_present(options::INODE),
            long,
            width,
            quoting_style,
            indicator_style,
            time_style,
<<<<<<< HEAD
            context,
            selinux_supported: {
                #[cfg(feature = "selinux")]
                {
                    selinux::kernel_support() != selinux::KernelSupport::Unsupported
                }
                #[cfg(not(feature = "selinux"))]
                {
                    false
                }
            },
=======
            #[cfg(unix)]
            block_size,
>>>>>>> 862a5418
        })
    }
}

#[uucore::main]
pub fn uumain(args: impl uucore::Args) -> UResult<()> {
    let usage = usage();

    let app = uu_app().override_usage(&usage[..]);

    let matches = app.get_matches_from(args);

    let config = Config::from(&matches)?;

    let locs = matches
        .values_of_os(options::PATHS)
        .map(|v| v.map(Path::new).collect())
        .unwrap_or_else(|| vec![Path::new(".")]);

    list(locs, &config)
}

pub fn uu_app<'a>() -> App<'a> {
    App::new(uucore::util_name())
        .version(crate_version!())
        .about(
            "By default, ls will list the files and contents of any directories on \
            the command line, expect that it will ignore files and directories \
            whose names start with '.'.",
        )
        .setting(AppSettings::InferLongArgs)
        // Format arguments
        .arg(
            Arg::new(options::FORMAT)
                .long(options::FORMAT)
                .help("Set the display format.")
                .takes_value(true)
                .possible_values(&[
                    "long",
                    "verbose",
                    "single-column",
                    "columns",
                    "vertical",
                    "across",
                    "horizontal",
                    "commas",
                ])
                .hide_possible_values(true)
                .require_equals(true)
                .overrides_with_all(&[
                    options::FORMAT,
                    options::format::COLUMNS,
                    options::format::LONG,
                    options::format::ACROSS,
                    options::format::COLUMNS,
                ]),
        )
        .arg(
            Arg::new(options::format::COLUMNS)
                .short('C')
                .help("Display the files in columns.")
                .overrides_with_all(&[
                    options::FORMAT,
                    options::format::COLUMNS,
                    options::format::LONG,
                    options::format::ACROSS,
                    options::format::COLUMNS,
                ]),
        )
        .arg(
            Arg::new(options::format::LONG)
                .short('l')
                .long(options::format::LONG)
                .help("Display detailed information.")
                .overrides_with_all(&[
                    options::FORMAT,
                    options::format::COLUMNS,
                    options::format::LONG,
                    options::format::ACROSS,
                    options::format::COLUMNS,
                ]),
        )
        .arg(
            Arg::new(options::format::ACROSS)
                .short('x')
                .help("List entries in rows instead of in columns.")
                .overrides_with_all(&[
                    options::FORMAT,
                    options::format::COLUMNS,
                    options::format::LONG,
                    options::format::ACROSS,
                    options::format::COLUMNS,
                ]),
        )
        .arg(
            Arg::new(options::format::COMMAS)
                .short('m')
                .help("List entries separated by commas.")
                .overrides_with_all(&[
                    options::FORMAT,
                    options::format::COLUMNS,
                    options::format::LONG,
                    options::format::ACROSS,
                    options::format::COLUMNS,
                ]),
        )
        // The next four arguments do not override with the other format
        // options, see the comment in Config::from for the reason.
        // Ideally, they would use Arg::override_with, with their own name
        // but that doesn't seem to work in all cases. Example:
        // ls -1g1
        // even though `ls -11` and `ls -1 -g -1` work.
        .arg(
            Arg::new(options::format::ONE_LINE)
                .short('1')
                .help("List one file per line.")
                .multiple_occurrences(true),
        )
        .arg(
            Arg::new(options::format::LONG_NO_GROUP)
                .short('o')
                .help(
                    "Long format without group information. \
                    Identical to --format=long with --no-group.",
                )
                .multiple_occurrences(true),
        )
        .arg(
            Arg::new(options::format::LONG_NO_OWNER)
                .short('g')
                .help("Long format without owner information.")
                .multiple_occurrences(true),
        )
        .arg(
            Arg::new(options::format::LONG_NUMERIC_UID_GID)
                .short('n')
                .long(options::format::LONG_NUMERIC_UID_GID)
                .help("-l with numeric UIDs and GIDs.")
                .multiple_occurrences(true),
        )
        .arg(
            Arg::with_name(options::size::BLOCK_SIZE)
                .short("s")
                .long(options::size::BLOCK_SIZE)
                .help(
                    "Display the number of file system blocks actually used by each file, \
                in units of 512 bytes, where partial units are rounded up to the next integer \
                value.  If the output is to a terminal, a total sum for all the file sizes is \
                output on a line before the listing.  The environment variable BLOCKSIZE \
                overrides the unit size of 512 bytes.",
                )
                .multiple(true),
        )
        .arg(
            Arg::with_name(options::size::KB_BLOCK_SIZE)
                .short("k")
                .help(
                    "If the -s option is specified, print the file size allocation in \
                     kilobytes, not blocks.  This option overrides the environment \
                     variable BLOCKSIZE.",
                )
                .multiple(true),
        )
        // Quoting style
        .arg(
            Arg::new(options::QUOTING_STYLE)
                .long(options::QUOTING_STYLE)
                .takes_value(true)
                .help("Set quoting style.")
                .possible_values(&[
                    "literal",
                    "shell",
                    "shell-always",
                    "shell-escape",
                    "shell-escape-always",
                    "c",
                    "escape",
                ])
                .overrides_with_all(&[
                    options::QUOTING_STYLE,
                    options::quoting::LITERAL,
                    options::quoting::ESCAPE,
                    options::quoting::C,
                ]),
        )
        .arg(
            Arg::new(options::quoting::LITERAL)
                .short('N')
                .long(options::quoting::LITERAL)
                .help("Use literal quoting style. Equivalent to `--quoting-style=literal`")
                .overrides_with_all(&[
                    options::QUOTING_STYLE,
                    options::quoting::LITERAL,
                    options::quoting::ESCAPE,
                    options::quoting::C,
                ]),
        )
        .arg(
            Arg::new(options::quoting::ESCAPE)
                .short('b')
                .long(options::quoting::ESCAPE)
                .help("Use escape quoting style. Equivalent to `--quoting-style=escape`")
                .overrides_with_all(&[
                    options::QUOTING_STYLE,
                    options::quoting::LITERAL,
                    options::quoting::ESCAPE,
                    options::quoting::C,
                ]),
        )
        .arg(
            Arg::new(options::quoting::C)
                .short('Q')
                .long(options::quoting::C)
                .help("Use C quoting style. Equivalent to `--quoting-style=c`")
                .overrides_with_all(&[
                    options::QUOTING_STYLE,
                    options::quoting::LITERAL,
                    options::quoting::ESCAPE,
                    options::quoting::C,
                ]),
        )
        // Control characters
        .arg(
            Arg::new(options::HIDE_CONTROL_CHARS)
                .short('q')
                .long(options::HIDE_CONTROL_CHARS)
                .help("Replace control characters with '?' if they are not escaped.")
                .overrides_with_all(&[options::HIDE_CONTROL_CHARS, options::SHOW_CONTROL_CHARS]),
        )
        .arg(
            Arg::new(options::SHOW_CONTROL_CHARS)
                .long(options::SHOW_CONTROL_CHARS)
                .help("Show control characters 'as is' if they are not escaped.")
                .overrides_with_all(&[options::HIDE_CONTROL_CHARS, options::SHOW_CONTROL_CHARS]),
        )
        // Time arguments
        .arg(
            Arg::new(options::TIME)
                .long(options::TIME)
                .help(
                    "Show time in <field>:\n\
                    \taccess time (-u): atime, access, use;\n\
                    \tchange time (-t): ctime, status.\n\
                    \tbirth time: birth, creation;",
                )
                .value_name("field")
                .takes_value(true)
                .possible_values(&[
                    "atime", "access", "use", "ctime", "status", "birth", "creation",
                ])
                .hide_possible_values(true)
                .require_equals(true)
                .overrides_with_all(&[options::TIME, options::time::ACCESS, options::time::CHANGE]),
        )
        .arg(
            Arg::new(options::time::CHANGE)
                .short('c')
                .help(
                    "If the long listing format (e.g., -l, -o) is being used, print the status \
                change time (the 'ctime' in the inode) instead of the modification time. When \
                explicitly sorting by time (--sort=time or -t) or when not using a long listing \
                format, sort according to the status change time.",
                )
                .overrides_with_all(&[options::TIME, options::time::ACCESS, options::time::CHANGE]),
        )
        .arg(
            Arg::new(options::time::ACCESS)
                .short('u')
                .help(
                    "If the long listing format (e.g., -l, -o) is being used, print the status \
                access time instead of the modification time. When explicitly sorting by time \
                (--sort=time or -t) or when not using a long listing format, sort according to the \
                access time.",
                )
                .overrides_with_all(&[options::TIME, options::time::ACCESS, options::time::CHANGE]),
        )
        // Hide and ignore
        .arg(
            Arg::new(options::HIDE)
                .long(options::HIDE)
                .takes_value(true)
                .multiple_occurrences(true)
                .value_name("PATTERN")
                .help(
                    "do not list implied entries matching shell PATTERN (overridden by -a or -A)",
                ),
        )
        .arg(
            Arg::new(options::IGNORE)
                .short('I')
                .long(options::IGNORE)
                .takes_value(true)
                .multiple_occurrences(true)
                .value_name("PATTERN")
                .help("do not list implied entries matching shell PATTERN"),
        )
        .arg(
            Arg::new(options::IGNORE_BACKUPS)
                .short('B')
                .long(options::IGNORE_BACKUPS)
                .help("Ignore entries which end with ~."),
        )
        // Sort arguments
        .arg(
            Arg::new(options::SORT)
                .long(options::SORT)
                .help("Sort by <field>: name, none (-U), time (-t), size (-S) or extension (-X)")
                .value_name("field")
                .takes_value(true)
                .possible_values(&["name", "none", "time", "size", "version", "extension"])
                .require_equals(true)
                .overrides_with_all(&[
                    options::SORT,
                    options::sort::SIZE,
                    options::sort::TIME,
                    options::sort::NONE,
                    options::sort::VERSION,
                    options::sort::EXTENSION,
                ]),
        )
        .arg(
            Arg::new(options::sort::SIZE)
                .short('S')
                .help("Sort by file size, largest first.")
                .overrides_with_all(&[
                    options::SORT,
                    options::sort::SIZE,
                    options::sort::TIME,
                    options::sort::NONE,
                    options::sort::VERSION,
                    options::sort::EXTENSION,
                ]),
        )
        .arg(
            Arg::new(options::sort::TIME)
                .short('t')
                .help("Sort by modification time (the 'mtime' in the inode), newest first.")
                .overrides_with_all(&[
                    options::SORT,
                    options::sort::SIZE,
                    options::sort::TIME,
                    options::sort::NONE,
                    options::sort::VERSION,
                    options::sort::EXTENSION,
                ]),
        )
        .arg(
            Arg::new(options::sort::VERSION)
                .short('v')
                .help("Natural sort of (version) numbers in the filenames.")
                .overrides_with_all(&[
                    options::SORT,
                    options::sort::SIZE,
                    options::sort::TIME,
                    options::sort::NONE,
                    options::sort::VERSION,
                    options::sort::EXTENSION,
                ]),
        )
        .arg(
            Arg::new(options::sort::EXTENSION)
                .short('X')
                .help("Sort alphabetically by entry extension.")
                .overrides_with_all(&[
                    options::SORT,
                    options::sort::SIZE,
                    options::sort::TIME,
                    options::sort::NONE,
                    options::sort::VERSION,
                    options::sort::EXTENSION,
                ]),
        )
        .arg(
            Arg::new(options::sort::NONE)
                .short('U')
                .help(
                    "Do not sort; list the files in whatever order they are stored in the \
    directory.  This is especially useful when listing very large directories, \
    since not doing any sorting can be noticeably faster.",
                )
                .overrides_with_all(&[
                    options::SORT,
                    options::sort::SIZE,
                    options::sort::TIME,
                    options::sort::NONE,
                    options::sort::VERSION,
                    options::sort::EXTENSION,
                ]),
        )
        // Dereferencing
        .arg(
            Arg::new(options::dereference::ALL)
                .short('L')
                .long(options::dereference::ALL)
                .help(
                    "When showing file information for a symbolic link, show information for the \
                file the link references rather than the link itself.",
                )
                .overrides_with_all(&[
                    options::dereference::ALL,
                    options::dereference::DIR_ARGS,
                    options::dereference::ARGS,
                ]),
        )
        .arg(
            Arg::new(options::dereference::DIR_ARGS)
                .long(options::dereference::DIR_ARGS)
                .help(
                    "Do not dereference symlinks except when they link to directories and are \
                given as command line arguments.",
                )
                .overrides_with_all(&[
                    options::dereference::ALL,
                    options::dereference::DIR_ARGS,
                    options::dereference::ARGS,
                ]),
        )
        .arg(
            Arg::new(options::dereference::ARGS)
                .short('H')
                .long(options::dereference::ARGS)
                .help("Do not dereference symlinks except when given as command line arguments.")
                .overrides_with_all(&[
                    options::dereference::ALL,
                    options::dereference::DIR_ARGS,
                    options::dereference::ARGS,
                ]),
        )
        // Long format options
        .arg(
            Arg::new(options::NO_GROUP)
                .long(options::NO_GROUP)
                .short('G')
                .help("Do not show group in long format."),
        )
        .arg(Arg::new(options::AUTHOR).long(options::AUTHOR).help(
            "Show author in long format. \
            On the supported platforms, the author always matches the file owner.",
        ))
        // Other Flags
        .arg(
            Arg::new(options::files::ALL)
                .short('a')
                .long(options::files::ALL)
                .help("Do not ignore hidden files (files with names that start with '.')."),
        )
        .arg(
            Arg::new(options::files::ALMOST_ALL)
                .short('A')
                .long(options::files::ALMOST_ALL)
                .help(
                    "In a directory, do not ignore all file names that start with '.', \
only ignore '.' and '..'.",
                ),
        )
        .arg(
            Arg::new(options::DIRECTORY)
                .short('d')
                .long(options::DIRECTORY)
                .help(
                    "Only list the names of directories, rather than listing directory contents. \
                This will not follow symbolic links unless one of `--dereference-command-line \
                (-H)`, `--dereference (-L)`, or `--dereference-command-line-symlink-to-dir` is \
                specified.",
                ),
        )
        .arg(
            Arg::new(options::size::HUMAN_READABLE)
                .short('h')
                .long(options::size::HUMAN_READABLE)
                .help("Print human readable file sizes (e.g. 1K 234M 56G).")
                .overrides_with(options::size::SI),
        )
        .arg(
            Arg::new(options::size::SI)
                .long(options::size::SI)
                .help("Print human readable file sizes using powers of 1000 instead of 1024."),
        )
        .arg(
            Arg::new(options::INODE)
                .short('i')
                .long(options::INODE)
                .help("print the index number of each file"),
        )
        .arg(
            Arg::new(options::REVERSE)
                .short('r')
                .long(options::REVERSE)
                .help(
                    "Reverse whatever the sorting method is e.g., list files in reverse \
                alphabetical order, youngest first, smallest first, or whatever.",
                ),
        )
        .arg(
            Arg::new(options::RECURSIVE)
                .short('R')
                .long(options::RECURSIVE)
                .help("List the contents of all directories recursively."),
        )
        .arg(
            Arg::new(options::WIDTH)
                .long(options::WIDTH)
                .short('w')
                .help("Assume that the terminal is COLS columns wide.")
                .value_name("COLS")
                .takes_value(true),
        )
        .arg(
            Arg::new(options::COLOR)
                .long(options::COLOR)
                .help("Color output based on file type.")
                .takes_value(true)
                .possible_values(&[
                    "always", "yes", "force", "auto", "tty", "if-tty", "never", "no", "none",
                ])
                .require_equals(true)
                .min_values(0),
        )
        .arg(
            Arg::new(options::INDICATOR_STYLE)
                .long(options::INDICATOR_STYLE)
                .help(
                    "Append indicator with style WORD to entry names: \
                    none (default),  slash (-p), file-type (--file-type), classify (-F)",
                )
                .takes_value(true)
                .possible_values(&["none", "slash", "file-type", "classify"])
                .overrides_with_all(&[
                    options::indicator_style::FILE_TYPE,
                    options::indicator_style::SLASH,
                    options::indicator_style::CLASSIFY,
                    options::INDICATOR_STYLE,
                ]),
        )
        .arg(
            Arg::new(options::indicator_style::CLASSIFY)
                .short('F')
                .long(options::indicator_style::CLASSIFY)
                .help(
                    "Append a character to each file name indicating the file type. Also, for \
                regular files that are executable, append '*'. The file type indicators are \
                '/' for directories, '@' for symbolic links, '|' for FIFOs, '=' for sockets, \
                '>' for doors, and nothing for regular files.",
                )
                .overrides_with_all(&[
                    options::indicator_style::FILE_TYPE,
                    options::indicator_style::SLASH,
                    options::indicator_style::CLASSIFY,
                    options::INDICATOR_STYLE,
                ]),
        )
        .arg(
            Arg::new(options::indicator_style::FILE_TYPE)
                .long(options::indicator_style::FILE_TYPE)
                .help("Same as --classify, but do not append '*'")
                .overrides_with_all(&[
                    options::indicator_style::FILE_TYPE,
                    options::indicator_style::SLASH,
                    options::indicator_style::CLASSIFY,
                    options::INDICATOR_STYLE,
                ]),
        )
        .arg(
            Arg::new(options::indicator_style::SLASH)
                .short('p')
                .help("Append / indicator to directories.")
                .overrides_with_all(&[
                    options::indicator_style::FILE_TYPE,
                    options::indicator_style::SLASH,
                    options::indicator_style::CLASSIFY,
                    options::INDICATOR_STYLE,
                ]),
        )
        .arg(
            //This still needs support for posix-*, +FORMAT
            Arg::new(options::TIME_STYLE)
                .long(options::TIME_STYLE)
                .help("time/date format with -l; see TIME_STYLE below")
                .value_name("TIME_STYLE")
                .env("TIME_STYLE")
                .possible_values(&["full-iso", "long-iso", "iso", "locale"])
                .overrides_with_all(&[options::TIME_STYLE]),
        )
        .arg(
            Arg::new(options::FULL_TIME)
                .long(options::FULL_TIME)
                .overrides_with(options::FULL_TIME)
                .help("like -l --time-style=full-iso"),
        )
        .arg(
            Arg::new(options::CONTEXT)
                .short('Z')
                .long(options::CONTEXT)
                .help(CONTEXT_HELP_TEXT),
        )
        // Positional arguments
        .arg(
            Arg::new(options::PATHS)
                .multiple_occurrences(true)
                .takes_value(true)
                .allow_invalid_utf8(true),
        )
        .after_help(
            "The TIME_STYLE argument can be full-iso, long-iso, iso. \
            Also the TIME_STYLE environment variable sets the default style to use.",
        )
}

/// Represents a Path along with it's associated data
/// Any data that will be reused several times makes sense to be added to this structure
/// Caching data here helps eliminate redundant syscalls to fetch same information
#[derive(Debug)]
struct PathData {
    // Result<MetaData> got from symlink_metadata() or metadata() based on config
    md: OnceCell<Option<Metadata>>,
    ft: OnceCell<Option<FileType>>,
    de: Option<DirEntry>,
    // Name of the file - will be empty for . or ..
    display_name: OsString,
    // PathBuf that all above data corresponds to
    p_buf: PathBuf,
    must_dereference: bool,
    security_context: String,
}

impl PathData {
    fn new(
        p_buf: PathBuf,
        dir_entry: Option<std::io::Result<DirEntry>>,
        file_name: Option<OsString>,
        config: &Config,
        command_line: bool,
    ) -> Self {
        // We cannot use `Path::ends_with` or `Path::Components`, because they remove occurrences of '.'
        // For '..', the filename is None
        let display_name = if let Some(name) = file_name {
            name
        } else if command_line {
            p_buf.clone().into()
        } else {
            p_buf
                .file_name()
                .unwrap_or_else(|| p_buf.iter().next_back().unwrap())
                .to_owned()
        };
        let must_dereference = match &config.dereference {
            Dereference::All => true,
            Dereference::Args => command_line,
            Dereference::DirArgs => {
                if command_line {
                    if let Ok(md) = p_buf.metadata() {
                        md.is_dir()
                    } else {
                        false
                    }
                } else {
                    false
                }
            }
            Dereference::None => false,
        };

        let de: Option<DirEntry> = match dir_entry {
            Some(de) => de.ok(),
            None => None,
        };

        // Why prefer to check the DirEntry file_type()?  B/c the call is
        // nearly free compared to a metadata() call on a Path
        let ft = match de {
            Some(ref de) => {
                if let Ok(ft_de) = de.file_type() {
                    OnceCell::from(Some(ft_de))
                } else if let Ok(md_pb) = p_buf.metadata() {
                    OnceCell::from(Some(md_pb.file_type()))
                } else {
                    OnceCell::new()
                }
            }
            None => OnceCell::new(),
        };

        let security_context = if config.context {
            get_security_context(config, &p_buf, must_dereference)
        } else {
            String::new()
        };

        Self {
            md: OnceCell::new(),
            ft,
            de,
            display_name,
            p_buf,
            must_dereference,
            security_context,
        }
    }

    fn md(&self, out: &mut BufWriter<Stdout>) -> Option<&Metadata> {
        self.md
            .get_or_init(|| {
                // check if we can use DirEntry metadata
                if !self.must_dereference {
                    if let Some(dir_entry) = &self.de {
                        return dir_entry.metadata().ok();
                    }
                }

                // if not, check if we can use Path metadata
                match get_metadata(self.p_buf.as_path(), self.must_dereference) {
                    Err(err) => {
                        let _ = out.flush();
                        let errno = err.raw_os_error().unwrap_or(1i32);
                        // a bad fd will throw an error when dereferenced,
                        // but GNU will not throw an error until a bad fd "dir"
                        // is entered, here we match that GNU behavior, by handing
                        // back the non-dereferenced metadata upon an EBADF
                        if self.must_dereference && errno == 9i32 {
                            if let Some(dir_entry) = &self.de {
                                return dir_entry.metadata().ok();
                            }
                        }
                        show!(LsError::IOErrorContext(err, self.p_buf.clone(),));
                        None
                    }
                    Ok(md) => Some(md),
                }
            })
            .as_ref()
    }

    fn file_type(&self, out: &mut BufWriter<Stdout>) -> Option<&FileType> {
        self.ft
            .get_or_init(|| self.md(out).map(|md| md.file_type()))
            .as_ref()
    }
}

fn list(locs: Vec<&Path>, config: &Config) -> UResult<()> {
    let mut files = Vec::<PathData>::new();
    let mut dirs = Vec::<PathData>::new();
    let mut out = BufWriter::new(stdout());
    let initial_locs_len = locs.len();

    for loc in locs {
        let path_data = PathData::new(PathBuf::from(loc), None, None, config, true);

        // Getting metadata here is no big deal as it's just the CWD
        // and we really just want to know if the strings exist as files/dirs
        //
        // Proper GNU handling is don't show if dereferenced symlink DNE
        // but only for the base dir, for a child dir show, and print ?s
        // in long format
        if path_data.md(&mut out).is_none() {
            continue;
        }

        let show_dir_contents = match path_data.file_type(&mut out) {
            Some(ft) => !config.directory && ft.is_dir(),
            None => {
                set_exit_code(1);
                false
            }
        };

        if show_dir_contents {
            dirs.push(path_data);
        } else {
            files.push(path_data);
        }
    }

    sort_entries(&mut files, config, &mut out);
    sort_entries(&mut dirs, config, &mut out);

    display_items(&files, config, &mut out);

    for (pos, path_data) in dirs.iter().enumerate() {
        // Do read_dir call here to match GNU semantics by printing
        // read_dir errors before directory headings, names and totals
        let read_dir = match fs::read_dir(&path_data.p_buf) {
            Err(err) => {
                // flush stdout buffer before the error to preserve formatting and order
                let _ = out.flush();
                show!(LsError::IOErrorContext(err, path_data.p_buf.clone()));
                continue;
            }
            Ok(rd) => rd,
        };

        // Print dir heading - name... 'total' comes after error display
        if initial_locs_len > 1 || config.recursive {
            if pos.eq(&0usize) && files.is_empty() {
                let _ = writeln!(out, "{}:", path_data.p_buf.display());
            } else {
                let _ = writeln!(out, "\n{}:", path_data.p_buf.display());
            }
        }
        enter_directory(path_data, read_dir, config, &mut out);
    }

    Ok(())
}

fn sort_entries(entries: &mut [PathData], config: &Config, out: &mut BufWriter<Stdout>) {
    match config.sort {
        Sort::Time => entries.sort_by_key(|k| {
            Reverse(
                k.md(out)
                    .and_then(|md| get_system_time(md, config))
                    .unwrap_or(UNIX_EPOCH),
            )
        }),
        Sort::Size => entries.sort_by_key(|k| Reverse(k.md(out).map(|md| md.len()).unwrap_or(0))),
        // The default sort in GNU ls is case insensitive
        Sort::Name => entries.sort_by(|a, b| a.display_name.cmp(&b.display_name)),
        Sort::Version => entries
            .sort_by(|a, b| version_cmp(&a.p_buf.to_string_lossy(), &b.p_buf.to_string_lossy())),
        Sort::Extension => entries.sort_by(|a, b| {
            a.p_buf
                .extension()
                .cmp(&b.p_buf.extension())
                .then(a.p_buf.file_stem().cmp(&b.p_buf.file_stem()))
        }),
        Sort::None => {}
    }

    if config.reverse {
        entries.reverse();
    }
}

fn is_hidden(file_path: &DirEntry) -> bool {
    #[cfg(windows)]
    {
        let metadata = file_path.metadata().unwrap();
        let attr = metadata.file_attributes();
        (attr & 0x2) > 0
    }
    #[cfg(not(windows))]
    {
        file_path
            .file_name()
            .to_str()
            .map(|res| res.starts_with('.'))
            .unwrap_or(false)
    }
}

fn should_display(entry: &DirEntry, config: &Config) -> bool {
    // check if hidden
    if config.files == Files::Normal && is_hidden(entry) {
        return false;
    }

    // check if explicitly ignored
    for pattern in &config.ignore_patterns {
        if pattern.matches(entry.file_name().to_str().unwrap()) {
            return false;
        };
        continue;
    }

    // else default to display
    true
}

fn enter_directory(
    path_data: &PathData,
    read_dir: ReadDir,
    config: &Config,
    out: &mut BufWriter<Stdout>,
) {
    // Create vec of entries with initial dot files
    let mut entries: Vec<PathData> = if config.files == Files::All {
        vec![
            PathData::new(
                path_data.p_buf.clone(),
                None,
                Some(".".into()),
                config,
                false,
            ),
            PathData::new(
                path_data.p_buf.join(".."),
                None,
                Some("..".into()),
                config,
                false,
            ),
        ]
    } else {
        vec![]
    };

    // Convert those entries to the PathData struct
    let mut vec_path_data = Vec::new();

    for raw_entry in read_dir {
        let dir_entry = match raw_entry {
            Ok(path) => path,
            Err(err) => {
                let _ = out.flush();
                show!(LsError::IOError(err));
                continue;
            }
        };

        if should_display(&dir_entry, config) {
            let entry_path_data =
                PathData::new(dir_entry.path(), Some(Ok(dir_entry)), None, config, false);
            vec_path_data.push(entry_path_data);
        };
    }

    sort_entries(&mut vec_path_data, config, out);
    entries.append(&mut vec_path_data);

    // Print total after any error display
    if config.format == Format::Long {
        display_total(&entries, config, out);
    }

    display_items(&entries, config, out);

    if config.recursive {
        for e in entries
            .iter()
            .skip(if config.files == Files::All { 2 } else { 0 })
            .filter(|p| p.ft.get().is_some())
            .filter(|p| p.ft.get().unwrap().is_some())
            .filter(|p| p.ft.get().unwrap().unwrap().is_dir())
        {
            match fs::read_dir(&e.p_buf) {
                Err(err) => {
                    let _ = out.flush();
                    show!(LsError::IOErrorContext(err, e.p_buf.clone()));
                    continue;
                }
                Ok(rd) => {
                    let _ = writeln!(out, "\n{}:", e.p_buf.display());
                    enter_directory(e, rd, config, out);
                }
            }
        }
    }
}

fn get_metadata(p_buf: &Path, dereference: bool) -> std::io::Result<Metadata> {
    if dereference {
        p_buf.metadata()
    } else {
        p_buf.symlink_metadata()
    }
}

fn display_dir_entry_size(
    entry: &PathData,
    config: &Config,
    out: &mut BufWriter<std::io::Stdout>,
) -> (usize, usize, usize, usize, usize, usize, usize) {
    // TODO: Cache/memorize the display_* results so we don't have to recalculate them.
    if let Some(md) = entry.md(out) {
        let (size_len, major_len, minor_len) = match display_size_or_rdev(md, config) {
            SizeOrDeviceId::Device(major, minor) => (
                (major.len() + minor.len() + 2usize),
                major.len(),
                minor.len(),
            ),
            SizeOrDeviceId::Size(size) => (size.len(), 0usize, 0usize),
        };
        (
            display_symlink_count(md).len(),
            display_uname(md, config).len(),
            display_group(md, config).len(),
            size_len,
            major_len,
            minor_len,
            display_inode(md).len(),
        )
    } else {
        (0, 0, 0, 0, 0, 0, 0)
    }
}

fn pad_left(string: &str, count: usize) -> String {
    format!("{:>width$}", string, width = count)
}

fn pad_right(string: &str, count: usize) -> String {
    format!("{:<width$}", string, width = count)
}

fn display_total(items: &[PathData], config: &Config, out: &mut BufWriter<Stdout>) {
    let mut total_size = 0;
    for item in items {
        total_size += item
            .md(out)
            .as_ref()
            .map_or(0, |md| get_block_size(md, config));
    }
    let _ = writeln!(out, "total {}", display_size(total_size, config));
}

fn display_items(items: &[PathData], config: &Config, out: &mut BufWriter<Stdout>) {
    // `-Z`, `--context`:
    // Display the SELinux security context or '?' if none is found. When used with the `-l`
    // option, print the security context to the left of the size column.

    if config.format == Format::Long {
<<<<<<< HEAD
        #[cfg(unix)]
        let (
            mut longest_inode_len,
            mut longest_link_count_len,
            mut longest_uname_len,
            mut longest_group_len,
            mut longest_context_len,
            mut longest_size_len,
            mut longest_major_len,
            mut longest_minor_len,
        ) = (1, 1, 1, 1, 1, 1, 1, 1);

        #[cfg(not(unix))]
        let (
            mut longest_link_count_len,
            mut longest_uname_len,
            mut longest_group_len,
            mut longest_context_len,
            mut longest_size_len,
        ) = (1, 1, 1, 1, 1);
=======
        let (mut max_links, mut max_width) = (1, 1);

        #[cfg(unix)]
        let mut max_blk_width = 1;

        let mut total_size = 0;
>>>>>>> 862a5418

        #[cfg(unix)]
        for item in items {
<<<<<<< HEAD
            let context_len = item.security_context.len();
            let (link_count_len, uname_len, group_len, size_len, major_len, minor_len, inode_len) =
                display_dir_entry_size(item, config, out);
            longest_inode_len = inode_len.max(longest_inode_len);
            longest_link_count_len = link_count_len.max(longest_link_count_len);
            longest_uname_len = uname_len.max(longest_uname_len);
            longest_group_len = group_len.max(longest_group_len);
            if config.context {
                longest_context_len = context_len.max(longest_context_len);
            }
            if items.len() == 1usize {
                longest_size_len = 0usize;
                longest_major_len = 0usize;
                longest_minor_len = 0usize;
            } else {
                longest_major_len = major_len.max(longest_major_len);
                longest_minor_len = minor_len.max(longest_minor_len);
                longest_size_len = size_len
                    .max(longest_size_len)
                    .max(longest_major_len + longest_minor_len + 2usize);
            }
=======
            let (links, width) = display_dir_entry_size(item, config);
            max_links = links.max(max_links);
            max_width = width.max(max_width);

            #[cfg(unix)]
            {
                let block_size = config.block_size.map_or_else(get_env_block_size, |v| v) as u64;
                max_blk_width = cmp::max(
                    max_blk_width,
                    item.md()
                        .map_or(0, |md| (md.blocks() * 512 / block_size).to_string().len()),
                );
            }

            total_size += item.md().map_or(0, |md| get_block_size(md, config));
>>>>>>> 862a5418
        }

        #[cfg(not(unix))]
        for item in items {
            let context_len = item.security_context.len();
            let (
                link_count_len,
                uname_len,
                group_len,
                size_len,
                _major_len,
                _minor_len,
                _inode_len,
            ) = display_dir_entry_size(item, config, out);
            longest_link_count_len = link_count_len.max(longest_link_count_len);
            longest_uname_len = uname_len.max(longest_uname_len);
            longest_group_len = group_len.max(longest_group_len);
            if config.context {
                longest_context_len = context_len.max(longest_context_len);
            }
            longest_size_len = size_len.max(longest_size_len);
        }

        for item in items {
<<<<<<< HEAD
            display_item_long(
                item,
                &PaddingCollection {
                    #[cfg(unix)]
                    longest_inode_len,
                    longest_link_count_len,
                    longest_uname_len,
                    longest_group_len,
                    longest_context_len,
                    longest_size_len,
                    #[cfg(unix)]
                    longest_major_len,
                    #[cfg(unix)]
                    longest_minor_len,
                },
                config,
                out,
            );
=======
            display_item_long(item, max_links, max_width, max_blk_width, config, out);
>>>>>>> 862a5418
        }
    } else {
        let mut longest_context_len = 1;
        let prefix_context = if config.context {
            for item in items {
                let context_len = item.security_context.len();
                longest_context_len = context_len.max(longest_context_len);
            }
            Some(longest_context_len)
        } else {
            None
        };

        #[cfg(not(unix))]
        let longest_inode_len = 1;
        #[cfg(unix)]
        let mut longest_inode_len = 1;
        #[cfg(unix)]
        if config.inode {
            for item in items {
                let inode_len = if let Some(md) = item.md(out) {
                    display_inode(md).len()
                } else {
                    continue;
                };
                longest_inode_len = inode_len.max(longest_inode_len);
            }
        }

        let names: std::vec::IntoIter<Cell> = items
            .iter()
            .map(|i| display_file_name(i, config, prefix_context, longest_inode_len, out))
            .collect::<Vec<Cell>>()
            .into_iter();

        match config.format {
            Format::Columns => display_grid(names, config.width, Direction::TopToBottom, out),
            Format::Across => display_grid(names, config.width, Direction::LeftToRight, out),
            Format::Commas => {
                let mut current_col = 0;
                let mut names = names;
                if let Some(name) = names.next() {
                    let _ = write!(out, "{}", name.contents);
                    current_col = name.width as u16 + 2;
                }
                for name in names {
                    let name_width = name.width as u16;
                    // If the width is 0 we print one single line
                    if config.width != 0 && current_col + name_width + 1 > config.width {
                        current_col = name_width + 2;
                        let _ = write!(out, ",\n{}", name.contents);
                    } else {
                        current_col += name_width + 2;
                        let _ = write!(out, ", {}", name.contents);
                    }
                }
                // Current col is never zero again if names have been printed.
                // So we print a newline.
                if current_col > 0 {
                    let _ = writeln!(out,);
                }
            }
            _ => {
                for name in names {
                    let _ = writeln!(out, "{}", name.contents);
                }
            }
        }
    }
}

fn get_block_size(md: &Metadata, config: &Config) -> u64 {
    /* GNU ls will display sizes in terms of block size
       md.len() will differ from this value when the file has some holes
    */
    #[cfg(unix)]
    {
        // hard-coded for now - enabling setting this remains a TODO
        let ls_block_size = 1024;
        match config.size_format {
            SizeFormat::Binary | SizeFormat::Decimal => md.blocks() * 512,
            SizeFormat::Bytes => md.blocks() * 512 / ls_block_size,
        }
    }

    #[cfg(not(unix))]
    {
        let _ = config;
        // no way to get block size for windows, fall-back to file size
        md.len()
    }
}

fn display_grid(
    names: impl Iterator<Item = Cell>,
    width: u16,
    direction: Direction,
    out: &mut BufWriter<Stdout>,
) {
    if width == 0 {
        // If the width is 0 we print one single line
        let mut printed_something = false;
        for name in names {
            if printed_something {
                let _ = write!(out, "  ");
            }
            printed_something = true;
            let _ = write!(out, "{}", name.contents);
        }
        if printed_something {
            let _ = writeln!(out);
        }
    } else {
        let mut grid = Grid::new(GridOptions {
            filling: Filling::Spaces(2),
            direction,
        });

        for name in names {
            grid.add(name);
        }

        match grid.fit_into_width(width as usize) {
            Some(output) => {
                let _ = write!(out, "{}", output);
            }
            // Width is too small for the grid, so we fit it in one column
            None => {
                let _ = write!(out, "{}", grid.fit_into_columns(1));
            }
        }
    }
}

/// This writes to the BufWriter out a single string of the output of `ls -l`.
///
/// It writes the following keys, in order:
/// * `inode` ([`get_inode`], config-optional)
/// * `permissions` ([`display_permissions`])
/// * `symlink_count` ([`display_symlink_count`])
/// * `owner` ([`display_uname`], config-optional)
/// * `group` ([`display_group`], config-optional)
/// * `author` ([`display_uname`], config-optional)
/// * `size / rdev` ([`display_size_or_rdev`])
/// * `system_time` ([`get_system_time`])
/// * `file_name` ([`display_file_name`])
///
/// This function needs to display information in columns:
/// * permissions and system_time are already guaranteed to be pre-formatted in fixed length.
/// * file_name is the last column and is left-aligned.
/// * Everything else needs to be padded using [`pad_left`].
///
/// That's why we have the parameters:
/// ```txt
///    longest_link_count_len: usize,
///    longest_uname_len: usize,
///    longest_group_len: usize,
///    longest_context_len: usize,
///    longest_size_len: usize,
/// ```
/// that decide the maximum possible character count of each field.
#[allow(clippy::write_literal)]
fn display_item_long(
    item: &PathData,
<<<<<<< HEAD
    padding: &PaddingCollection,
=======
    max_links: usize,
    max_size: usize,
    _max_blk_width: usize,
>>>>>>> 862a5418
    config: &Config,
    out: &mut BufWriter<Stdout>,
) {
    if let Some(md) = item.md(out) {
        #[cfg(unix)]
        {
            if config.inode {
                let _ = write!(
                    out,
                    "{} ",
                    pad_left(&get_inode(md), padding.longest_inode_len),
                );
            }
        }

        let _ = write!(
            out,
            "{}{} {}",
            display_permissions(md, true),
            if item.security_context.len() > 1 {
                // GNU `ls` uses a "." character to indicate a file with a security context,
                // but not other alternate access method.
                "."
            } else {
                ""
            },
            pad_left(&display_symlink_count(md), padding.longest_link_count_len),
        );

        if config.long.owner {
            let _ = write!(
                out,
                " {}",
                pad_right(&display_uname(md, config), padding.longest_uname_len),
            );
        }

<<<<<<< HEAD
        if config.long.group {
            let _ = write!(
                out,
                " {}",
                pad_right(&display_group(md, config), padding.longest_group_len),
            );
        }
=======
    #[cfg(unix)]
    {
        if config.block_size.is_some() {
            let block_size = config.block_size.map_or_else(get_env_block_size, |v| v);
            let _ = write!(
                out,
                "{} ",
                pad_left((md.blocks() * 512 / block_size).to_string(), _max_blk_width)
            );
        }
    }

    let _ = write!(
        out,
        "{} {}",
        display_permissions(md, true),
        pad_left(display_symlink_count(md), max_links),
    );
>>>>>>> 862a5418

        if config.context {
            let _ = write!(
                out,
                " {}",
                pad_right(&item.security_context, padding.longest_context_len),
            );
        }

        // Author is only different from owner on GNU/Hurd, so we reuse
        // the owner, since GNU/Hurd is not currently supported by Rust.
        if config.long.author {
            let _ = write!(
                out,
                " {}",
                pad_right(&display_uname(md, config), padding.longest_uname_len),
            );
        }

        match display_size_or_rdev(md, config) {
            SizeOrDeviceId::Size(size) => {
                let _ = write!(out, " {}", pad_left(&size, padding.longest_size_len),);
            }
            SizeOrDeviceId::Device(major, minor) => {
                let _ = write!(
                    out,
                    " {}, {}",
                    pad_left(
                        &major,
                        #[cfg(not(unix))]
                        0usize,
                        #[cfg(unix)]
                        padding.longest_major_len.max(
                            padding
                                .longest_size_len
                                .saturating_sub(padding.longest_minor_len.saturating_add(2usize))
                        )
                    ),
                    pad_left(
                        &minor,
                        #[cfg(not(unix))]
                        0usize,
                        #[cfg(unix)]
                        padding.longest_minor_len,
                    ),
                );
            }
        };

        let dfn = display_file_name(item, config, None, 0, out).contents;

        let _ = writeln!(out, " {} {}", display_date(md, config), dfn);
    } else {
        // this 'else' is expressly for the case of a dangling symlink/restricted file
        #[cfg(unix)]
        {
            if config.inode {
                let _ = write!(out, "{} ", pad_left("?", padding.longest_inode_len),);
            }
        }

        #[cfg(unix)]
        let leading_char = {
            if let Some(Some(ft)) = item.ft.get() {
                if ft.is_char_device() {
                    "c"
                } else if ft.is_block_device() {
                    "b"
                } else if ft.is_symlink() {
                    "l"
                } else if ft.is_dir() {
                    "d"
                } else {
                    "-"
                }
            } else {
                "-"
            }
        };
        #[cfg(not(unix))]
        let leading_char = {
            if let Some(Some(ft)) = item.ft.get() {
                if ft.is_symlink() {
                    "l"
                } else if ft.is_dir() {
                    "d"
                } else {
                    "-"
                }
            } else {
                "-"
            }
        };

        let _ = write!(
            out,
            "{}{} {}",
            format_args!("{}?????????", leading_char),
            if item.security_context.len() > 1 {
                // GNU `ls` uses a "." character to indicate a file with a security context,
                // but not other alternate access method.
                "."
            } else {
                ""
            },
            pad_left("?", padding.longest_link_count_len),
        );

        if config.long.owner {
            let _ = write!(out, " {}", pad_right("?", padding.longest_uname_len));
        }

        if config.long.group {
            let _ = write!(out, " {}", pad_right("?", padding.longest_group_len));
        }

        if config.context {
            let _ = write!(
                out,
                " {}",
                pad_right(&item.security_context, padding.longest_context_len)
            );
        }

        // Author is only different from owner on GNU/Hurd, so we reuse
        // the owner, since GNU/Hurd is not currently supported by Rust.
        if config.long.author {
            let _ = write!(out, " {}", pad_right("?", padding.longest_uname_len));
        }

        let dfn = display_file_name(item, config, None, 0, out).contents;
        let date_len = 12;

        let _ = writeln!(
            out,
            " {} {} {}",
            pad_left("?", padding.longest_size_len),
            pad_left("?", date_len),
            dfn,
        );
    }
}

#[cfg(unix)]
fn get_inode(metadata: &Metadata) -> String {
    format!("{:8}", metadata.ino())
}

// Currently getpwuid is `linux` target only. If it's broken out into
// a posix-compliant attribute this can be updated...
#[cfg(unix)]
use std::sync::Mutex;
#[cfg(unix)]
use uucore::entries;

#[cfg(unix)]
fn cached_uid2usr(uid: u32) -> String {
    lazy_static! {
        static ref UID_CACHE: Mutex<HashMap<u32, String>> = Mutex::new(HashMap::new());
    }

    let mut uid_cache = UID_CACHE.lock().unwrap();
    uid_cache
        .entry(uid)
        .or_insert_with(|| entries::uid2usr(uid).unwrap_or_else(|_| uid.to_string()))
        .clone()
}

#[cfg(unix)]
fn display_uname(metadata: &Metadata, config: &Config) -> String {
    if config.long.numeric_uid_gid {
        metadata.uid().to_string()
    } else {
        cached_uid2usr(metadata.uid())
    }
}

#[cfg(all(unix, not(target_os = "redox")))]
fn cached_gid2grp(gid: u32) -> String {
    lazy_static! {
        static ref GID_CACHE: Mutex<HashMap<u32, String>> = Mutex::new(HashMap::new());
    }

    let mut gid_cache = GID_CACHE.lock().unwrap();
    gid_cache
        .entry(gid)
        .or_insert_with(|| entries::gid2grp(gid).unwrap_or_else(|_| gid.to_string()))
        .clone()
}

#[cfg(all(unix, not(target_os = "redox")))]
fn display_group(metadata: &Metadata, config: &Config) -> String {
    if config.long.numeric_uid_gid {
        metadata.gid().to_string()
    } else {
        cached_gid2grp(metadata.gid())
    }
}

#[cfg(target_os = "redox")]
fn display_group(metadata: &Metadata, config: &Config) -> String {
    metadata.gid().to_string()
}

#[cfg(not(unix))]
fn display_uname(_metadata: &Metadata, _config: &Config) -> String {
    "somebody".to_string()
}

#[cfg(not(unix))]
fn display_group(_metadata: &Metadata, _config: &Config) -> String {
    "somegroup".to_string()
}

// The implementations for get_time are separated because some options, such
// as ctime will not be available
#[cfg(unix)]
fn get_system_time(md: &Metadata, config: &Config) -> Option<SystemTime> {
    match config.time {
        Time::Change => Some(UNIX_EPOCH + Duration::new(md.ctime() as u64, md.ctime_nsec() as u32)),
        Time::Modification => md.modified().ok(),
        Time::Access => md.accessed().ok(),
        Time::Birth => md.created().ok(),
    }
}

#[cfg(not(unix))]
fn get_system_time(md: &Metadata, config: &Config) -> Option<SystemTime> {
    match config.time {
        Time::Modification => md.modified().ok(),
        Time::Access => md.accessed().ok(),
        Time::Birth => md.created().ok(),
        _ => None,
    }
}

fn get_time(md: &Metadata, config: &Config) -> Option<chrono::DateTime<chrono::Local>> {
    let time = get_system_time(md, config)?;
    Some(time.into())
}

fn display_date(metadata: &Metadata, config: &Config) -> String {
    match get_time(metadata, config) {
        Some(time) => {
            //Date is recent if from past 6 months
            //According to GNU a Gregorian year has 365.2425 * 24 * 60 * 60 == 31556952 seconds on the average.
            let recent = time + chrono::Duration::seconds(31_556_952 / 2) > chrono::Local::now();

            match config.time_style {
                TimeStyle::FullIso => time.format("%Y-%m-%d %H:%M:%S.%f %z"),
                TimeStyle::LongIso => time.format("%Y-%m-%d %H:%M"),
                TimeStyle::Iso => time.format(if recent { "%m-%d %H:%M" } else { "%Y-%m-%d " }),
                TimeStyle::Locale => {
                    let fmt = if recent { "%b %e %H:%M" } else { "%b %e  %Y" };

                    // spell-checker:ignore (word) datetime
                    //In this version of chrono translating can be done
                    //The function is chrono::datetime::DateTime::format_localized
                    //However it's currently still hard to get the current pure-rust-locale
                    //So it's not yet implemented

                    time.format(fmt)
                }
            }
            .to_string()
        }
        None => "???".into(),
    }
}

// There are a few peculiarities to how GNU formats the sizes:
// 1. One decimal place is given if and only if the size is smaller than 10
// 2. It rounds sizes up.
// 3. The human-readable format uses powers for 1024, but does not display the "i"
//    that is commonly used to denote Kibi, Mebi, etc.
// 4. Kibi and Kilo are denoted differently ("k" and "K", respectively)
fn format_prefixed(prefixed: &NumberPrefix<f64>) -> String {
    match prefixed {
        NumberPrefix::Standalone(bytes) => bytes.to_string(),
        NumberPrefix::Prefixed(prefix, bytes) => {
            // Remove the "i" from "Ki", "Mi", etc. if present
            let prefix_str = prefix.symbol().trim_end_matches('i');

            // Check whether we get more than 10 if we round up to the first decimal
            // because we want do display 9.81 as "9.9", not as "10".
            if (10.0 * bytes).ceil() >= 100.0 {
                format!("{:.0}{}", bytes.ceil(), prefix_str)
            } else {
                format!("{:.1}{}", (10.0 * bytes).ceil() / 10.0, prefix_str)
            }
        }
    }
}

#[allow(dead_code)]
enum SizeOrDeviceId {
    Size(String),
    Device(String, String),
}

fn display_size_or_rdev(metadata: &Metadata, config: &Config) -> SizeOrDeviceId {
    #[cfg(any(target_os = "macos", target_os = "ios"))]
    {
        let ft = metadata.file_type();
        if ft.is_char_device() || ft.is_block_device() {
            let dev: u64 = metadata.rdev();
            let major = (dev >> 24) as u8;
            let minor = (dev & 0xff) as u8;
            return SizeOrDeviceId::Device(major.to_string(), minor.to_string());
        }
    }
    #[cfg(target_os = "linux")]
    {
        let ft = metadata.file_type();
        if ft.is_char_device() || ft.is_block_device() {
            let dev: u64 = metadata.rdev();
            let major = (dev >> 8) as u8;
            let minor = (dev & 0xff) as u8;
            return SizeOrDeviceId::Device(major.to_string(), minor.to_string());
        }
    }

    SizeOrDeviceId::Size(display_size(metadata.len(), config))
}

fn display_size(size: u64, config: &Config) -> String {
    // NOTE: The human-readable behavior deviates from the GNU ls.
    // The GNU ls uses binary prefixes by default.
    match config.size_format {
        SizeFormat::Binary => format_prefixed(&NumberPrefix::binary(size as f64)),
        SizeFormat::Decimal => format_prefixed(&NumberPrefix::decimal(size as f64)),
        SizeFormat::Bytes => size.to_string(),
    }
}

#[cfg(unix)]
fn file_is_executable(md: &Metadata) -> bool {
    // Mode always returns u32, but the flags might not be, based on the platform
    // e.g. linux has u32, mac has u16.
    // S_IXUSR -> user has execute permission
    // S_IXGRP -> group has execute permission
    // S_IXOTH -> other users have execute permission
    md.mode() & ((S_IXUSR | S_IXGRP | S_IXOTH) as u32) != 0
}

fn classify_file(path: &PathData, out: &mut BufWriter<Stdout>) -> Option<char> {
    let file_type = path.file_type(out)?;

    if file_type.is_dir() {
        Some('/')
    } else if file_type.is_symlink() {
        Some('@')
    } else {
        #[cfg(unix)]
        {
            if file_type.is_socket() {
                Some('=')
            } else if file_type.is_fifo() {
                Some('|')
            } else if file_type.is_file() && file_is_executable(path.md(out).as_ref().unwrap()) {
                Some('*')
            } else {
                None
            }
        }
        #[cfg(not(unix))]
        None
    }
}

/// Takes a [`PathData`] struct and returns a cell with a name ready for displaying.
///
/// This function relies on the following parameters in the provided `&Config`:
/// * `config.quoting_style` to decide how we will escape `name` using [`escape_name`].
/// * `config.inode` decides whether to display inode numbers beside names using [`get_inode`].
/// * `config.color` decides whether it's going to color `name` using [`color_name`].
/// * `config.indicator_style` to append specific characters to `name` using [`classify_file`].
/// * `config.format` to display symlink targets if `Format::Long`. This function is also
///   responsible for coloring symlink target names if `config.color` is specified.
/// * `config.context` to prepend security context to `name` if compiled with `feat_selinux`.
///
/// Note that non-unicode sequences in symlink targets are dealt with using
/// [`std::path::Path::to_string_lossy`].
#[allow(unused_variables)]
fn display_file_name(
    path: &PathData,
    config: &Config,
    prefix_context: Option<usize>,
    longest_inode_len: usize,
    out: &mut BufWriter<Stdout>,
) -> Cell {
    // This is our return value. We start by `&path.display_name` and modify it along the way.
    let mut name = escape_name(&path.display_name, &config.quoting_style);

<<<<<<< HEAD
=======
    #[cfg(unix)]
    {
        if config.format != Format::Long && config.block_size.is_some() {
            let block_size = config.block_size.map_or_else(get_env_block_size, |v| v);
            name = path.md().map_or_else(
                || "?".to_string(),
                |md| (md.blocks() * 512 / block_size).to_string(),
            ) + " "
                + &name;
        }
    }

    #[cfg(unix)]
    {
        if config.format != Format::Long && config.inode {
            name = path
                .md()
                .map_or_else(|| "?".to_string(), |md| get_inode(md))
                + " "
                + &name;
        }
    }

>>>>>>> 862a5418
    // We need to keep track of the width ourselves instead of letting term_grid
    // infer it because the color codes mess up term_grid's width calculation.
    let mut width = name.width();

    if let Some(ls_colors) = &config.color {
        if let Ok(metadata) = path.p_buf.symlink_metadata() {
            name = color_name(ls_colors, &path.p_buf, name, &metadata);
        }
    }

    #[cfg(unix)]
    {
        if config.inode && config.format != Format::Long {
            let inode = match path.md(out) {
                Some(md) => pad_left(&get_inode(md), longest_inode_len),
                None => pad_left("?", longest_inode_len),
            };
            // increment width here b/c name was given colors and name.width() is now the wrong
            // size for display
            width += inode.width();
            name = inode + " " + &name;
        }
    }

    if config.indicator_style != IndicatorStyle::None {
        let sym = classify_file(path, out);

        let char_opt = match config.indicator_style {
            IndicatorStyle::Classify => sym,
            IndicatorStyle::FileType => {
                // Don't append an asterisk.
                match sym {
                    Some('*') => None,
                    _ => sym,
                }
            }
            IndicatorStyle::Slash => {
                // Append only a slash.
                match sym {
                    Some('/') => Some('/'),
                    _ => None,
                }
            }
            IndicatorStyle::None => None,
        };

        if let Some(c) = char_opt {
            name.push(c);
            width += 1;
        }
    }

    if config.format == Format::Long
        && path.file_type(out).is_some()
        && path.file_type(out).unwrap().is_symlink()
    {
        if let Ok(target) = path.p_buf.read_link() {
            name.push_str(" -> ");

            // We might as well color the symlink output after the arrow.
            // This makes extra system calls, but provides important information that
            // people run `ls -l --color` are very interested in.
            if let Some(ls_colors) = &config.color {
                // We get the absolute path to be able to construct PathData with valid Metadata.
                // This is because relative symlinks will fail to get_metadata.
                let mut absolute_target = target.clone();
                if target.is_relative() {
                    if let Some(parent) = path.p_buf.parent() {
                        absolute_target = parent.join(absolute_target);
                    }
                }

                let target_data = PathData::new(absolute_target, None, None, config, false);

                // If we have a symlink to a valid file, we use the metadata of said file.
                // Because we use an absolute path, we can assume this is guaranteed to exist.
                // Otherwise, we use path.md(), which will guarantee we color to the same
                // color of non-existent symlinks according to style_for_path_with_metadata.
                if path.md(out).is_none()
                    && get_metadata(target_data.p_buf.as_path(), target_data.must_dereference)
                        .is_err()
                {
                    name.push_str(&path.p_buf.read_link().unwrap().to_string_lossy());
                } else {
                    // Use fn get_metadata instead of md() here and above because ls
                    // should not exit with an err, if we are unable to obtain the target_metadata
                    let target_metadata = match get_metadata(
                        target_data.p_buf.as_path(),
                        target_data.must_dereference,
                    ) {
                        Ok(md) => md,
                        Err(_) => path.md(out).unwrap().to_owned(),
                    };

                    name.push_str(&color_name(
                        ls_colors,
                        &target_data.p_buf,
                        target.to_string_lossy().into_owned(),
                        &target_metadata,
                    ));
                }
            } else {
                // If no coloring is required, we just use target as is.
                name.push_str(&target.to_string_lossy());
            }
        }
    }

    // Prepend the security context to the `name` and adjust `width` in order
    // to get correct alignment from later calls to`display_grid()`.
    if config.context {
        if let Some(pad_count) = prefix_context {
            let security_context = if !matches!(config.format, Format::Commas) {
                pad_left(&path.security_context, pad_count)
            } else {
                path.security_context.to_owned()
            };
            name = format!("{} {}", security_context, name);
            width += security_context.len() + 1;
        }
    }

    Cell {
        contents: name,
        width,
    }
}

fn color_name(ls_colors: &LsColors, path: &Path, name: String, md: &Metadata) -> String {
    match ls_colors.style_for_path_with_metadata(path, Some(md)) {
        Some(style) => style.to_ansi_term_style().paint(name).to_string(),
        None => name,
    }
}

#[cfg(not(unix))]
fn display_symlink_count(_metadata: &Metadata) -> String {
    // Currently not sure of how to get this on Windows, so I'm punting.
    // Git Bash looks like it may do the same thing.
    String::from("1")
}

#[cfg(unix)]
fn display_symlink_count(metadata: &Metadata) -> String {
    metadata.nlink().to_string()
}

<<<<<<< HEAD
#[allow(unused_variables)]
fn display_inode(metadata: &Metadata) -> String {
    #[cfg(unix)]
    {
        get_inode(metadata)
    }
    #[cfg(not(unix))]
    {
        "".to_string()
    }
}

// This returns the SELinux security context as UTF8 `String`.
// In the long term this should be changed to `OsStr`, see discussions at #2621/#2656
#[allow(unused_variables)]
fn get_security_context(config: &Config, p_buf: &Path, must_dereference: bool) -> String {
    let substitute_string = "?".to_string();
    if config.selinux_supported {
        #[cfg(feature = "selinux")]
        {
            match selinux::SecurityContext::of_path(p_buf, must_dereference.to_owned(), false) {
                Err(_r) => {
                    // TODO: show the actual reason why it failed
                    show_warning!("failed to get security context of: {}", p_buf.quote());
                    substitute_string
                }
                Ok(None) => substitute_string,
                Ok(Some(context)) => {
                    let context = context.as_bytes();

                    let context = context.strip_suffix(&[0]).unwrap_or(context);
                    String::from_utf8(context.to_vec()).unwrap_or_else(|e| {
                        show_warning!(
                            "getting security context of: {}: {}",
                            p_buf.quote(),
                            e.to_string()
                        );
                        String::from_utf8_lossy(context).into_owned()
                    })
                }
            }
        }
        #[cfg(not(feature = "selinux"))]
        {
            substitute_string
        }
    } else {
        substitute_string
    }
=======
#[cfg(unix)]
fn get_env_block_size() -> u64 {
    env::var("BLOCKSIZE").map_or(512, |blk_sz| blk_sz.parse::<u64>().map_or(512, |v| v))
>>>>>>> 862a5418
}<|MERGE_RESOLUTION|>--- conflicted
+++ resolved
@@ -25,31 +25,18 @@
 use std::os::windows::fs::MetadataExt;
 #[cfg(unix)]
 use std::{
-    cmp,
+    cmp::Reverse,
     collections::HashMap,
     env,
-    os::unix::fs::{FileTypeExt, MetadataExt},
-    time::Duration,
-};
-use std::{
-    cmp::Reverse,
     error::Error,
     fmt::Display,
     fs::{self, DirEntry, FileType, Metadata},
     io::{stdout, BufWriter, ErrorKind, Stdout, Write},
+    os::unix::fs::{FileTypeExt, MetadataExt},
     path::{Path, PathBuf},
-    time::{SystemTime, UNIX_EPOCH},
-};
-<<<<<<< HEAD
-#[cfg(unix)]
-use std::{
-    collections::HashMap,
-    os::unix::fs::{FileTypeExt, MetadataExt},
-    time::Duration,
+    time::{Duration, SystemTime, UNIX_EPOCH},
 };
 use std::{ffi::OsString, fs::ReadDir};
-=======
->>>>>>> 862a5418
 use term_grid::{Cell, Direction, Filling, Grid, GridOptions};
 use uucore::{
     display::Quotable,
@@ -322,13 +309,10 @@
     quoting_style: QuotingStyle,
     indicator_style: IndicatorStyle,
     time_style: TimeStyle,
-<<<<<<< HEAD
     context: bool,
     selinux_supported: bool,
-=======
     #[cfg(unix)]
-    block_size: Option<u64>,
->>>>>>> 862a5418
+    block_size: u64,
 }
 
 // Fields that can be removed or added to the long format
@@ -352,6 +336,8 @@
     longest_major_len: usize,
     #[cfg(unix)]
     longest_minor_len: usize,
+    #[cfg(unix)]
+    longest_blk_len: u64,
 }
 
 impl Config {
@@ -678,27 +664,18 @@
             Dereference::DirArgs
         };
 
-<<<<<<< HEAD
+        #[cfg(unix)]
+        let block_size = {
+            if options.is_present(options::size::BLOCK_SIZE)
+                && options.is_present(options::size::KB_BLOCK_SIZE)
+            {
+                1024
+            } else {
+                get_env_block_size()
+            }
+        };
+
         Ok(Self {
-=======
-        let block_size;
-        #[cfg(unix)]
-        {
-            block_size = if options.is_present(options::size::BLOCK_SIZE) {
-                let block_size = if options.is_present(options::size::KB_BLOCK_SIZE) {
-                    1024
-                } else {
-                    get_env_block_size()
-                };
-
-                Some(block_size)
-            } else {
-                None
-            };
-        }
-
-        Ok(Config {
->>>>>>> 862a5418
             format,
             files,
             sort,
@@ -717,7 +694,6 @@
             quoting_style,
             indicator_style,
             time_style,
-<<<<<<< HEAD
             context,
             selinux_supported: {
                 #[cfg(feature = "selinux")]
@@ -729,10 +705,8 @@
                     false
                 }
             },
-=======
             #[cfg(unix)]
             block_size,
->>>>>>> 862a5418
         })
     }
 }
@@ -873,9 +847,10 @@
                 .help("-l with numeric UIDs and GIDs.")
                 .multiple_occurrences(true),
         )
-        .arg(
-            Arg::with_name(options::size::BLOCK_SIZE)
-                .short("s")
+        // See `-s` and `--size` section on https://www.gnu.org/software/coreutils/manual/html_node/What-information-is-listed.html
+        .arg(
+            Arg::new(options::size::BLOCK_SIZE)
+                .short('s')
                 .long(options::size::BLOCK_SIZE)
                 .help(
                     "Display the number of file system blocks actually used by each file, \
@@ -883,19 +858,13 @@
                 value.  If the output is to a terminal, a total sum for all the file sizes is \
                 output on a line before the listing.  The environment variable BLOCKSIZE \
                 overrides the unit size of 512 bytes.",
-                )
-                .multiple(true),
-        )
-        .arg(
-            Arg::with_name(options::size::KB_BLOCK_SIZE)
-                .short("k")
-                .help(
-                    "If the -s option is specified, print the file size allocation in \
+                ),
+        )
+        .arg(Arg::new(options::size::KB_BLOCK_SIZE).short('k').help(
+            "If the -s option is specified, print the file size allocation in \
                      kilobytes, not blocks.  This option overrides the environment \
                      variable BLOCKSIZE.",
-                )
-                .multiple(true),
-        )
+        ))
         // Quoting style
         .arg(
             Arg::new(options::QUOTING_STYLE)
@@ -1730,10 +1699,7 @@
 fn display_total(items: &[PathData], config: &Config, out: &mut BufWriter<Stdout>) {
     let mut total_size = 0;
     for item in items {
-        total_size += item
-            .md(out)
-            .as_ref()
-            .map_or(0, |md| get_block_size(md, config));
+        total_size += get_block_size_for_path(item, config, out);
     }
     let _ = writeln!(out, "total {}", display_size(total_size, config));
 }
@@ -1744,7 +1710,6 @@
     // option, print the security context to the left of the size column.
 
     if config.format == Format::Long {
-<<<<<<< HEAD
         #[cfg(unix)]
         let (
             mut longest_inode_len,
@@ -1755,7 +1720,8 @@
             mut longest_size_len,
             mut longest_major_len,
             mut longest_minor_len,
-        ) = (1, 1, 1, 1, 1, 1, 1, 1);
+            mut longest_blk_len,
+        ) = (1, 1, 1, 1, 1, 1, 1, 1, 1);
 
         #[cfg(not(unix))]
         let (
@@ -1765,18 +1731,9 @@
             mut longest_context_len,
             mut longest_size_len,
         ) = (1, 1, 1, 1, 1);
-=======
-        let (mut max_links, mut max_width) = (1, 1);
-
-        #[cfg(unix)]
-        let mut max_blk_width = 1;
-
-        let mut total_size = 0;
->>>>>>> 862a5418
 
         #[cfg(unix)]
         for item in items {
-<<<<<<< HEAD
             let context_len = item.security_context.len();
             let (link_count_len, uname_len, group_len, size_len, major_len, minor_len, inode_len) =
                 display_dir_entry_size(item, config, out);
@@ -1798,23 +1755,7 @@
                     .max(longest_size_len)
                     .max(longest_major_len + longest_minor_len + 2usize);
             }
-=======
-            let (links, width) = display_dir_entry_size(item, config);
-            max_links = links.max(max_links);
-            max_width = width.max(max_width);
-
-            #[cfg(unix)]
-            {
-                let block_size = config.block_size.map_or_else(get_env_block_size, |v| v) as u64;
-                max_blk_width = cmp::max(
-                    max_blk_width,
-                    item.md()
-                        .map_or(0, |md| (md.blocks() * 512 / block_size).to_string().len()),
-                );
-            }
-
-            total_size += item.md().map_or(0, |md| get_block_size(md, config));
->>>>>>> 862a5418
+            longest_blk_len = longest_blk_len.max(get_block_size_for_path(item, config, out))
         }
 
         #[cfg(not(unix))]
@@ -1839,7 +1780,6 @@
         }
 
         for item in items {
-<<<<<<< HEAD
             display_item_long(
                 item,
                 &PaddingCollection {
@@ -1854,13 +1794,12 @@
                     longest_major_len,
                     #[cfg(unix)]
                     longest_minor_len,
+                    #[cfg(unix)]
+                    longest_blk_len,
                 },
                 config,
                 out,
             );
-=======
-            display_item_long(item, max_links, max_width, max_blk_width, config, out);
->>>>>>> 862a5418
         }
     } else {
         let mut longest_context_len = 1;
@@ -1938,11 +1877,10 @@
     */
     #[cfg(unix)]
     {
-        // hard-coded for now - enabling setting this remains a TODO
-        let ls_block_size = 1024;
         match config.size_format {
+            //  Multiplies by 512 to recover the bytes because `blocks` returns count 512-bytes
             SizeFormat::Binary | SizeFormat::Decimal => md.blocks() * 512,
-            SizeFormat::Bytes => md.blocks() * 512 / ls_block_size,
+            SizeFormat::Bytes => md.blocks() * 512 / config.block_size,
         }
     }
 
@@ -2025,13 +1963,7 @@
 #[allow(clippy::write_literal)]
 fn display_item_long(
     item: &PathData,
-<<<<<<< HEAD
     padding: &PaddingCollection,
-=======
-    max_links: usize,
-    max_size: usize,
-    _max_blk_width: usize,
->>>>>>> 862a5418
     config: &Config,
     out: &mut BufWriter<Stdout>,
 ) {
@@ -2069,7 +2001,6 @@
             );
         }
 
-<<<<<<< HEAD
         if config.long.group {
             let _ = write!(
                 out,
@@ -2077,26 +2008,6 @@
                 pad_right(&display_group(md, config), padding.longest_group_len),
             );
         }
-=======
-    #[cfg(unix)]
-    {
-        if config.block_size.is_some() {
-            let block_size = config.block_size.map_or_else(get_env_block_size, |v| v);
-            let _ = write!(
-                out,
-                "{} ",
-                pad_left((md.blocks() * 512 / block_size).to_string(), _max_blk_width)
-            );
-        }
-    }
-
-    let _ = write!(
-        out,
-        "{} {}",
-        display_permissions(md, true),
-        pad_left(display_symlink_count(md), max_links),
-    );
->>>>>>> 862a5418
 
         if config.context {
             let _ = write!(
@@ -2491,32 +2402,6 @@
     // This is our return value. We start by `&path.display_name` and modify it along the way.
     let mut name = escape_name(&path.display_name, &config.quoting_style);
 
-<<<<<<< HEAD
-=======
-    #[cfg(unix)]
-    {
-        if config.format != Format::Long && config.block_size.is_some() {
-            let block_size = config.block_size.map_or_else(get_env_block_size, |v| v);
-            name = path.md().map_or_else(
-                || "?".to_string(),
-                |md| (md.blocks() * 512 / block_size).to_string(),
-            ) + " "
-                + &name;
-        }
-    }
-
-    #[cfg(unix)]
-    {
-        if config.format != Format::Long && config.inode {
-            name = path
-                .md()
-                .map_or_else(|| "?".to_string(), |md| get_inode(md))
-                + " "
-                + &name;
-        }
-    }
-
->>>>>>> 862a5418
     // We need to keep track of the width ourselves instead of letting term_grid
     // infer it because the color codes mess up term_grid's width calculation.
     let mut width = name.width();
@@ -2664,7 +2549,6 @@
     metadata.nlink().to_string()
 }
 
-<<<<<<< HEAD
 #[allow(unused_variables)]
 fn display_inode(metadata: &Metadata) -> String {
     #[cfg(unix)]
@@ -2714,9 +2598,16 @@
     } else {
         substitute_string
     }
-=======
+}
+
 #[cfg(unix)]
 fn get_env_block_size() -> u64 {
-    env::var("BLOCKSIZE").map_or(512, |blk_sz| blk_sz.parse::<u64>().map_or(512, |v| v))
->>>>>>> 862a5418
+    env::var("BLOCKSIZE").map_or(1024, |blk_sz| blk_sz.parse::<u64>().map_or(1024, |v| v))
+}
+
+#[cfg(unix)]
+fn get_block_size_for_path(item: &PathData, config: &Config, out: &mut BufWriter<Stdout>) -> u64 {
+    item.md(out)
+        .as_ref()
+        .map_or(0, |md| get_block_size(md, config))
 }