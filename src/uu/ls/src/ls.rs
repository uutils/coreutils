--- conflicted
+++ resolved
@@ -1970,11 +1970,7 @@
     #[cfg(unix)]
     {
         if config.format != Format::Long && config.inode {
-<<<<<<< HEAD
             name = get_inode(path.md()) + " " + &name;
-=======
-            name = path.md().map_or_else(|| "?".to_string(), get_inode) + " " + &name;
->>>>>>> f2f582aa
         }
     }
 
