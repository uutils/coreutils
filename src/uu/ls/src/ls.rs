--- conflicted
+++ resolved
@@ -33,26 +33,19 @@
     time::{SystemTime, UNIX_EPOCH},
 };
 #[cfg(unix)]
-<<<<<<< HEAD
-use std::time::Duration;
-use std::time::{SystemTime, UNIX_EPOCH};
-use std::{cmp::Reverse, process::exit};
-
-use indoc::indoc;
-
-use chrono;
-
-use term_grid::{Cell, Direction, Filling, Grid, GridOptions};
-=======
 use std::{
     collections::HashMap,
     os::unix::fs::{FileTypeExt, MetadataExt},
     time::Duration,
 };
+
+use indoc::indoc;
+
+use chrono;
+
 use term_grid::{Cell, Direction, Filling, Grid, GridOptions};
-use time::{strftime, Timespec};
+
 use unicode_width::UnicodeWidthStr;
->>>>>>> 7a3b44d9
 #[cfg(unix)]
 use uucore::libc::{S_IXGRP, S_IXOTH, S_IXUSR};
 
