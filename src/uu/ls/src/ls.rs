// This file is part of the uutils coreutils package.
//
// For the full copyright and license information, please view the LICENSE
// file that was distributed with this source code.

// spell-checker:ignore (ToDO) somegroup nlink tabsize dired subdired dtype colorterm stringly nohash strtime

#[cfg(unix)]
<<<<<<< HEAD
use std::collections::HashMap;
use std::collections::HashSet;
=======
use fnv::FnvHashMap as HashMap;
use fnv::FnvHashSet as HashSet;
use std::borrow::Cow;
use std::cell::RefCell;
>>>>>>> 5c15d793
#[cfg(unix)]
use std::os::unix::fs::{FileTypeExt, MetadataExt};
#[cfg(windows)]
use std::os::windows::fs::MetadataExt;
use std::{
    cell::{LazyCell, OnceCell},
    cmp::Reverse,
    ffi::{OsStr, OsString},
    fs::{self, DirEntry, FileType, Metadata, ReadDir},
    hash::Hash,
    io::{BufWriter, ErrorKind, IsTerminal, Stdout, Write, stdout},
    iter,
    num::IntErrorKind,
    ops::RangeInclusive,
    path::{Path, PathBuf},
    time::{Duration, SystemTime, UNIX_EPOCH},
};
#[cfg(windows)]
use uucore::fs::FileInformation;

use ansi_width::ansi_width;
use clap::{
    Arg, ArgAction, Command,
    builder::{NonEmptyStringValueParser, PossibleValue, ValueParser},
};
use glob::{MatchOptions, Pattern};
use lscolors::{Colorable, LsColors};
use term_grid::{DEFAULT_SEPARATOR_SIZE, Direction, Filling, Grid, GridOptions, SPACES_IN_TAB};
use thiserror::Error;

#[cfg(unix)]
use uucore::entries;
#[cfg(all(unix, not(any(target_os = "android", target_os = "macos"))))]
use uucore::fsxattr::has_acl;
#[cfg(unix)]
use uucore::libc::{S_IXGRP, S_IXOTH, S_IXUSR};
#[cfg(any(
    target_os = "linux",
    target_os = "macos",
    target_os = "android",
    target_os = "ios",
    target_os = "freebsd",
    target_os = "dragonfly",
    target_os = "netbsd",
    target_os = "openbsd",
    target_os = "illumos",
    target_os = "solaris"
))]
use uucore::libc::{dev_t, major, minor};
use uucore::{
    display::Quotable,
    error::{UError, UResult, set_exit_code},
    format::human::{SizeFormat, human_readable},
    format_usage,
    fs::display_permissions,
    fsext::{MetadataTimeField, metadata_get_time},
    line_ending::LineEnding,
    os_str_as_bytes_lossy,
    parser::{parse_glob, parse_size::parse_size_u64, shortcut_value_parser::ShortcutValueParser},
    quoting_style::{QuotingStyle, locale_aware_escape_dir_name, locale_aware_escape_name},
    show, show_error, show_warning,
    time::{FormatSystemTimeFallback, format, format_system_time},
    translate,
    version_cmp::version_cmp,
};

mod dired;
use dired::{DiredOutput, is_dired_arg_present};
mod colors;
use crate::options::QUOTING_STYLE;
use colors::{StyleManager, color_name};

pub mod options {
    pub mod format {
        pub static ONE_LINE: &str = "1";
        pub static LONG: &str = "long";
        pub static COLUMNS: &str = "C";
        pub static ACROSS: &str = "x";
        pub static TAB_SIZE: &str = "tabsize";
        pub static COMMAS: &str = "m";
        pub static LONG_NO_OWNER: &str = "g";
        pub static LONG_NO_GROUP: &str = "o";
        pub static LONG_NUMERIC_UID_GID: &str = "numeric-uid-gid";
    }

    pub mod files {
        pub static ALL: &str = "all";
        pub static ALMOST_ALL: &str = "almost-all";
    }

    pub mod sort {
        pub static SIZE: &str = "S";
        pub static TIME: &str = "t";
        pub static NONE: &str = "U";
        pub static VERSION: &str = "v";
        pub static EXTENSION: &str = "X";
    }

    pub mod time {
        pub static ACCESS: &str = "u";
        pub static CHANGE: &str = "c";
    }

    pub mod size {
        pub static ALLOCATION_SIZE: &str = "size";
        pub static BLOCK_SIZE: &str = "block-size";
        pub static HUMAN_READABLE: &str = "human-readable";
        pub static SI: &str = "si";
        pub static KIBIBYTES: &str = "kibibytes";
    }

    pub mod quoting {
        pub static ESCAPE: &str = "escape";
        pub static LITERAL: &str = "literal";
        pub static C: &str = "quote-name";
    }

    pub mod indicator_style {
        pub static SLASH: &str = "p";
        pub static FILE_TYPE: &str = "file-type";
        pub static CLASSIFY: &str = "classify";
    }

    pub mod dereference {
        pub static ALL: &str = "dereference";
        pub static ARGS: &str = "dereference-command-line";
        pub static DIR_ARGS: &str = "dereference-command-line-symlink-to-dir";
    }

    pub static HELP: &str = "help";
    pub static QUOTING_STYLE: &str = "quoting-style";
    pub static HIDE_CONTROL_CHARS: &str = "hide-control-chars";
    pub static SHOW_CONTROL_CHARS: &str = "show-control-chars";
    pub static WIDTH: &str = "width";
    pub static AUTHOR: &str = "author";
    pub static NO_GROUP: &str = "no-group";
    pub static FORMAT: &str = "format";
    pub static SORT: &str = "sort";
    pub static TIME: &str = "time";
    pub static IGNORE_BACKUPS: &str = "ignore-backups";
    pub static DIRECTORY: &str = "directory";
    pub static INODE: &str = "inode";
    pub static REVERSE: &str = "reverse";
    pub static RECURSIVE: &str = "recursive";
    pub static COLOR: &str = "color";
    pub static PATHS: &str = "paths";
    pub static INDICATOR_STYLE: &str = "indicator-style";
    pub static TIME_STYLE: &str = "time-style";
    pub static FULL_TIME: &str = "full-time";
    pub static HIDE: &str = "hide";
    pub static IGNORE: &str = "ignore";
    pub static CONTEXT: &str = "context";
    pub static GROUP_DIRECTORIES_FIRST: &str = "group-directories-first";
    pub static ZERO: &str = "zero";
    pub static DIRED: &str = "dired";
    pub static HYPERLINK: &str = "hyperlink";
}

const DEFAULT_TERM_WIDTH: u16 = 80;
const POSIXLY_CORRECT_BLOCK_SIZE: u64 = 512;
const DEFAULT_BLOCK_SIZE: u64 = 1024;
const DEFAULT_FILE_SIZE_BLOCK_SIZE: u64 = 1;

#[derive(Error, Debug)]
enum LsError {
    #[error("{}", translate!("ls-error-invalid-line-width", "width" => format!("'{_0}'")))]
    InvalidLineWidth(String),

    #[error("{}", translate!("ls-error-general-io", "error" => _0))]
    IOError(#[from] std::io::Error),

    #[error("{}", match .1.kind() {
        ErrorKind::NotFound => translate!("ls-error-cannot-access-no-such-file", "path" => .0.to_string_lossy()),
        ErrorKind::PermissionDenied => match .1.raw_os_error().unwrap_or(1) {
            1 => translate!("ls-error-cannot-access-operation-not-permitted", "path" => .0.to_string_lossy()),
            _ => if .0.is_dir() {
                translate!("ls-error-cannot-open-directory-permission-denied", "path" => .0.to_string_lossy())
            } else {
                translate!("ls-error-cannot-open-file-permission-denied", "path" => .0.to_string_lossy())
            },
        },
        _ => match .1.raw_os_error().unwrap_or(1) {
            9 => translate!("ls-error-cannot-open-directory-bad-descriptor", "path" => .0.to_string_lossy()),
            _ => translate!("ls-error-unknown-io-error", "path" => .0.to_string_lossy(), "error" => format!("{:?}", .1)),
        },
    })]
    IOErrorContext(PathBuf, std::io::Error, bool),

    #[error("{}", translate!("ls-error-invalid-block-size", "size" => format!("'{_0}'")))]
    BlockSizeParseError(String),

    #[error("{}", translate!("ls-error-dired-and-zero-incompatible"))]
    DiredAndZeroAreIncompatible,

    #[error("{}", translate!("ls-error-not-listing-already-listed", "path" => .0.to_string_lossy()))]
    AlreadyListedError(PathBuf),

    #[error("{}", translate!("ls-error-invalid-time-style", "style" => .0.quote()))]
    TimeStyleParseError(String),
}

impl UError for LsError {
    fn code(&self) -> i32 {
        match self {
            Self::InvalidLineWidth(_) => 2,
            Self::IOError(_) => 1,
            Self::IOErrorContext(_, _, false) => 1,
            Self::IOErrorContext(_, _, true) => 2,
            Self::BlockSizeParseError(_) => 2,
            Self::DiredAndZeroAreIncompatible => 2,
            Self::AlreadyListedError(_) => 2,
            Self::TimeStyleParseError(_) => 2,
        }
    }
}

#[derive(PartialEq, Eq, Debug)]
pub enum Format {
    Columns,
    Long,
    OneLine,
    Across,
    Commas,
}

#[derive(PartialEq, Eq)]
enum Sort {
    None,
    Name,
    Size,
    Time,
    Version,
    Extension,
    Width,
}

#[derive(PartialEq, Eq)]
enum Files {
    All,
    AlmostAll,
    Normal,
}

fn parse_time_style(options: &clap::ArgMatches) -> Result<(String, Option<String>), LsError> {
    // TODO: Using correct locale string is not implemented.
    const LOCALE_FORMAT: (&str, Option<&str>) = ("%b %e %H:%M", Some("%b %e  %Y"));

    // Convert time_styles references to owned String/option.
    fn ok((recent, older): (&str, Option<&str>)) -> Result<(String, Option<String>), LsError> {
        Ok((recent.to_string(), older.map(String::from)))
    }

    if let Some(field) = options
        .get_one::<String>(options::TIME_STYLE)
        .map(|s| s.to_owned())
        .or_else(|| std::env::var("TIME_STYLE").ok())
    {
        //If both FULL_TIME and TIME_STYLE are present
        //The one added last is dominant
        if options.get_flag(options::FULL_TIME)
            && options.indices_of(options::FULL_TIME).unwrap().next_back()
                > options.indices_of(options::TIME_STYLE).unwrap().next_back()
        {
            ok((format::FULL_ISO, None))
        } else {
            let field = if let Some(field) = field.strip_prefix("posix-") {
                // See GNU documentation, set format to "locale" if LC_TIME="POSIX",
                // else just strip the prefix and continue (even "posix+FORMAT" is
                // supported).
                // TODO: This needs to be moved to uucore and handled by icu?
                if std::env::var("LC_TIME").unwrap_or_default() == "POSIX"
                    || std::env::var("LC_ALL").unwrap_or_default() == "POSIX"
                {
                    return ok(LOCALE_FORMAT);
                }
                field
            } else {
                &field
            };

            match field {
                "full-iso" => ok((format::FULL_ISO, None)),
                "long-iso" => ok((format::LONG_ISO, None)),
                // ISO older format needs extra padding.
                "iso" => Ok((
                    "%m-%d %H:%M".to_string(),
                    Some(format::ISO.to_string() + " "),
                )),
                "locale" => ok(LOCALE_FORMAT),
                _ => match field.chars().next().unwrap() {
                    '+' => {
                        // recent/older formats are (optionally) separated by a newline
                        let mut it = field[1..].split('\n');
                        let recent = it.next().unwrap_or_default();
                        let older = it.next();
                        match it.next() {
                            None => ok((recent, older)),
                            Some(_) => Err(LsError::TimeStyleParseError(String::from(field))),
                        }
                    }
                    _ => Err(LsError::TimeStyleParseError(String::from(field))),
                },
            }
        }
    } else if options.get_flag(options::FULL_TIME) {
        ok((format::FULL_ISO, None))
    } else {
        ok(LOCALE_FORMAT)
    }
}

enum Dereference {
    None,
    DirArgs,
    Args,
    All,
}

#[derive(PartialEq, Eq)]
enum IndicatorStyle {
    None,
    Slash,
    FileType,
    Classify,
}

pub struct Config {
    // Dir and vdir needs access to this field
    pub format: Format,
    files: Files,
    sort: Sort,
    recursive: bool,
    reverse: bool,
    dereference: Dereference,
    ignore_patterns: Vec<Pattern>,
    size_format: SizeFormat,
    directory: bool,
    time: MetadataTimeField,
    #[cfg(unix)]
    inode: bool,
    color: Option<LsColors>,
    long: LongFormat,
    alloc_size: bool,
    file_size_block_size: u64,
    #[allow(dead_code)]
    block_size: u64, // is never read on Windows
    width: u16,
    // Dir and vdir needs access to this field
    pub quoting_style: QuotingStyle,
    indicator_style: IndicatorStyle,
    time_format_recent: String,        // Time format for recent dates
    time_format_older: Option<String>, // Time format for older dates (optional, if not present, time_format_recent is used)
    context: bool,
    selinux_supported: bool,
    group_directories_first: bool,
    line_ending: LineEnding,
    dired: bool,
    hyperlink: bool,
    tab_size: usize,
}

// Fields that can be removed or added to the long format
struct LongFormat {
    author: bool,
    group: bool,
    owner: bool,
    #[cfg(unix)]
    numeric_uid_gid: bool,
}

struct PaddingCollection {
    #[cfg(unix)]
    inode: usize,
    link_count: usize,
    uname: usize,
    group: usize,
    context: usize,
    size: usize,
    #[cfg(unix)]
    major: usize,
    #[cfg(unix)]
    minor: usize,
    block_size: usize,
}

/// Extracts the format to display the information based on the options provided.
///
/// # Returns
///
/// A tuple containing the Format variant and an Option containing a &'static str
/// which corresponds to the option used to define the format.
fn extract_format(options: &clap::ArgMatches) -> (Format, Option<&'static str>) {
    if let Some(format_) = options.get_one::<String>(options::FORMAT) {
        (
            match format_.as_str() {
                "long" | "verbose" => Format::Long,
                "single-column" => Format::OneLine,
                "columns" | "vertical" => Format::Columns,
                "across" | "horizontal" => Format::Across,
                "commas" => Format::Commas,
                // below should never happen as clap already restricts the values.
                _ => unreachable!("Invalid field for --format"),
            },
            Some(options::FORMAT),
        )
    } else if options.get_flag(options::format::LONG) {
        (Format::Long, Some(options::format::LONG))
    } else if options.get_flag(options::format::ACROSS) {
        (Format::Across, Some(options::format::ACROSS))
    } else if options.get_flag(options::format::COMMAS) {
        (Format::Commas, Some(options::format::COMMAS))
    } else if options.get_flag(options::format::COLUMNS) {
        (Format::Columns, Some(options::format::COLUMNS))
    } else if stdout().is_terminal() {
        (Format::Columns, None)
    } else {
        (Format::OneLine, None)
    }
}

/// Extracts the type of files to display
///
/// # Returns
///
/// A Files variant representing the type of files to display.
fn extract_files(options: &clap::ArgMatches) -> Files {
    if options.get_flag(options::files::ALL) {
        Files::All
    } else if options.get_flag(options::files::ALMOST_ALL) {
        Files::AlmostAll
    } else {
        Files::Normal
    }
}

/// Extracts the sorting method to use based on the options provided.
///
/// # Returns
///
/// A Sort variant representing the sorting method to use.
fn extract_sort(options: &clap::ArgMatches) -> Sort {
    if let Some(field) = options.get_one::<String>(options::SORT) {
        match field.as_str() {
            "none" => Sort::None,
            "name" => Sort::Name,
            "time" => Sort::Time,
            "size" => Sort::Size,
            "version" => Sort::Version,
            "extension" => Sort::Extension,
            "width" => Sort::Width,
            // below should never happen as clap already restricts the values.
            _ => unreachable!("Invalid field for --sort"),
        }
    } else if options.get_flag(options::sort::TIME) {
        Sort::Time
    } else if options.get_flag(options::sort::SIZE) {
        Sort::Size
    } else if options.get_flag(options::sort::NONE) {
        Sort::None
    } else if options.get_flag(options::sort::VERSION) {
        Sort::Version
    } else if options.get_flag(options::sort::EXTENSION) {
        Sort::Extension
    } else if !options.get_flag(options::format::LONG)
        && (options.get_flag(options::time::ACCESS)
            || options.get_flag(options::time::CHANGE)
            || options.get_one::<String>(options::TIME).is_some())
    {
        // If -l is not specified, -u/-c/--time controls sorting.
        Sort::Time
    } else {
        Sort::Name
    }
}

/// Extracts the time to use based on the options provided.
///
/// # Returns
///
/// A `MetadataTimeField` variant representing the time to use.
fn extract_time(options: &clap::ArgMatches) -> MetadataTimeField {
    if let Some(field) = options.get_one::<String>(options::TIME) {
        field.as_str().into()
    } else if options.get_flag(options::time::ACCESS) {
        MetadataTimeField::Access
    } else if options.get_flag(options::time::CHANGE) {
        MetadataTimeField::Change
    } else {
        MetadataTimeField::Modification
    }
}

/// Some env variables can be passed
/// For now, we are only verifying if empty or not and known for `TERM`
fn is_color_compatible_term() -> bool {
    let is_term_set = std::env::var("TERM").is_ok();
    let is_colorterm_set = std::env::var("COLORTERM").is_ok();

    let term = std::env::var("TERM").unwrap_or_default();
    let colorterm = std::env::var("COLORTERM").unwrap_or_default();

    // Search function in the TERM struct to manage the wildcards
    let term_matches = |term: &str| -> bool {
        uucore::colors::TERMS.iter().any(|&pattern| {
            term == pattern
                || (pattern.ends_with('*') && term.starts_with(&pattern[..pattern.len() - 1]))
        })
    };

    if is_term_set && term.is_empty() && is_colorterm_set && colorterm.is_empty() {
        return false;
    }

    if !term.is_empty() && !term_matches(&term) {
        return false;
    }
    true
}

/// Extracts the color option to use based on the options provided.
///
/// # Returns
///
/// A boolean representing whether or not to use color.
fn extract_color(options: &clap::ArgMatches) -> bool {
    if !is_color_compatible_term() {
        return false;
    }

    match options.get_one::<String>(options::COLOR) {
        None => options.contains_id(options::COLOR),
        Some(val) => match val.as_str() {
            "" | "always" | "yes" | "force" => true,
            "auto" | "tty" | "if-tty" => stdout().is_terminal(),
            /* "never" | "no" | "none" | */ _ => false,
        },
    }
}

/// Extracts the hyperlink option to use based on the options provided.
///
/// # Returns
///
/// A boolean representing whether to hyperlink files.
fn extract_hyperlink(options: &clap::ArgMatches) -> bool {
    let hyperlink = options
        .get_one::<String>(options::HYPERLINK)
        .unwrap()
        .as_str();

    match hyperlink {
        "always" | "yes" | "force" => true,
        "auto" | "tty" | "if-tty" => stdout().is_terminal(),
        "never" | "no" | "none" => false,
        _ => unreachable!("should be handled by clap"),
    }
}

/// Match the argument given to --quoting-style or the [`QUOTING_STYLE`] env variable.
///
/// # Arguments
///
/// * `style`: the actual argument string
/// * `show_control` - A boolean value representing whether to show control characters.
///
/// # Returns
///
/// * An option with None if the style string is invalid, or a `QuotingStyle` wrapped in `Some`.
fn match_quoting_style_name(style: &str, show_control: bool) -> Option<QuotingStyle> {
    match style {
        "literal" => Some(QuotingStyle::Literal { show_control }),
        "shell" => Some(QuotingStyle::SHELL),
        "shell-always" => Some(QuotingStyle::SHELL_QUOTE),
        "shell-escape" => Some(QuotingStyle::SHELL_ESCAPE),
        "shell-escape-always" => Some(QuotingStyle::SHELL_ESCAPE_QUOTE),
        "c" => Some(QuotingStyle::C_DOUBLE),
        "escape" => Some(QuotingStyle::C_NO_QUOTES),
        _ => None,
    }
    .map(|qs| qs.show_control(show_control))
}

/// Extracts the quoting style to use based on the options provided.
/// If no options are given, it looks if a default quoting style is provided
/// through the [`QUOTING_STYLE`] environment variable.
///
/// # Arguments
///
/// * `options` - A reference to a [`clap::ArgMatches`] object containing command line arguments.
/// * `show_control` - A boolean value representing whether or not to show control characters.
///
/// # Returns
///
/// A [`QuotingStyle`] variant representing the quoting style to use.
fn extract_quoting_style(options: &clap::ArgMatches, show_control: bool) -> QuotingStyle {
    let opt_quoting_style = options.get_one::<String>(QUOTING_STYLE);

    if let Some(style) = opt_quoting_style {
        match match_quoting_style_name(style, show_control) {
            Some(qs) => qs,
            None => unreachable!("Should have been caught by Clap"),
        }
    } else if options.get_flag(options::quoting::LITERAL) {
        QuotingStyle::Literal { show_control }
    } else if options.get_flag(options::quoting::ESCAPE) {
        QuotingStyle::C_NO_QUOTES
    } else if options.get_flag(options::quoting::C) {
        QuotingStyle::C_DOUBLE
    } else if options.get_flag(options::DIRED) {
        QuotingStyle::Literal { show_control }
    } else {
        // If set, the QUOTING_STYLE environment variable specifies a default style.
        if let Ok(style) = std::env::var("QUOTING_STYLE") {
            match match_quoting_style_name(style.as_str(), show_control) {
                Some(qs) => return qs,
                None => eprintln!(
                    "{}",
                    translate!("ls-invalid-quoting-style", "program" => std::env::args().next().unwrap_or_else(|| "ls".to_string()), "style" => style.clone())
                ),
            }
        }

        // By default, `ls` uses Shell escape quoting style when writing to a terminal file
        // descriptor and Literal otherwise.
        if stdout().is_terminal() {
            QuotingStyle::SHELL_ESCAPE.show_control(show_control)
        } else {
            QuotingStyle::Literal { show_control }
        }
    }
}

/// Extracts the indicator style to use based on the options provided.
///
/// # Returns
///
/// An [`IndicatorStyle`] variant representing the indicator style to use.
fn extract_indicator_style(options: &clap::ArgMatches) -> IndicatorStyle {
    if let Some(field) = options.get_one::<String>(options::INDICATOR_STYLE) {
        match field.as_str() {
            "none" => IndicatorStyle::None,
            "file-type" => IndicatorStyle::FileType,
            "classify" => IndicatorStyle::Classify,
            "slash" => IndicatorStyle::Slash,
            &_ => IndicatorStyle::None,
        }
    } else if let Some(field) = options.get_one::<String>(options::indicator_style::CLASSIFY) {
        match field.as_str() {
            "never" | "no" | "none" => IndicatorStyle::None,
            "always" | "yes" | "force" => IndicatorStyle::Classify,
            "auto" | "tty" | "if-tty" => {
                if stdout().is_terminal() {
                    IndicatorStyle::Classify
                } else {
                    IndicatorStyle::None
                }
            }
            &_ => IndicatorStyle::None,
        }
    } else if options.get_flag(options::indicator_style::SLASH) {
        IndicatorStyle::Slash
    } else if options.get_flag(options::indicator_style::FILE_TYPE) {
        IndicatorStyle::FileType
    } else {
        IndicatorStyle::None
    }
}

/// Parses the width value from either the command line arguments or the environment variables.
fn parse_width(width_match: Option<&String>) -> Result<u16, LsError> {
    let parse_width_from_args = |s: &str| -> Result<u16, LsError> {
        let radix = if s.starts_with('0') && s.len() > 1 {
            8
        } else {
            10
        };
        match u16::from_str_radix(s, radix) {
            Ok(x) => Ok(x),
            Err(e) => match e.kind() {
                IntErrorKind::PosOverflow => Ok(u16::MAX),
                _ => Err(LsError::InvalidLineWidth(s.into())),
            },
        }
    };

    let parse_width_from_env =
        |columns: OsString| match columns.to_str().and_then(|s| s.parse().ok()) {
            Some(columns) => columns,
            None => {
                show_error!(
                    "{}",
                    translate!("ls-invalid-columns-width", "width" => columns.quote())
                );
                DEFAULT_TERM_WIDTH
            }
        };

    let calculate_term_size = || match terminal_size::terminal_size() {
        Some((width, _)) => width.0,
        None => DEFAULT_TERM_WIDTH,
    };

    let ret = match width_match {
        Some(x) => parse_width_from_args(x)?,
        None => match std::env::var_os("COLUMNS") {
            Some(columns) => parse_width_from_env(columns),
            None => calculate_term_size(),
        },
    };

    Ok(ret)
}

impl Config {
    #[allow(clippy::cognitive_complexity)]
    pub fn from(options: &clap::ArgMatches) -> UResult<Self> {
        let context = options.get_flag(options::CONTEXT);
        let (mut format, opt) = extract_format(options);
        let files = extract_files(options);

        // The -o, -n and -g options are tricky. They cannot override with each
        // other because it's possible to combine them. For example, the option
        // -og should hide both owner and group. Furthermore, they are not
        // reset if -l or --format=long is used. So these should just show the
        // group: -gl or "-g --format=long". Finally, they are also not reset
        // when switching to a different format option in-between like this:
        // -ogCl or "-og --format=vertical --format=long".
        //
        // -1 has a similar issue: it does nothing if the format is long. This
        // actually makes it distinct from the --format=singe-column option,
        // which always applies.
        //
        // The idea here is to not let these options override with the other
        // options, but manually whether they have an index that's greater than
        // the other format options. If so, we set the appropriate format.
        if format != Format::Long {
            let idx = opt
                .and_then(|opt| options.indices_of(opt).map(|x| x.max().unwrap()))
                .unwrap_or(0);
            if [
                options::format::LONG_NO_OWNER,
                options::format::LONG_NO_GROUP,
                options::format::LONG_NUMERIC_UID_GID,
                options::FULL_TIME,
            ]
            .iter()
            .filter_map(|opt| {
                if options.value_source(opt) == Some(clap::parser::ValueSource::CommandLine) {
                    options.indices_of(opt)
                } else {
                    None
                }
            })
            .flatten()
            .any(|i| i >= idx)
            {
                format = Format::Long;
            } else if let Some(mut indices) = options.indices_of(options::format::ONE_LINE) {
                if options.value_source(options::format::ONE_LINE)
                    == Some(clap::parser::ValueSource::CommandLine)
                    && indices.any(|i| i > idx)
                {
                    format = Format::OneLine;
                }
            }
        }

        let sort = extract_sort(options);
        let time = extract_time(options);
        let mut needs_color = extract_color(options);
        let hyperlink = extract_hyperlink(options);

        let opt_block_size = options.get_one::<String>(options::size::BLOCK_SIZE);
        let opt_si = opt_block_size.is_some()
            && options
                .get_one::<String>(options::size::BLOCK_SIZE)
                .unwrap()
                .eq("si")
            || options.get_flag(options::size::SI);
        let opt_hr = (opt_block_size.is_some()
            && options
                .get_one::<String>(options::size::BLOCK_SIZE)
                .unwrap()
                .eq("human-readable"))
            || options.get_flag(options::size::HUMAN_READABLE);
        let opt_kb = options.get_flag(options::size::KIBIBYTES);

        let size_format = if opt_si {
            SizeFormat::Decimal
        } else if opt_hr {
            SizeFormat::Binary
        } else {
            SizeFormat::Bytes
        };

        let env_var_blocksize = std::env::var_os("BLOCKSIZE");
        let env_var_block_size = std::env::var_os("BLOCK_SIZE");
        let env_var_ls_block_size = std::env::var_os("LS_BLOCK_SIZE");
        let env_var_posixly_correct = std::env::var_os("POSIXLY_CORRECT");
        let mut is_env_var_blocksize = false;

        let raw_block_size = if let Some(opt_block_size) = opt_block_size {
            OsString::from(opt_block_size)
        } else if let Some(env_var_ls_block_size) = env_var_ls_block_size {
            env_var_ls_block_size
        } else if let Some(env_var_block_size) = env_var_block_size {
            env_var_block_size
        } else if let Some(env_var_blocksize) = env_var_blocksize {
            is_env_var_blocksize = true;
            env_var_blocksize
        } else {
            OsString::from("")
        };

        let (file_size_block_size, block_size) = if !opt_si && !opt_hr && !raw_block_size.is_empty()
        {
            match parse_size_u64(&raw_block_size.to_string_lossy()) {
                Ok(size) => match (is_env_var_blocksize, opt_kb) {
                    (true, true) => (DEFAULT_FILE_SIZE_BLOCK_SIZE, DEFAULT_BLOCK_SIZE),
                    (true, false) => (DEFAULT_FILE_SIZE_BLOCK_SIZE, size),
                    (false, true) => {
                        // --block-size overrides -k
                        if opt_block_size.is_some() {
                            (size, size)
                        } else {
                            (size, DEFAULT_BLOCK_SIZE)
                        }
                    }
                    (false, false) => (size, size),
                },
                Err(_) => {
                    // only fail if invalid block size was specified with --block-size,
                    // ignore invalid block size from env vars
                    if let Some(invalid_block_size) = opt_block_size {
                        return Err(Box::new(LsError::BlockSizeParseError(
                            invalid_block_size.clone(),
                        )));
                    }
                    if is_env_var_blocksize {
                        (DEFAULT_FILE_SIZE_BLOCK_SIZE, DEFAULT_BLOCK_SIZE)
                    } else {
                        (DEFAULT_BLOCK_SIZE, DEFAULT_BLOCK_SIZE)
                    }
                }
            }
        } else if env_var_posixly_correct.is_some() {
            if opt_kb {
                (DEFAULT_FILE_SIZE_BLOCK_SIZE, DEFAULT_BLOCK_SIZE)
            } else {
                (DEFAULT_FILE_SIZE_BLOCK_SIZE, POSIXLY_CORRECT_BLOCK_SIZE)
            }
        } else if opt_si {
            (DEFAULT_FILE_SIZE_BLOCK_SIZE, 1000)
        } else {
            (DEFAULT_FILE_SIZE_BLOCK_SIZE, DEFAULT_BLOCK_SIZE)
        };

        let long = {
            let author = options.get_flag(options::AUTHOR);
            let group = !options.get_flag(options::NO_GROUP)
                && !options.get_flag(options::format::LONG_NO_GROUP);
            let owner = !options.get_flag(options::format::LONG_NO_OWNER);
            #[cfg(unix)]
            let numeric_uid_gid = options.get_flag(options::format::LONG_NUMERIC_UID_GID);
            LongFormat {
                author,
                group,
                owner,
                #[cfg(unix)]
                numeric_uid_gid,
            }
        };
        let width = parse_width(options.get_one::<String>(options::WIDTH))?;

        #[allow(clippy::needless_bool)]
        let mut show_control = if options.get_flag(options::HIDE_CONTROL_CHARS) {
            false
        } else if options.get_flag(options::SHOW_CONTROL_CHARS) {
            true
        } else {
            !stdout().is_terminal()
        };

        let mut quoting_style = extract_quoting_style(options, show_control);
        let indicator_style = extract_indicator_style(options);
        // Only parse the value to "--time-style" if it will become relevant.
        let dired = options.get_flag(options::DIRED);
        let (time_format_recent, time_format_older) = if format == Format::Long || dired {
            parse_time_style(options)?
        } else {
            Default::default()
        };

        let mut ignore_patterns: Vec<Pattern> = Vec::new();

        if options.get_flag(options::IGNORE_BACKUPS) {
            ignore_patterns.push(Pattern::new("*~").unwrap());
            ignore_patterns.push(Pattern::new(".*~").unwrap());
        }

        for pattern in options
            .get_many::<String>(options::IGNORE)
            .into_iter()
            .flatten()
        {
            match parse_glob::from_str(pattern) {
                Ok(p) => {
                    ignore_patterns.push(p);
                }
                Err(_) => show_warning!(
                    "{}",
                    translate!("ls-invalid-ignore-pattern", "pattern" => pattern.quote())
                ),
            }
        }

        if files == Files::Normal {
            for pattern in options
                .get_many::<String>(options::HIDE)
                .into_iter()
                .flatten()
            {
                match parse_glob::from_str(pattern) {
                    Ok(p) => {
                        ignore_patterns.push(p);
                    }
                    Err(_) => show_warning!(
                        "{}",
                        translate!("ls-invalid-hide-pattern", "pattern" => pattern.quote())
                    ),
                }
            }
        }

        // According to ls info page, `--zero` implies the following flags:
        //  - `--show-control-chars`
        //  - `--format=single-column`
        //  - `--color=none`
        //  - `--quoting-style=literal`
        // Current GNU ls implementation allows `--zero` Behavior to be
        // overridden by later flags.
        let zero_formats_opts = [
            options::format::ACROSS,
            options::format::COLUMNS,
            options::format::COMMAS,
            options::format::LONG,
            options::format::LONG_NO_GROUP,
            options::format::LONG_NO_OWNER,
            options::format::LONG_NUMERIC_UID_GID,
            options::format::ONE_LINE,
            options::FORMAT,
        ];
        let zero_colors_opts = [options::COLOR];
        let zero_show_control_opts = [options::HIDE_CONTROL_CHARS, options::SHOW_CONTROL_CHARS];
        let zero_quoting_style_opts = [
            QUOTING_STYLE,
            options::quoting::C,
            options::quoting::ESCAPE,
            options::quoting::LITERAL,
        ];
        let get_last = |flag: &str| -> usize {
            if options.value_source(flag) == Some(clap::parser::ValueSource::CommandLine) {
                options.index_of(flag).unwrap_or(0)
            } else {
                0
            }
        };
        if get_last(options::ZERO)
            > zero_formats_opts
                .into_iter()
                .map(get_last)
                .max()
                .unwrap_or(0)
        {
            format = if format == Format::Long {
                format
            } else {
                Format::OneLine
            };
        }
        if get_last(options::ZERO)
            > zero_colors_opts
                .into_iter()
                .map(get_last)
                .max()
                .unwrap_or(0)
        {
            needs_color = false;
        }
        if get_last(options::ZERO)
            > zero_show_control_opts
                .into_iter()
                .map(get_last)
                .max()
                .unwrap_or(0)
        {
            show_control = true;
        }
        if get_last(options::ZERO)
            > zero_quoting_style_opts
                .into_iter()
                .map(get_last)
                .max()
                .unwrap_or(0)
        {
            quoting_style = QuotingStyle::Literal { show_control };
        }

        let color = if needs_color {
            Some(LsColors::from_env().unwrap_or_default())
        } else {
            None
        };

        if dired || is_dired_arg_present() {
            // --dired implies --format=long
            // if we have --dired --hyperlink, we don't show dired but we still want to see the
            // long format
            format = Format::Long;
        }
        if dired && options.get_flag(options::ZERO) {
            return Err(Box::new(LsError::DiredAndZeroAreIncompatible));
        }

        let dereference = if options.get_flag(options::dereference::ALL) {
            Dereference::All
        } else if options.get_flag(options::dereference::ARGS) {
            Dereference::Args
        } else if options.get_flag(options::dereference::DIR_ARGS) {
            Dereference::DirArgs
        } else if options.get_flag(options::DIRECTORY)
            || indicator_style == IndicatorStyle::Classify
            || format == Format::Long
        {
            Dereference::None
        } else {
            Dereference::DirArgs
        };

        let tab_size = if needs_color {
            Some(0)
        } else {
            options
                .get_one::<String>(options::format::TAB_SIZE)
                .and_then(|size| size.parse::<usize>().ok())
                .or_else(|| std::env::var("TABSIZE").ok().and_then(|s| s.parse().ok()))
        }
        .unwrap_or(SPACES_IN_TAB);

        Ok(Self {
            format,
            files,
            sort,
            recursive: options.get_flag(options::RECURSIVE),
            reverse: options.get_flag(options::REVERSE),
            dereference,
            ignore_patterns,
            size_format,
            directory: options.get_flag(options::DIRECTORY),
            time,
            color,
            #[cfg(unix)]
            inode: options.get_flag(options::INODE),
            long,
            alloc_size: options.get_flag(options::size::ALLOCATION_SIZE),
            file_size_block_size,
            block_size,
            width,
            quoting_style,
            indicator_style,
            time_format_recent,
            time_format_older,
            context,
            selinux_supported: {
                #[cfg(feature = "selinux")]
                {
                    uucore::selinux::is_selinux_enabled()
                }
                #[cfg(not(feature = "selinux"))]
                {
                    false
                }
            },
            group_directories_first: options.get_flag(options::GROUP_DIRECTORIES_FIRST),
            line_ending: LineEnding::from_zero_flag(options.get_flag(options::ZERO)),
            dired,
            hyperlink,
            tab_size,
        })
    }
}

#[uucore::main]
pub fn uumain(args: impl uucore::Args) -> UResult<()> {
    let matches = uucore::clap_localization::handle_clap_result_with_exit_code(uu_app(), args, 2)?;

    let config = Config::from(&matches)?;

    let locs = matches
        .get_many::<OsString>(options::PATHS)
        .map_or_else(|| vec![Path::new(".")], |v| v.map(Path::new).collect());

    list(locs, &config)
}

pub fn uu_app() -> Command {
    uucore::clap_localization::configure_localized_command(
        Command::new(uucore::util_name())
            .version(uucore::crate_version!())
            .override_usage(format_usage(&translate!("ls-usage")))
            .about(translate!("ls-about")),
    )
    .infer_long_args(true)
    .disable_help_flag(true)
    .args_override_self(true)
    .arg(
        Arg::new(options::HELP)
            .long(options::HELP)
            .help(translate!("ls-help-print-help"))
            .action(ArgAction::Help),
    )
    // Format arguments
    .arg(
        Arg::new(options::FORMAT)
            .long(options::FORMAT)
            .help(translate!("ls-help-set-display-format"))
            .value_parser(ShortcutValueParser::new([
                "long",
                "verbose",
                "single-column",
                "columns",
                "vertical",
                "across",
                "horizontal",
                "commas",
            ]))
            .hide_possible_values(true)
            .require_equals(true)
            .overrides_with_all([
                options::FORMAT,
                options::format::COLUMNS,
                options::format::LONG,
                options::format::ACROSS,
                options::format::COLUMNS,
                options::DIRED,
            ]),
    )
    .arg(
        Arg::new(options::format::COLUMNS)
            .short('C')
            .help(translate!("ls-help-display-files-columns"))
            .overrides_with_all([
                options::FORMAT,
                options::format::COLUMNS,
                options::format::LONG,
                options::format::ACROSS,
                options::format::COLUMNS,
            ])
            .action(ArgAction::SetTrue),
    )
    .arg(
        Arg::new(options::format::LONG)
            .short('l')
            .long(options::format::LONG)
            .help(translate!("ls-help-display-detailed-info"))
            .overrides_with_all([
                options::FORMAT,
                options::format::COLUMNS,
                options::format::LONG,
                options::format::ACROSS,
                options::format::COLUMNS,
            ])
            .action(ArgAction::SetTrue),
    )
    .arg(
        Arg::new(options::format::ACROSS)
            .short('x')
            .help(translate!("ls-help-list-entries-rows"))
            .overrides_with_all([
                options::FORMAT,
                options::format::COLUMNS,
                options::format::LONG,
                options::format::ACROSS,
                options::format::COLUMNS,
            ])
            .action(ArgAction::SetTrue),
    )
    .arg(
        Arg::new(options::format::TAB_SIZE)
            .short('T')
            .long(options::format::TAB_SIZE)
            .env("TABSIZE")
            .value_name("COLS")
            .help(translate!("ls-help-assume-tab-stops")),
    )
    .arg(
        Arg::new(options::format::COMMAS)
            .short('m')
            .help(translate!("ls-help-list-entries-commas"))
            .overrides_with_all([
                options::FORMAT,
                options::format::COLUMNS,
                options::format::LONG,
                options::format::ACROSS,
                options::format::COLUMNS,
            ])
            .action(ArgAction::SetTrue),
    )
    .arg(
        Arg::new(options::ZERO)
            .long(options::ZERO)
            .overrides_with(options::ZERO)
            .help(translate!("ls-help-list-entries-nul"))
            .action(ArgAction::SetTrue),
    )
    .arg(
        Arg::new(options::DIRED)
            .long(options::DIRED)
            .short('D')
            .help(translate!("ls-help-generate-dired-output"))
            .action(ArgAction::SetTrue)
            .overrides_with(options::HYPERLINK),
    )
    .arg(
        Arg::new(options::HYPERLINK)
            .long(options::HYPERLINK)
            .help(translate!("ls-help-hyperlink-filenames"))
            .value_parser(ShortcutValueParser::new([
                PossibleValue::new("always").alias("yes").alias("force"),
                PossibleValue::new("auto").alias("tty").alias("if-tty"),
                PossibleValue::new("never").alias("no").alias("none"),
            ]))
            .require_equals(true)
            .num_args(0..=1)
            .default_missing_value("always")
            .default_value("never")
            .value_name("WHEN")
            .overrides_with(options::DIRED),
    )
    // The next four arguments do not override with the other format
    // options, see the comment in Config::from for the reason.
    // Ideally, they would use Arg::override_with, with their own name
    // but that doesn't seem to work in all cases. Example:
    // ls -1g1
    // even though `ls -11` and `ls -1 -g -1` work.
    .arg(
        Arg::new(options::format::ONE_LINE)
            .short('1')
            .help(translate!("ls-help-list-one-file-per-line"))
            .action(ArgAction::SetTrue),
    )
    .arg(
        Arg::new(options::format::LONG_NO_GROUP)
            .short('o')
            .help(translate!("ls-help-long-format-no-group"))
            .action(ArgAction::SetTrue),
    )
    .arg(
        Arg::new(options::format::LONG_NO_OWNER)
            .short('g')
            .help(translate!("ls-help-long-no-owner"))
            .action(ArgAction::SetTrue),
    )
    .arg(
        Arg::new(options::format::LONG_NUMERIC_UID_GID)
            .short('n')
            .long(options::format::LONG_NUMERIC_UID_GID)
            .help(translate!("ls-help-long-numeric-uid-gid"))
            .action(ArgAction::SetTrue),
    )
    // Quoting style
    .arg(
        Arg::new(QUOTING_STYLE)
            .long(QUOTING_STYLE)
            .help(translate!("ls-help-set-quoting-style"))
            .value_parser(ShortcutValueParser::new([
                PossibleValue::new("literal"),
                PossibleValue::new("shell"),
                PossibleValue::new("shell-escape"),
                PossibleValue::new("shell-always"),
                PossibleValue::new("shell-escape-always"),
                PossibleValue::new("c").alias("c-maybe"),
                PossibleValue::new("escape"),
            ]))
            .overrides_with_all([
                QUOTING_STYLE,
                options::quoting::LITERAL,
                options::quoting::ESCAPE,
                options::quoting::C,
            ]),
    )
    .arg(
        Arg::new(options::quoting::LITERAL)
            .short('N')
            .long(options::quoting::LITERAL)
            .alias("l")
            .help(translate!("ls-help-literal-quoting-style"))
            .overrides_with_all([
                QUOTING_STYLE,
                options::quoting::LITERAL,
                options::quoting::ESCAPE,
                options::quoting::C,
            ])
            .action(ArgAction::SetTrue),
    )
    .arg(
        Arg::new(options::quoting::ESCAPE)
            .short('b')
            .long(options::quoting::ESCAPE)
            .help(translate!("ls-help-escape-quoting-style"))
            .overrides_with_all([
                QUOTING_STYLE,
                options::quoting::LITERAL,
                options::quoting::ESCAPE,
                options::quoting::C,
            ])
            .action(ArgAction::SetTrue),
    )
    .arg(
        Arg::new(options::quoting::C)
            .short('Q')
            .long(options::quoting::C)
            .help(translate!("ls-help-c-quoting-style"))
            .overrides_with_all([
                QUOTING_STYLE,
                options::quoting::LITERAL,
                options::quoting::ESCAPE,
                options::quoting::C,
            ])
            .action(ArgAction::SetTrue),
    )
    // Control characters
    .arg(
        Arg::new(options::HIDE_CONTROL_CHARS)
            .short('q')
            .long(options::HIDE_CONTROL_CHARS)
            .help(translate!("ls-help-replace-control-chars"))
            .overrides_with_all([options::HIDE_CONTROL_CHARS, options::SHOW_CONTROL_CHARS])
            .action(ArgAction::SetTrue),
    )
    .arg(
        Arg::new(options::SHOW_CONTROL_CHARS)
            .long(options::SHOW_CONTROL_CHARS)
            .help(translate!("ls-help-show-control-chars"))
            .overrides_with_all([options::HIDE_CONTROL_CHARS, options::SHOW_CONTROL_CHARS])
            .action(ArgAction::SetTrue),
    )
    // Time arguments
    .arg(
        Arg::new(options::TIME)
            .long(options::TIME)
            .help(translate!("ls-help-show-time-field"))
            .value_name("field")
            .value_parser(ShortcutValueParser::new([
                PossibleValue::new("atime").alias("access").alias("use"),
                PossibleValue::new("ctime").alias("status"),
                PossibleValue::new("mtime").alias("modification"),
                PossibleValue::new("birth").alias("creation"),
            ]))
            .hide_possible_values(true)
            .require_equals(true)
            .overrides_with_all([options::TIME, options::time::ACCESS, options::time::CHANGE]),
    )
    .arg(
        Arg::new(options::time::CHANGE)
            .short('c')
            .help(translate!("ls-help-time-change"))
            .overrides_with_all([options::TIME, options::time::ACCESS, options::time::CHANGE])
            .action(ArgAction::SetTrue),
    )
    .arg(
        Arg::new(options::time::ACCESS)
            .short('u')
            .help(translate!("ls-help-time-access"))
            .overrides_with_all([options::TIME, options::time::ACCESS, options::time::CHANGE])
            .action(ArgAction::SetTrue),
    )
    // Hide and ignore
    .arg(
        Arg::new(options::HIDE)
            .long(options::HIDE)
            .action(ArgAction::Append)
            .value_name("PATTERN")
            .help(translate!("ls-help-hide-pattern")),
    )
    .arg(
        Arg::new(options::IGNORE)
            .short('I')
            .long(options::IGNORE)
            .action(ArgAction::Append)
            .value_name("PATTERN")
            .help(translate!("ls-help-ignore-pattern")),
    )
    .arg(
        Arg::new(options::IGNORE_BACKUPS)
            .short('B')
            .long(options::IGNORE_BACKUPS)
            .help(translate!("ls-help-ignore-backups"))
            .action(ArgAction::SetTrue),
    )
    // Sort arguments
    .arg(
        Arg::new(options::SORT)
            .long(options::SORT)
            .help(translate!("ls-help-sort-by-field"))
            .value_name("field")
            .value_parser(ShortcutValueParser::new([
                "name",
                "none",
                "time",
                "size",
                "version",
                "extension",
                "width",
            ]))
            .require_equals(true)
            .overrides_with_all([
                options::SORT,
                options::sort::SIZE,
                options::sort::TIME,
                options::sort::NONE,
                options::sort::VERSION,
                options::sort::EXTENSION,
            ]),
    )
    .arg(
        Arg::new(options::sort::SIZE)
            .short('S')
            .help(translate!("ls-help-sort-by-size"))
            .overrides_with_all([
                options::SORT,
                options::sort::SIZE,
                options::sort::TIME,
                options::sort::NONE,
                options::sort::VERSION,
                options::sort::EXTENSION,
            ])
            .action(ArgAction::SetTrue),
    )
    .arg(
        Arg::new(options::sort::TIME)
            .short('t')
            .help(translate!("ls-help-sort-by-time"))
            .overrides_with_all([
                options::SORT,
                options::sort::SIZE,
                options::sort::TIME,
                options::sort::NONE,
                options::sort::VERSION,
                options::sort::EXTENSION,
            ])
            .action(ArgAction::SetTrue),
    )
    .arg(
        Arg::new(options::sort::VERSION)
            .short('v')
            .help(translate!("ls-help-sort-by-version"))
            .overrides_with_all([
                options::SORT,
                options::sort::SIZE,
                options::sort::TIME,
                options::sort::NONE,
                options::sort::VERSION,
                options::sort::EXTENSION,
            ])
            .action(ArgAction::SetTrue),
    )
    .arg(
        Arg::new(options::sort::EXTENSION)
            .short('X')
            .help(translate!("ls-help-sort-by-extension"))
            .overrides_with_all([
                options::SORT,
                options::sort::SIZE,
                options::sort::TIME,
                options::sort::NONE,
                options::sort::VERSION,
                options::sort::EXTENSION,
            ])
            .action(ArgAction::SetTrue),
    )
    .arg(
        Arg::new(options::sort::NONE)
            .short('U')
            .help(translate!("ls-help-sort-none"))
            .overrides_with_all([
                options::SORT,
                options::sort::SIZE,
                options::sort::TIME,
                options::sort::NONE,
                options::sort::VERSION,
                options::sort::EXTENSION,
            ])
            .action(ArgAction::SetTrue),
    )
    // Dereferencing
    .arg(
        Arg::new(options::dereference::ALL)
            .short('L')
            .long(options::dereference::ALL)
            .help(translate!("ls-help-dereference-all"))
            .overrides_with_all([
                options::dereference::ALL,
                options::dereference::DIR_ARGS,
                options::dereference::ARGS,
            ])
            .action(ArgAction::SetTrue),
    )
    .arg(
        Arg::new(options::dereference::DIR_ARGS)
            .long(options::dereference::DIR_ARGS)
            .help(translate!("ls-help-dereference-dir-args"))
            .overrides_with_all([
                options::dereference::ALL,
                options::dereference::DIR_ARGS,
                options::dereference::ARGS,
            ])
            .action(ArgAction::SetTrue),
    )
    .arg(
        Arg::new(options::dereference::ARGS)
            .short('H')
            .long(options::dereference::ARGS)
            .help(translate!("ls-help-dereference-args"))
            .overrides_with_all([
                options::dereference::ALL,
                options::dereference::DIR_ARGS,
                options::dereference::ARGS,
            ])
            .action(ArgAction::SetTrue),
    )
    // Long format options
    .arg(
        Arg::new(options::NO_GROUP)
            .long(options::NO_GROUP)
            .short('G')
            .help(translate!("ls-help-no-group"))
            .action(ArgAction::SetTrue),
    )
    .arg(
        Arg::new(options::AUTHOR)
            .long(options::AUTHOR)
            .help(translate!("ls-help-author"))
            .action(ArgAction::SetTrue),
    )
    // Other Flags
    .arg(
        Arg::new(options::files::ALL)
            .short('a')
            .long(options::files::ALL)
            // Overrides -A (as the order matters)
            .overrides_with_all([options::files::ALL, options::files::ALMOST_ALL])
            .help(translate!("ls-help-all-files"))
            .action(ArgAction::SetTrue),
    )
    .arg(
        Arg::new(options::files::ALMOST_ALL)
            .short('A')
            .long(options::files::ALMOST_ALL)
            // Overrides -a (as the order matters)
            .overrides_with_all([options::files::ALL, options::files::ALMOST_ALL])
            .help(translate!("ls-help-almost-all"))
            .action(ArgAction::SetTrue),
    )
    .arg(
        Arg::new(options::DIRECTORY)
            .short('d')
            .long(options::DIRECTORY)
            .help(translate!("ls-help-directory"))
            .action(ArgAction::SetTrue),
    )
    .arg(
        Arg::new(options::size::HUMAN_READABLE)
            .short('h')
            .long(options::size::HUMAN_READABLE)
            .help(translate!("ls-help-human-readable"))
            .overrides_with_all([options::size::BLOCK_SIZE, options::size::SI])
            .action(ArgAction::SetTrue),
    )
    .arg(
        Arg::new(options::size::KIBIBYTES)
            .short('k')
            .long(options::size::KIBIBYTES)
            .help(translate!("ls-help-kibibytes"))
            .action(ArgAction::SetTrue),
    )
    .arg(
        Arg::new(options::size::SI)
            .long(options::size::SI)
            .help(translate!("ls-help-si"))
            .overrides_with_all([options::size::BLOCK_SIZE, options::size::HUMAN_READABLE])
            .action(ArgAction::SetTrue),
    )
    .arg(
        Arg::new(options::size::BLOCK_SIZE)
            .long(options::size::BLOCK_SIZE)
            .require_equals(true)
            .value_name("BLOCK_SIZE")
            .help(translate!("ls-help-block-size"))
            .overrides_with_all([options::size::SI, options::size::HUMAN_READABLE]),
    )
    .arg(
        Arg::new(options::INODE)
            .short('i')
            .long(options::INODE)
            .help(translate!("ls-help-print-inode"))
            .action(ArgAction::SetTrue),
    )
    .arg(
        Arg::new(options::REVERSE)
            .short('r')
            .long(options::REVERSE)
            .help(translate!("ls-help-reverse-sort"))
            .action(ArgAction::SetTrue),
    )
    .arg(
        Arg::new(options::RECURSIVE)
            .short('R')
            .long(options::RECURSIVE)
            .help(translate!("ls-help-recursive"))
            .action(ArgAction::SetTrue),
    )
    .arg(
        Arg::new(options::WIDTH)
            .long(options::WIDTH)
            .short('w')
            .help(translate!("ls-help-terminal-width"))
            .value_name("COLS"),
    )
    .arg(
        Arg::new(options::size::ALLOCATION_SIZE)
            .short('s')
            .long(options::size::ALLOCATION_SIZE)
            .help(translate!("ls-help-allocation-size"))
            .action(ArgAction::SetTrue),
    )
    .arg(
        Arg::new(options::COLOR)
            .long(options::COLOR)
            .help(translate!("ls-help-color-output"))
            .value_parser(ShortcutValueParser::new([
                PossibleValue::new("always").alias("yes").alias("force"),
                PossibleValue::new("auto").alias("tty").alias("if-tty"),
                PossibleValue::new("never").alias("no").alias("none"),
            ]))
            .require_equals(true)
            .num_args(0..=1),
    )
    .arg(
        Arg::new(options::INDICATOR_STYLE)
            .long(options::INDICATOR_STYLE)
            .help(translate!("ls-help-indicator-style"))
            .value_parser(ShortcutValueParser::new([
                "none",
                "slash",
                "file-type",
                "classify",
            ]))
            .overrides_with_all([
                options::indicator_style::FILE_TYPE,
                options::indicator_style::SLASH,
                options::indicator_style::CLASSIFY,
                options::INDICATOR_STYLE,
            ]),
    )
    .arg(
        // The --classify flag can take an optional when argument to
        // control its behavior from version 9 of GNU coreutils.
        // There is currently an inconsistency where GNU coreutils allows only
        // the long form of the flag to take the argument while we allow it
        // for both the long and short form of the flag.
        Arg::new(options::indicator_style::CLASSIFY)
            .short('F')
            .long(options::indicator_style::CLASSIFY)
            .help(translate!("ls-help-classify"))
            .value_name("when")
            .value_parser(ShortcutValueParser::new([
                PossibleValue::new("always").alias("yes").alias("force"),
                PossibleValue::new("auto").alias("tty").alias("if-tty"),
                PossibleValue::new("never").alias("no").alias("none"),
            ]))
            .default_missing_value("always")
            .require_equals(true)
            .num_args(0..=1)
            .overrides_with_all([
                options::indicator_style::FILE_TYPE,
                options::indicator_style::SLASH,
                options::indicator_style::CLASSIFY,
                options::INDICATOR_STYLE,
            ]),
    )
    .arg(
        Arg::new(options::indicator_style::FILE_TYPE)
            .long(options::indicator_style::FILE_TYPE)
            .help(translate!("ls-help-file-type"))
            .overrides_with_all([
                options::indicator_style::FILE_TYPE,
                options::indicator_style::SLASH,
                options::indicator_style::CLASSIFY,
                options::INDICATOR_STYLE,
            ])
            .action(ArgAction::SetTrue),
    )
    .arg(
        Arg::new(options::indicator_style::SLASH)
            .short('p')
            .help(translate!("ls-help-slash-directories"))
            .overrides_with_all([
                options::indicator_style::FILE_TYPE,
                options::indicator_style::SLASH,
                options::indicator_style::CLASSIFY,
                options::INDICATOR_STYLE,
            ])
            .action(ArgAction::SetTrue),
    )
    .arg(
        //This still needs support for posix-*
        Arg::new(options::TIME_STYLE)
            .long(options::TIME_STYLE)
            .help(translate!("ls-help-time-style"))
            .value_name("TIME_STYLE")
            .env("TIME_STYLE")
            .value_parser(NonEmptyStringValueParser::new())
            .overrides_with_all([options::TIME_STYLE]),
    )
    .arg(
        Arg::new(options::FULL_TIME)
            .long(options::FULL_TIME)
            .overrides_with(options::FULL_TIME)
            .help(translate!("ls-help-full-time"))
            .action(ArgAction::SetTrue),
    )
    .arg(
        Arg::new(options::CONTEXT)
            .short('Z')
            .long(options::CONTEXT)
            .help(translate!("ls-help-context"))
            .action(ArgAction::SetTrue),
    )
    .arg(
        Arg::new(options::GROUP_DIRECTORIES_FIRST)
            .long(options::GROUP_DIRECTORIES_FIRST)
            .help(translate!("ls-help-group-directories-first"))
            .action(ArgAction::SetTrue),
    )
    // Positional arguments
    .arg(
        Arg::new(options::PATHS)
            .action(ArgAction::Append)
            .value_hint(clap::ValueHint::AnyPath)
            .value_parser(ValueParser::os_string()),
    )
    .after_help(translate!("ls-after-help"))
}

/// Represents a Path along with it's associated data.
/// Any data that will be reused several times makes sense to be added to this structure.
/// Caching data here helps eliminate redundant syscalls to fetch same information.
#[derive(Debug)]
struct PathData {
    // Result<MetaData> got from symlink_metadata() or metadata() based on config
    md: OnceCell<Option<Metadata>>,
    ft: OnceCell<Option<FileType>>,
    // can be used to avoid reading the filetype. Can be also called d_type:
    // https://www.gnu.org/software/libc/manual/html_node/Directory-Entries.html
    de: RefCell<Option<Box<DirEntry>>>,
    security_context: OnceCell<Box<str>>,
    // Name of the file - will be empty for . or ..
    display_name: OsString,
    // PathBuf that all above data corresponds to
    p_buf: PathBuf,
    must_dereference: bool,
    command_line: bool,
}

impl PathData {
    fn new(
        p_buf: PathBuf,
        dir_entry: Option<DirEntry>,
        file_name: Option<OsString>,
        config: &Config,
        command_line: bool,
    ) -> Self {
        // We cannot use `Path::ends_with` or `Path::Components`, because they remove occurrences of '.'
        // For '..', the filename is None
        let display_name = if let Some(name) = file_name {
            name
        } else if command_line {
            p_buf.as_os_str().to_os_string()
        } else {
            dir_entry
                .as_ref()
                .map(|inner| inner.file_name())
                .unwrap_or_default()
        };

        let must_dereference = match &config.dereference {
            Dereference::All => true,
            Dereference::Args => command_line,
            Dereference::DirArgs => {
                if command_line {
                    if let Ok(md) = p_buf.metadata() {
                        md.is_dir()
                    } else {
                        false
                    }
                } else {
                    false
                }
            }
            Dereference::None => false,
        };

        // Why prefer to check the DirEntry file_type()?  B/c the call is
        // nearly free compared to a metadata() call on a Path
        let ft: OnceCell<Option<FileType>> = OnceCell::new();
        let md: OnceCell<Option<Metadata>> = OnceCell::new();
        let security_context: OnceCell<Box<str>> = OnceCell::new();

        let de: RefCell<Option<Box<DirEntry>>> = if let Some(de) = dir_entry {
            if must_dereference {
                if let Ok(md_pb) = p_buf.metadata() {
                    md.get_or_init(|| Some(md_pb.clone()));
                    ft.get_or_init(|| Some(md_pb.file_type()));
                }
            }

            if let Ok(ft_de) = de.file_type() {
                ft.get_or_init(|| Some(ft_de));
            }

            RefCell::new(Some(de.into()))
        } else {
            RefCell::new(None)
        };

        Self {
            md,
            ft,
            de,
            security_context,
            display_name,
            p_buf,
            must_dereference,
            command_line,
        }
    }

<<<<<<< HEAD
    fn get_metadata(&self) -> Option<&Metadata> {
=======
    fn metadata(&self) -> Option<&Metadata> {
>>>>>>> 5c15d793
        self.md
            .get_or_init(|| {
                if !self.must_dereference {
                    if let Some(dir_entry) = RefCell::take(&self.de).as_deref() {
                        return dir_entry.metadata().ok();
                    }
                }

                match get_metadata_with_deref_opt(self.path(), self.must_dereference) {
                    Err(err) => {
                        // FIXME: A bit tricky to propagate the result here
<<<<<<< HEAD
                        let mut out = stdout();
                        out.flush().unwrap();
=======
                        let mut out: std::io::StdoutLock<'static> = stdout().lock();
                        let _ = out.flush();
>>>>>>> 5c15d793
                        let errno = err.raw_os_error().unwrap_or(1i32);
                        // a bad fd will throw an error when dereferenced,
                        // but GNU will not throw an error until a bad fd "dir"
                        // is entered, here we match that GNU behavior, by handing
                        // back the non-dereferenced metadata upon an EBADF
                        if self.must_dereference && errno == 9i32 {
                            if let Ok(file) = self.path().read_link() {
                                return file.symlink_metadata().ok();
                            }
                        }
                        show!(LsError::IOErrorContext(
                            self.path().to_path_buf(),
                            err,
                            self.command_line
                        ));
                        None
                    }
                    Ok(md) => Some(md),
                }
            })
            .as_ref()
    }

    fn file_type(&self) -> Option<&FileType> {
        self.ft
<<<<<<< HEAD
            .get_or_init(|| self.get_metadata().map(|md| md.file_type()))
=======
            .get_or_init(|| self.metadata().map(|md| md.file_type()))
>>>>>>> 5c15d793
            .as_ref()
    }

    fn is_dangling_link(&self) -> bool {
        // deref enabled, self is real dir entry, self has metadata associated with link, but not with target
        self.must_dereference && self.file_type().is_none() && self.metadata().is_none()
    }

    #[cfg(unix)]
    fn is_executable_file(&self) -> bool {
        self.file_type().is_some_and(|f| f.is_file())
            && self.metadata().is_some_and(file_is_executable)
    }

    fn security_context(&self, config: &Config) -> &str {
        self.security_context
            .get_or_init(|| get_security_context(&self.p_buf, self.must_dereference, config).into())
    }

    fn path(&self) -> &Path {
        &self.p_buf
    }

    fn display_name(&self) -> &OsStr {
        &self.display_name
    }
}

impl Colorable for PathData {
    fn file_name(&self) -> OsString {
        self.display_name().to_os_string()
    }
    fn file_type(&self) -> Option<FileType> {
        self.file_type().copied()
    }
    fn metadata(&self) -> Option<Metadata> {
        self.metadata().cloned()
    }
    fn path(&self) -> PathBuf {
        self.path().to_path_buf()
    }
}

#[cfg(not(windows))]
impl PartialEq for PathData {
    fn eq(&self, other: &Self) -> bool {
        self.get_metadata().map(|md| md.ino()) == other.get_metadata().map(|md| md.ino())
            && self.get_metadata().map(|md| md.dev()) == other.get_metadata().map(|md| md.dev())
    }
}

#[cfg(not(windows))]
impl Eq for PathData {}

#[cfg(not(windows))]
impl Hash for PathData {
    fn hash<H: std::hash::Hasher>(&self, state: &mut H) {
        if let Some(md) = self.get_metadata() {
            md.ino().hash(state);
            md.dev().hash(state);
        }
    }
}

impl Clone for PathData {
    fn clone(&self) -> Self {
        Self {
            md: self.md.clone(),
            ft: self.ft.clone(),
            de: None,
            display_name: self.display_name.clone(),
            p_buf: self.p_buf.clone(),
            must_dereference: self.must_dereference,
            security_context: self.security_context.clone(),
            command_line: self.command_line,
        }
    }
}

/// Show the directory name in the case where several arguments are given to ls
/// or the recursive flag is passed.
///
/// ```no-exec
/// $ ls -R
/// .:                  <- This is printed by this function
/// dir1 file1 file2
///
/// dir1:               <- This as well
/// file11
/// ```
fn show_dir_name(
    path_data: &PathData,
    out: &mut BufWriter<Stdout>,
    config: &Config,
) -> std::io::Result<()> {
    let escaped_name =
        locale_aware_escape_dir_name(path_data.path().as_os_str(), config.quoting_style);

    let name = if config.hyperlink && !config.dired {
        create_hyperlink(&escaped_name, path_data)
    } else {
        escaped_name
    };

    write_os_str(out, &name)?;
    write!(out, ":")
}

// A struct to encapsulate state that is passed around from `list` functions.
struct ListState<'a> {
    out: BufWriter<Stdout>,
    style_manager: Option<StyleManager<'a>>,
    // TODO: More benchmarking with different use cases is required here.
    // From experiments, BTreeMap may be faster than HashMap, especially as the
    // number of users/groups is very limited. It seems like nohash::IntMap
    // performance was equivalent to BTreeMap.
    // It's possible a simple vector linear(binary?) search implementation would be even faster.
    #[cfg(unix)]
    uid_cache: HashMap<u32, String>,
    #[cfg(unix)]
    gid_cache: HashMap<u32, String>,
    recent_time_range: RangeInclusive<SystemTime>,
}

#[allow(clippy::cognitive_complexity)]
pub fn list(locs: Vec<&Path>, config: &Config) -> UResult<()> {
    let mut files = Vec::<PathData>::new();
    let mut dirs = Vec::<PathData>::new();
    let mut dired = DiredOutput::default();
    let initial_locs_len = locs.len();

    let mut state = ListState {
        out: BufWriter::new(stdout()),
        style_manager: config.color.as_ref().map(StyleManager::new),
        #[cfg(unix)]
        uid_cache: HashMap::default(),
        #[cfg(unix)]
        gid_cache: HashMap::default(),
        // Time range for which to use the "recent" format. Anything from 0.5 year in the past to now
        // (files with modification time in the future use "old" format).
        // According to GNU a Gregorian year has 365.2425 * 24 * 60 * 60 == 31556952 seconds on the average.
        recent_time_range: (SystemTime::now() - Duration::new(31_556_952 / 2, 0))
            ..=SystemTime::now(),
    };

    for loc in locs {
        let path_data = PathData::new(PathBuf::from(loc), None, None, config, true);

        // Getting metadata here is no big deal as it's just the CWD
        // and we really just want to know if the strings exist as files/dirs
        //
        // Proper GNU handling is don't show if dereferenced symlink DNE
        // but only for the base dir, for a child dir show, and print ?s
        // in long format
<<<<<<< HEAD
        if path_data.get_metadata().is_none() {
=======
        if path_data.metadata().is_none() {
>>>>>>> 5c15d793
            continue;
        }

        let show_dir_contents = match path_data.file_type() {
            Some(ft) => !config.directory && ft.is_dir(),
            None => {
                set_exit_code(1);
                false
            }
        };

        if show_dir_contents {
            dirs.push(path_data);
        } else {
            files.push(path_data);
        }
    }

    sort_entries(&mut files, config);
    sort_entries(&mut dirs, config);

    if let Some(style_manager) = state.style_manager.as_mut() {
        // ls will try to write a reset before anything is written if normal
        // color is given
        if style_manager.get_normal_style().is_some() {
            let to_write = style_manager.reset(true);
            write!(state.out, "{to_write}")?;
        }
    }

    display_items(&files, config, &mut state, &mut dired)?;

    for (pos, path_data) in dirs.iter().enumerate() {
        // Do read_dir call here to match GNU semantics by printing
        // read_dir errors before directory headings, names and totals
        let read_dir = match fs::read_dir(path_data.path()) {
            Err(err) => {
                // flush stdout buffer before the error to preserve formatting and order
                state.out.flush()?;
                show!(LsError::IOErrorContext(
                    path_data.path().to_path_buf(),
                    err,
                    path_data.command_line
                ));
                continue;
            }
            Ok(rd) => rd,
        };

        // Print dir heading - name... 'total' comes after error display
        if initial_locs_len > 1 || config.recursive {
            if pos.eq(&0usize) && files.is_empty() {
                if config.dired {
                    dired::indent(&mut state.out)?;
                }
                show_dir_name(path_data, &mut state.out, config)?;
                writeln!(state.out)?;
                if config.dired {
                    // First directory displayed
                    let dir_len = path_data.display_name().len();
                    // add the //SUBDIRED// coordinates
                    dired::calculate_subdired(&mut dired, dir_len);
                    // Add the padding for the dir name
                    dired::add_dir_name(&mut dired, dir_len);
                }
            } else {
                writeln!(state.out)?;
                show_dir_name(path_data, &mut state.out, config)?;
                writeln!(state.out)?;
            }
        }
<<<<<<< HEAD

        recurse_directories(path_data, read_dir, config, &mut state, &mut dired)?;
=======
        let mut listed_ancestors = HashSet::default();
        listed_ancestors.insert(FileInformation::from_path(
            path_data.path(),
            path_data.must_dereference,
        )?);
        enter_directory(
            path_data,
            read_dir,
            config,
            &mut state,
            &mut listed_ancestors,
            &mut dired,
        )?;
>>>>>>> 5c15d793
    }
    if config.dired && !config.hyperlink {
        dired::print_dired_output(config, &dired, &mut state.out)?;
    }
    Ok(())
}

fn sort_entries(entries: &mut [PathData], config: &Config) {
    match config.sort {
        Sort::Time => entries.sort_by_key(|k| {
            Reverse(
<<<<<<< HEAD
                k.get_metadata()
=======
                k.metadata()
>>>>>>> 5c15d793
                    .and_then(|md| metadata_get_time(md, config.time))
                    .unwrap_or(UNIX_EPOCH),
            )
        }),
        Sort::Size => {
<<<<<<< HEAD
            entries.sort_by_key(|k| Reverse(k.get_metadata().map_or(0, |md| md.len())));
=======
            entries.sort_by_key(|k| Reverse(k.metadata().map_or(0, |md| md.len())));
>>>>>>> 5c15d793
        }
        // The default sort in GNU ls is case insensitive
        Sort::Name => entries.sort_by(|a, b| a.display_name().cmp(b.display_name())),
        Sort::Version => entries.sort_by(|a, b| {
            version_cmp(
                os_str_as_bytes_lossy(a.path().as_os_str()).as_ref(),
                os_str_as_bytes_lossy(b.path().as_os_str()).as_ref(),
            )
            .then(a.path().to_string_lossy().cmp(&b.path().to_string_lossy()))
        }),
        Sort::Extension => entries.sort_by(|a, b| {
            a.path()
                .extension()
                .cmp(&b.path().extension())
                .then(a.path().file_stem().cmp(&b.path().file_stem()))
        }),
        Sort::Width => entries.sort_by(|a, b| {
            a.display_name()
                .len()
                .cmp(&b.display_name().len())
                .then(a.display_name().cmp(b.display_name()))
        }),
        Sort::None => {}
    }

    if config.reverse {
        entries.reverse();
    }

    if config.group_directories_first && config.sort != Sort::None {
        entries.sort_by_key(|p| {
            let ft = {
                // We will always try to deref symlinks to group directories, so PathData.md
                // is not always useful.
                if p.must_dereference {
                    p.file_type()
                } else {
                    None
                }
            };

            !match ft {
                None => {
                    // If it metadata cannot be determined, treat as a file.
                    get_metadata_with_deref_opt(p.p_buf.as_path(), true)
                        .map_or_else(|_| false, |m| m.is_dir())
                }
                Some(ft) => ft.is_dir(),
            }
        });
    }
}

fn is_hidden(file_path: &DirEntry) -> bool {
    #[cfg(windows)]
    {
        let metadata = file_path.metadata().unwrap();
        let attr = metadata.file_attributes();
        (attr & 0x2) > 0
    }
    #[cfg(not(windows))]
    {
        file_path
            .file_name()
            .to_str()
            .is_some_and(|res| res.starts_with('.'))
    }
}

fn should_display(entry: &DirEntry, config: &Config) -> bool {
    // check if hidden
    if config.files == Files::Normal && is_hidden(entry) {
        return false;
    }

    // check if it is among ignore_patterns
    let options = MatchOptions {
        // setting require_literal_leading_dot to match behavior in GNU ls
        require_literal_leading_dot: true,
        require_literal_separator: false,
        case_sensitive: true,
    };

    let file_name = entry.file_name();
    // If the decoding fails, still match best we can
    // FIXME: use OsStrings or Paths once we have a glob crate that supports it:
    // https://github.com/rust-lang/glob/issues/23
    // https://github.com/rust-lang/glob/issues/78
    // https://github.com/BurntSushi/ripgrep/issues/1250

    let file_name = match file_name.to_str() {
        Some(s) => Cow::Borrowed(s),
        None => file_name.to_string_lossy(),
    };

    !config
        .ignore_patterns
        .iter()
        .any(|p| p.matches_with(&file_name, options))
}

fn enter_directory(
    path_data: &PathData,
    read_dir: ReadDir,
    config: &Config,
    state: &mut ListState,
    dired: &mut DiredOutput,
    entries_stack: &mut Vec<PathData>,
) -> UResult<()> {
    // Create vec of entries with initial dot files
    let mut entries: Vec<PathData> = if config.files == Files::All {
        vec![
            PathData::new(
                path_data.path().to_path_buf(),
                None,
                Some(".".into()),
                config,
                false,
            ),
            PathData::new(
                path_data.path().join(".."),
                None,
                Some("..".into()),
                config,
                false,
            ),
        ]
    } else {
        vec![]
    };

    // Convert those entries to the PathData struct
    for raw_entry in read_dir {
        let dir_entry = match raw_entry {
            Ok(path) => path,
            Err(err) => {
                state.out.flush()?;
                show!(LsError::IOError(err));
                continue;
            }
        };

        if should_display(&dir_entry, config) {
            let entry_path_data =
                PathData::new(dir_entry.path(), Some(dir_entry), None, config, false);
            entries.push(entry_path_data);
        }
    }

    sort_entries(&mut entries, config);

    // Print total after any error display
    if config.format == Format::Long || config.alloc_size {
        let total = return_total(&entries, config, &mut state.out)?;
        write!(state.out, "{}", total.as_str())?;
        if config.dired {
            dired::add_total(dired, total.len());
        }
    }

    display_items(&entries, config, state, dired)?;

    let new_dirs = entries
        .into_iter()
        .skip(if config.files == Files::All { 2 } else { 0 })
        .filter(|p| p.file_type().is_some_and(|ft| ft.is_dir()))
        .rev();

    entries_stack.extend(new_dirs);

    Ok(())
}

#[allow(clippy::mutable_key_type)]
fn recurse_directories(
    path_data: &PathData,
    read_dir: ReadDir,
    config: &Config,
    state: &mut ListState,
    dired: &mut DiredOutput,
) -> UResult<()> {
    #[cfg(target_os = "windows")]
    let mut listed_ancestors = HashSet::new();
    #[cfg(target_os = "windows")]
    listed_ancestors.insert(FileInformation::from_path(
        path_data.p_buf,
        path_data.must_dereference,
    ));

    #[cfg(not(target_os = "windows"))]
    let mut listed_ancestors: HashSet<PathData> = HashSet::new();
    #[cfg(not(target_os = "windows"))]
    listed_ancestors.insert(path_data.clone());

    let mut entries_stack: Vec<PathData> = Vec::new();

    enter_directory(
        path_data,
        read_dir,
        config,
        state,
        dired,
        &mut entries_stack,
    )?;

    if config.recursive {
<<<<<<< HEAD
        while let Some(item) = entries_stack.pop() {
            match fs::read_dir(&item.p_buf) {
                Err(err) => {
                    state.out.flush()?;
                    show!(LsError::IOErrorContext(
                        item.p_buf.clone(),
=======
        for e in entries
            .iter()
            .skip(if config.files == Files::All { 2 } else { 0 })
            .filter(|p| p.file_type().is_some_and(|ft| ft.is_dir()))
        {
            match fs::read_dir(e.path()) {
                Err(err) => {
                    state.out.flush()?;
                    show!(LsError::IOErrorContext(
                        e.path().to_path_buf(),
>>>>>>> 5c15d793
                        err,
                        item.command_line
                    ));
                }
                Ok(rd) => {
<<<<<<< HEAD
                    #[cfg(target_os = "windows")]
                    if !listed_ancestors.insert(FileInformation::from_path(
                        path_data.p_buf,
                        path_data.must_dereference,
                    )) {
                        state.out.flush()?;
                        show!(LsError::AlreadyListedError(item.p_buf.clone()));
                        continue;
                    }
                    #[cfg(not(target_os = "windows"))]
                    if !listed_ancestors.insert(item.clone()) {
                        state.out.flush()?;
                        show!(LsError::AlreadyListedError(item.p_buf.clone()));
                        continue;
                    }

                    // when listing several directories in recursive mode, we show
                    // "dirname:" at the beginning of the file list
                    writeln!(state.out)?;
                    if config.dired {
                        // We already injected the first dir
                        // Continue with the others
                        // 2 = \n + \n
                        dired.padding = 2;
                        dired::indent(&mut state.out)?;
                        let dir_name_size = item.p_buf.to_string_lossy().len();
                        dired::calculate_subdired(dired, dir_name_size);
                        // inject dir name
                        dired::add_dir_name(dired, dir_name_size);
=======
                    if listed_ancestors
                        .insert(FileInformation::from_path(e.path(), e.must_dereference)?)
                    {
                        // when listing several directories in recursive mode, we show
                        // "dirname:" at the beginning of the file list
                        writeln!(state.out)?;
                        if config.dired {
                            // We already injected the first dir
                            // Continue with the others
                            // 2 = \n + \n
                            dired.padding = 2;
                            dired::indent(&mut state.out)?;
                            let dir_name_size = e.path().to_string_lossy().len();
                            dired::calculate_subdired(dired, dir_name_size);
                            // inject dir name
                            dired::add_dir_name(dired, dir_name_size);
                        }

                        show_dir_name(e, &mut state.out, config)?;
                        writeln!(state.out)?;
                        enter_directory(e, rd, config, state, listed_ancestors, dired)?;
                        listed_ancestors
                            .remove(&FileInformation::from_path(e.path(), e.must_dereference)?);
                    } else {
                        state.out.flush()?;
                        show!(LsError::AlreadyListedError(e.path().to_path_buf()));
>>>>>>> 5c15d793
                    }

                    show_dir_name(&item, &mut state.out, config)?;
                    writeln!(state.out)?;
                    enter_directory(&item, rd, config, state, dired, &mut entries_stack)?;
                }
            }
        }
    }

    Ok(())
}

fn get_metadata_with_deref_opt(p_buf: &Path, dereference: bool) -> std::io::Result<Metadata> {
    if dereference {
        return p_buf.metadata();
    }

    p_buf.symlink_metadata()
}

fn display_dir_entry_size(
    entry: &PathData,
    config: &Config,
    state: &mut ListState,
) -> (usize, usize, usize, usize, usize, usize) {
    // TODO: Cache/memorize the display_* results so we don't have to recalculate them.
<<<<<<< HEAD
    if let Some(md) = entry.get_metadata() {
=======
    if let Some(md) = entry.metadata() {
>>>>>>> 5c15d793
        let (size_len, major_len, minor_len) = match display_len_or_rdev(md, config) {
            SizeOrDeviceId::Device(major, minor) => {
                (major.len() + minor.len() + 2usize, major.len(), minor.len())
            }
            SizeOrDeviceId::Size(size) => (size.len(), 0usize, 0usize),
        };
        (
            display_symlink_count(md).len(),
            display_uname(md, config, state).len(),
            display_group(md, config, state).len(),
            size_len,
            major_len,
            minor_len,
        )
    } else {
        (0, 0, 0, 0, 0, 0)
    }
}

// A simple, performant, ExtendPad trait to add a string to a Vec<u8>, padding with spaces
// on the left or right, without making additional copies, or using formatting functions.
trait ExtendPad {
    fn extend_pad_left(&mut self, string: &str, count: usize);
    fn extend_pad_right(&mut self, string: &str, count: usize);
}

impl ExtendPad for Vec<u8> {
    fn extend_pad_left(&mut self, string: &str, count: usize) {
        if string.len() < count {
            self.extend(iter::repeat_n(b' ', count - string.len()));
        }
        self.extend(string.as_bytes());
    }

    fn extend_pad_right(&mut self, string: &str, count: usize) {
        self.extend(string.as_bytes());
        if string.len() < count {
            self.extend(iter::repeat_n(b' ', count - string.len()));
        }
    }
}

// TODO: Consider converting callers to use ExtendPad instead, as it avoids
// additional copies.
fn pad_left(string: &str, count: usize) -> String {
    format!("{string:>count$}")
}

fn return_total(
    items: &[PathData],
    config: &Config,
    out: &mut BufWriter<Stdout>,
) -> UResult<String> {
    let mut total_size = 0;
    for item in items {
        total_size += item
<<<<<<< HEAD
            .get_metadata()
=======
            .metadata()
>>>>>>> 5c15d793
            .as_ref()
            .map_or(0, |md| get_block_size(md, config));
    }
    if config.dired {
        dired::indent(out)?;
    }
    Ok(format!(
        "{}{}",
        translate!("ls-total", "size" => display_size(total_size, config)),
        config.line_ending
    ))
}

fn display_additional_leading_info(
    item: &PathData,
    padding: &PaddingCollection,
    config: &Config,
) -> UResult<String> {
    let mut result = String::new();
    #[cfg(unix)]
    {
        if config.inode {
<<<<<<< HEAD
            let i = if let Some(md) = item.get_metadata() {
=======
            let i = if let Some(md) = item.metadata() {
>>>>>>> 5c15d793
                get_inode(md)
            } else {
                "?".to_owned()
            };
            result.push_str(&pad_left(&i, padding.inode));
            result.push(' ');
        }
    }

    if config.alloc_size {
<<<<<<< HEAD
        let s = if let Some(md) = item.get_metadata() {
=======
        let s = if let Some(md) = item.metadata() {
>>>>>>> 5c15d793
            display_size(get_block_size(md, config), config)
        } else {
            "?".to_owned()
        };
        // extra space is insert to align the sizes, as needed for all formats, except for the comma format.
        if config.format == Format::Commas {
            result.push_str(&s);
            result.push(' ');
        } else {
            result.push_str(&pad_left(&s, padding.block_size));
            result.push(' ');
        }
    }
    Ok(result)
}

#[allow(clippy::cognitive_complexity)]
fn display_items(
    items: &[PathData],
    config: &Config,
    state: &mut ListState,
    dired: &mut DiredOutput,
) -> Result<(), Box<dyn UError + 'static>> {
    // `-Z`, `--context`:
    // Display the SELinux security context or '?' if none is found. When used with the `-l`
    // option, print the security context to the left of the size column.
    let quoted = items.iter().any(|item| {
        let name = locale_aware_escape_name(item.display_name(), config.quoting_style);
        os_str_starts_with(&name, b"'")
    });

    let padding_collection = calculate_padding_collection(items, config, state);

<<<<<<< HEAD
    match config.format {
        Format::Long => {
            for item in items {
                #[cfg(unix)]
                let should_display_leading_info = config.inode || config.alloc_size;
                #[cfg(not(unix))]
                let should_display_leading_info = config.alloc_size;
=======
        for item in items {
            #[cfg(unix)]
            let should_display_leading_info = config.inode || config.alloc_size;
            #[cfg(not(unix))]
            let should_display_leading_info = config.alloc_size;

            if should_display_leading_info {
                let more_info = display_additional_leading_info(item, &padding_collection, config)?;

                write!(state.out, "{more_info}")?;
            }

            display_item_long(item, &padding_collection, config, state, dired, quoted)?;
        }
    } else {
        let mut longest_context_len = 1;
        let prefix_context = if config.context {
            for item in items {
                let context_len = item.security_context(config).len();
                longest_context_len = context_len.max(longest_context_len);
            }
            Some(longest_context_len)
        } else {
            None
        };

        let padding = calculate_padding_collection(items, config, state);

        // we need to apply normal color to non filename output
        if let Some(style_manager) = &mut state.style_manager {
            write!(state.out, "{}", style_manager.apply_normal())?;
        }

        let mut names_vec = Vec::new();

        #[cfg(unix)]
        let should_display_leading_info = config.inode || config.alloc_size;
        #[cfg(not(unix))]
        let should_display_leading_info = config.alloc_size;

        for i in items {
            let more_info = if should_display_leading_info {
                Some(display_additional_leading_info(i, &padding, config)?)
            } else {
                None
            };
            // it's okay to set current column to zero which is used to decide
            // whether text will wrap or not, because when format is grid or
            // column ls will try to place the item name in a new line if it
            // wraps.
            let cell = display_item_name(
                i,
                config,
                prefix_context,
                more_info,
                state,
                LazyCell::new(Box::new(|| 0)),
            );
>>>>>>> 5c15d793

                if should_display_leading_info {
                    let more_info =
                        display_additional_leading_info(item, &padding_collection, config)?;

                    write!(state.out, "{more_info}")?;
                }

                display_item_long(item, &padding_collection, config, state, dired, quoted)?;
            }
        }
        _ => {
            let mut names =
                display_short_common(items, config, state, &padding_collection)?.into_iter();

            match config.format {
                Format::Columns => {
                    display_grid(
                        names,
                        config.width,
                        Direction::TopToBottom,
                        &mut state.out,
                        quoted,
                        config.tab_size,
                    )?;
                }
                Format::Across => {
                    display_grid(
                        names,
                        config.width,
                        Direction::LeftToRight,
                        &mut state.out,
                        quoted,
                        config.tab_size,
                    )?;
                }
                Format::Commas => {
                    let mut current_col = 0;
                    if let Some(name) = names.next() {
                        write_os_str(&mut state.out, &name)?;
                        current_col = ansi_width(&name.to_string_lossy()) as u16 + 2;
                    }
                    for name in names {
                        let name_width = ansi_width(&name.to_string_lossy()) as u16;
                        // If the width is 0 we print one single line
                        if config.width != 0 && current_col + name_width + 1 > config.width {
                            current_col = name_width + 2;
                            writeln!(state.out, ",")?;
                        } else {
                            current_col += name_width + 2;
                            write!(state.out, ", ")?;
                        }
                        write_os_str(&mut state.out, &name)?;
                    }
                    // Current col is never zero again if names have been printed.
                    // So we print a newline.
                    if current_col > 0 {
                        write!(state.out, "{}", config.line_ending)?;
                    }
                }
                _ => {
                    for name in names {
                        write_os_str(&mut state.out, &name)?;
                        write!(state.out, "{}", config.line_ending)?;
                    }
                }
            }
        }
    }

    Ok(())
}

fn display_short_common(
    items: &[PathData],
    config: &Config,
    state: &mut ListState,
    padding_collection: &PaddingCollection,
) -> Result<Vec<OsString>, Box<dyn UError + 'static>> {
    let mut longest_context_len = 1;
    let prefix_context = if config.context {
        for item in items {
            let context_len = item.security_context.len();
            longest_context_len = context_len.max(longest_context_len);
        }
        Some(longest_context_len)
    } else {
        None
    };

    // we need to apply normal color to non filename output
    if let Some(style_manager) = &mut state.style_manager {
        write!(state.out, "{}", style_manager.apply_normal())?;
    }

    let mut names_vec = Vec::new();
    for i in items {
        #[cfg(unix)]
        let should_display_leading_info = config.inode || config.alloc_size;
        #[cfg(not(unix))]
        let should_display_leading_info = config.alloc_size;

        let more_info = if should_display_leading_info {
            Some(display_additional_leading_info(
                i,
                padding_collection,
                config,
            )?)
        } else {
            None
        };

        // it's okay to set current column to zero which is used to decide
        // whether text will wrap or not, because when format is grid or
        // column ls will try to place the item name in a new line if it
        // wraps.
        let cell = display_item_name(
            i,
            config,
            prefix_context,
            more_info,
            state,
            LazyCell::new(Box::new(|| 0)),
        );

        names_vec.push(cell);
    }

    Ok(names_vec)
}

#[allow(unused_variables)]
fn get_block_size(md: &Metadata, config: &Config) -> u64 {
    /* GNU ls will display sizes in terms of block size
       md.len() will differ from this value when the file has some holes
    */
    #[cfg(unix)]
    {
        let raw_blocks = if md.file_type().is_char_device() || md.file_type().is_block_device() {
            0u64
        } else {
            md.blocks() * 512
        };
        match config.size_format {
            SizeFormat::Binary | SizeFormat::Decimal => raw_blocks,
            SizeFormat::Bytes => raw_blocks / config.block_size,
        }
    }
    #[cfg(not(unix))]
    {
        // no way to get block size for windows, fall-back to file size
        md.len()
    }
}

fn display_grid(
    names: impl Iterator<Item = OsString>,
    width: u16,
    direction: Direction,
    out: &mut BufWriter<Stdout>,
    quoted: bool,
    tab_size: usize,
) -> UResult<()> {
    if width == 0 {
        // If the width is 0 we print one single line
        let mut printed_something = false;
        for name in names {
            if printed_something {
                write!(out, "  ")?;
            }
            printed_something = true;
            write_os_str(out, &name)?;
        }
        if printed_something {
            writeln!(out)?;
        }
    } else {
        let names: Vec<_> = if quoted {
            // In case some names are quoted, GNU adds a space before each
            // entry that does not start with a quote to make it prettier
            // on multiline.
            //
            // Example:
            // ```
            // $ ls
            // 'a\nb'   bar
            //  foo     baz
            // ^       ^
            // These spaces is added
            // ```
            names
                .map(|n| {
                    if os_str_starts_with(&n, b"'") || os_str_starts_with(&n, b"\"") {
                        n
                    } else {
                        let mut ret: OsString = " ".into();
                        ret.push(n);
                        ret
                    }
                })
                .collect()
        } else {
            names.collect()
        };

        // FIXME: the Grid crate only supports &str, so can't display raw bytes
        let names: Vec<_> = names
            .into_iter()
            .map(|s| s.to_string_lossy().into_owned())
            .collect();

        // Since tab_size=0 means no \t, use Spaces separator for optimization.
        let filling = match tab_size {
            0 => Filling::Spaces(DEFAULT_SEPARATOR_SIZE),
            _ => Filling::Tabs {
                spaces: DEFAULT_SEPARATOR_SIZE,
                tab_size,
            },
        };

        let grid = Grid::new(
            names,
            GridOptions {
                filling,
                direction,
                width: width as usize,
            },
        );
        write!(out, "{grid}")?;
    }
    Ok(())
}

/// This writes to the [`BufWriter`] `state.out` a single string of the output of `ls -l`.
///
/// It writes the following keys, in order:
/// * `inode` ([`get_inode`], config-optional)
/// * `permissions` ([`display_permissions`])
/// * `symlink_count` ([`display_symlink_count`])
/// * `owner` ([`display_uname`], config-optional)
/// * `group` ([`display_group`], config-optional)
/// * `author` ([`display_uname`], config-optional)
/// * `size / rdev` ([`display_len_or_rdev`])
/// * `system_time` ([`display_date`])
/// * `item_name` ([`display_item_name`])
///
/// This function needs to display information in columns:
/// * permissions and `system_time` are already guaranteed to be pre-formatted in fixed length.
/// * `item_name` is the last column and is left-aligned.
/// * Everything else needs to be padded using [`pad_left`].
///
/// That's why we have the parameters:
/// ```txt
///    longest_link_count_len: usize,
///    longest_uname_len: usize,
///    longest_group_len: usize,
///    longest_context_len: usize,
///    longest_size_len: usize,
/// ```
/// that decide the maximum possible character count of each field.
#[allow(clippy::write_literal)]
#[allow(clippy::cognitive_complexity)]
fn display_item_long(
    item: &PathData,
    padding: &PaddingCollection,
    config: &Config,
    state: &mut ListState,
    dired: &mut DiredOutput,
    quoted: bool,
) -> UResult<()> {
    let mut output_display: Vec<u8> = Vec::with_capacity(128);

    // apply normal color to non filename outputs
    if let Some(style_manager) = &mut state.style_manager {
        output_display.extend(style_manager.apply_normal().as_bytes());
    }
    if config.dired {
        output_display.extend(b"  ");
    }
<<<<<<< HEAD
    if let Some(md) = item.get_metadata() {
=======
    if let Some(md) = item.metadata() {
>>>>>>> 5c15d793
        #[cfg(any(not(unix), target_os = "android", target_os = "macos"))]
        // TODO: See how Mac should work here
        let is_acl_set = false;
        #[cfg(all(unix, not(any(target_os = "android", target_os = "macos"))))]
        let is_acl_set = has_acl(item.display_name());
        output_display.extend(display_permissions(md, true).as_bytes());
        if item.security_context(config).len() > 1 {
            // GNU `ls` uses a "." character to indicate a file with a security context,
            // but not other alternate access method.
            output_display.extend(b".");
        } else if is_acl_set {
            output_display.extend(b"+");
        }
        output_display.extend(b" ");
        output_display.extend_pad_left(&display_symlink_count(md), padding.link_count);

        if config.long.owner {
            output_display.extend(b" ");
            output_display.extend_pad_right(display_uname(md, config, state), padding.uname);
        }

        if config.long.group {
            output_display.extend(b" ");
            output_display.extend_pad_right(display_group(md, config, state), padding.group);
        }

        if config.context {
            output_display.extend(b" ");
            output_display.extend_pad_right(item.security_context(config), padding.context);
        }

        // Author is only different from owner on GNU/Hurd, so we reuse
        // the owner, since GNU/Hurd is not currently supported by Rust.
        if config.long.author {
            output_display.extend(b" ");
            output_display.extend_pad_right(display_uname(md, config, state), padding.uname);
        }

        match display_len_or_rdev(md, config) {
            SizeOrDeviceId::Size(size) => {
                output_display.extend(b" ");
                output_display.extend_pad_left(&size, padding.size);
            }
            SizeOrDeviceId::Device(major, minor) => {
                output_display.extend(b" ");
                output_display.extend_pad_left(
                    &major,
                    #[cfg(not(unix))]
                    0usize,
                    #[cfg(unix)]
                    padding.major.max(
                        padding
                            .size
                            .saturating_sub(padding.minor.saturating_add(2usize)),
                    ),
                );
                output_display.extend(b", ");
                output_display.extend_pad_left(
                    &minor,
                    #[cfg(not(unix))]
                    0usize,
                    #[cfg(unix)]
                    padding.minor,
                );
            }
        }

        output_display.extend(b" ");
        display_date(md, config, state, &mut output_display)?;
        output_display.extend(b" ");

        let item_name = display_item_name(
            item,
            config,
            None,
            None,
            state,
            LazyCell::new(Box::new(|| {
                ansi_width(&String::from_utf8_lossy(&output_display))
            })),
        );

        let displayed_item = if quoted && !os_str_starts_with(&item_name, b"'") {
            let mut ret: OsString = " ".into();
            ret.push(item_name);
            ret
        } else {
            item_name
        };

        if config.dired {
            let (start, end) = dired::calculate_dired(
                &dired.dired_positions,
                output_display.len(),
                displayed_item.len(),
            );
            dired::update_positions(dired, start, end);
        }
        write_os_str(&mut output_display, &displayed_item)?;
        output_display.extend(config.line_ending.to_string().as_bytes());
    } else {
        #[cfg(unix)]
        let leading_char = {
            if let Some(ft) = item.file_type() {
                if ft.is_char_device() {
                    "c"
                } else if ft.is_block_device() {
                    "b"
                } else if ft.is_symlink() {
                    "l"
                } else if ft.is_dir() {
                    "d"
                } else {
                    "-"
                }
            } else if item.is_dangling_link() {
                "l"
            } else {
                "-"
            }
        };
        #[cfg(not(unix))]
        let leading_char = {
            if let Some(ft) = item.file_type() {
                if ft.is_symlink() {
                    "l"
                } else if ft.is_dir() {
                    "d"
                } else {
                    "-"
                }
            } else if item.is_dangling_link() {
                "l"
            } else {
                "-"
            }
        };

        output_display.extend(leading_char.as_bytes());
        output_display.extend(b"?????????");
        if item.security_context(config).len() > 1 {
            // GNU `ls` uses a "." character to indicate a file with a security context,
            // but not other alternate access method.
            output_display.extend(b".");
        }
        output_display.extend(b" ");
        output_display.extend_pad_left("?", padding.link_count);

        if config.long.owner {
            output_display.extend(b" ");
            output_display.extend_pad_right("?", padding.uname);
        }

        if config.long.group {
            output_display.extend(b" ");
            output_display.extend_pad_right("?", padding.group);
        }

        if config.context {
            output_display.extend(b" ");
            output_display.extend_pad_right(item.security_context(config), padding.context);
        }

        // Author is only different from owner on GNU/Hurd, so we reuse
        // the owner, since GNU/Hurd is not currently supported by Rust.
        if config.long.author {
            output_display.extend(b" ");
            output_display.extend_pad_right("?", padding.uname);
        }

        let displayed_item = display_item_name(
            item,
            config,
            None,
            None,
            state,
            LazyCell::new(Box::new(|| {
                ansi_width(&String::from_utf8_lossy(&output_display))
            })),
        );
        let date_len = 12;

        output_display.extend(b" ");
        output_display.extend_pad_left("?", padding.size);
        output_display.extend(b" ");
        output_display.extend_pad_left("?", date_len);
        output_display.extend(b" ");

        if config.dired {
            dired::calculate_and_update_positions(
                dired,
                output_display.len(),
                displayed_item.to_string_lossy().trim().len(),
            );
        }
        write_os_str(&mut output_display, &displayed_item)?;
        output_display.extend(config.line_ending.to_string().as_bytes());
    }
    state.out.write_all(&output_display)?;

    Ok(())
}

#[cfg(unix)]
fn get_inode(metadata: &Metadata) -> String {
    format!("{}", metadata.ino())
}

// Currently getpwuid is `linux` target only. If it's broken state.out into
// a posix-compliant attribute this can be updated...
#[cfg(unix)]
fn display_uname<'a>(metadata: &Metadata, config: &Config, state: &'a mut ListState) -> &'a String {
    let uid = metadata.uid();

    state.uid_cache.entry(uid).or_insert_with(|| {
        if config.long.numeric_uid_gid {
            uid.to_string()
        } else {
            entries::uid2usr(uid).unwrap_or_else(|_| uid.to_string())
        }
    })
}

#[cfg(unix)]
fn display_group<'a>(metadata: &Metadata, config: &Config, state: &'a mut ListState) -> &'a String {
    let gid = metadata.gid();
    state.gid_cache.entry(gid).or_insert_with(|| {
        if cfg!(target_os = "redox") || config.long.numeric_uid_gid {
            gid.to_string()
        } else {
            entries::gid2grp(gid).unwrap_or_else(|_| gid.to_string())
        }
    })
}

#[cfg(not(unix))]
fn display_uname(_metadata: &Metadata, _config: &Config, _state: &mut ListState) -> &'static str {
    "somebody"
}

#[cfg(not(unix))]
fn display_group(_metadata: &Metadata, _config: &Config, _state: &mut ListState) -> &'static str {
    "somegroup"
}

fn display_date(
    metadata: &Metadata,
    config: &Config,
    state: &mut ListState,
    out: &mut Vec<u8>,
) -> UResult<()> {
    let Some(time) = metadata_get_time(metadata, config.time) else {
        out.extend(b"???");
        return Ok(());
    };

    // Use "recent" format if the given date is considered recent (i.e., in the last 6 months),
    // or if no "older" format is available.
    let fmt = match &config.time_format_older {
        Some(time_format_older) if !state.recent_time_range.contains(&time) => time_format_older,
        _ => &config.time_format_recent,
    };

    format_system_time(out, time, fmt, FormatSystemTimeFallback::Integer)
}

#[allow(dead_code)]
enum SizeOrDeviceId {
    Size(String),
    Device(String, String),
}

fn display_len_or_rdev(metadata: &Metadata, config: &Config) -> SizeOrDeviceId {
    #[cfg(any(
        target_os = "linux",
        target_os = "macos",
        target_os = "android",
        target_os = "ios",
        target_os = "freebsd",
        target_os = "dragonfly",
        target_os = "netbsd",
        target_os = "openbsd",
        target_os = "illumos",
        target_os = "solaris"
    ))]
    {
        let ft = metadata.file_type();
        if ft.is_char_device() || ft.is_block_device() {
            // A type cast is needed here as the `dev_t` type varies across OSes.
            let dev = metadata.rdev() as dev_t;
            let major = major(dev);
            let minor = minor(dev);
            return SizeOrDeviceId::Device(major.to_string(), minor.to_string());
        }
    }
    let len_adjusted = {
        let d = metadata.len() / config.file_size_block_size;
        let r = metadata.len() % config.file_size_block_size;
        if r == 0 { d } else { d + 1 }
    };
    SizeOrDeviceId::Size(display_size(len_adjusted, config))
}

fn display_size(size: u64, config: &Config) -> String {
    human_readable(size, config.size_format)
}

#[cfg(unix)]
fn file_is_executable(md: &Metadata) -> bool {
    // Mode always returns u32, but the flags might not be, based on the platform
    // e.g. linux has u32, mac has u16.
    // S_IXUSR -> user has execute permission
    // S_IXGRP -> group has execute permission
    // S_IXOTH -> other users have execute permission
    #[allow(clippy::unnecessary_cast)]
    return md.mode() & ((S_IXUSR | S_IXGRP | S_IXOTH) as u32) != 0;
}

fn classify_file(path: &PathData) -> Option<char> {
    let file_type = path.file_type()?;

    if file_type.is_dir() {
        Some('/')
    } else if file_type.is_symlink() {
        Some('@')
    } else {
        #[cfg(unix)]
        {
            if file_type.is_socket() {
                Some('=')
            } else if file_type.is_fifo() {
                Some('|')
                // Safe unwrapping if the file was removed between listing and display
                // See https://github.com/uutils/coreutils/issues/5371
<<<<<<< HEAD
                && path.get_metadata().is_some_and(file_is_executable)
            {
=======
            } else if path.is_executable_file() {
>>>>>>> 5c15d793
                Some('*')
            } else {
                None
            }
        }
        #[cfg(not(unix))]
        None
    }
}

/// Takes a [`PathData`] struct and returns a cell with a name ready for displaying.
///
/// This function relies on the following parameters in the provided `&Config`:
/// * `config.quoting_style` to decide how we will escape `name` using [`locale_aware_escape_name`].
/// * `config.inode` decides whether to display inode numbers beside names using [`get_inode`].
/// * `config.color` decides whether it's going to color `name` using [`color_name`].
/// * `config.indicator_style` to append specific characters to `name` using [`classify_file`].
/// * `config.format` to display symlink targets if `Format::Long`. This function is also
///   responsible for coloring symlink target names if `config.color` is specified.
/// * `config.context` to prepend security context to `name` if compiled with `feat_selinux`.
/// * `config.hyperlink` decides whether to hyperlink the item
///
/// Note that non-unicode sequences in symlink targets are dealt with using
/// [`std::path::Path::to_string_lossy`].
#[allow(clippy::cognitive_complexity)]
fn display_item_name(
    path: &PathData,
    config: &Config,
    prefix_context: Option<usize>,
    more_info: Option<String>,
    state: &mut ListState,
    current_column: LazyCell<usize, Box<dyn FnOnce() -> usize + '_>>,
) -> OsString {
    // This is our return value. We start by `&path.display_name` and modify it along the way.
    let mut name = locale_aware_escape_name(path.display_name(), config.quoting_style);

    let is_wrap =
        |namelen: usize| config.width != 0 && *current_column + namelen > config.width.into();

    if config.hyperlink {
        name = create_hyperlink(&name, path);
    }

    if let Some(style_manager) = &mut state.style_manager {
        let len = name.len();
        name = color_name(name, path, style_manager, None, is_wrap(len));
    }

    if config.format != Format::Long {
        if let Some(info) = more_info {
            let old_name = name;
            name = info.into();
<<<<<<< HEAD
            name.push(old_name);
=======
            name.push(&old_name);
>>>>>>> 5c15d793
        }
    }

    if config.indicator_style != IndicatorStyle::None {
        let sym = classify_file(path);

        let char_opt = match config.indicator_style {
            IndicatorStyle::Classify => sym,
            IndicatorStyle::FileType => {
                // Don't append an asterisk.
                match sym {
                    Some('*') => None,
                    _ => sym,
                }
            }
            IndicatorStyle::Slash => {
                // Append only a slash.
                match sym {
                    Some('/') => Some('/'),
                    _ => None,
                }
            }
            IndicatorStyle::None => None,
        };

        if let Some(c) = char_opt {
            name.push(OsStr::new(&c.to_string()));
        }
    }

    if config.format == Format::Long
<<<<<<< HEAD
        && path.file_type().is_some()
        && path.file_type().unwrap().is_symlink()
=======
        && path.file_type().is_some_and(|ft| ft.is_symlink())
>>>>>>> 5c15d793
        && !path.must_dereference
    {
        match path.path().read_link() {
            Ok(target_path) => {
                name.push(" -> ");

                // We might as well color the symlink output after the arrow.
                // This makes extra system calls, but provides important information that
                // people run `ls -l --color` are very interested in.
                if let Some(style_manager) = &mut state.style_manager {
                    // We get the absolute path to be able to construct PathData with valid Metadata.
                    // This is because relative symlinks will fail to get_metadata.
                    let mut absolute_target = target_path.clone();
                    if target_path.is_relative() {
                        if let Some(parent) = path.path().parent() {
                            absolute_target = parent.join(absolute_target);
                        }
                    }

                    let target_data = PathData::new(absolute_target, None, None, config, false);

                    // If we have a symlink to a valid file, we use the metadata of said file.
                    // Because we use an absolute path, we can assume this is guaranteed to exist.
                    // Otherwise, we use path.md(), which will guarantee we color to the same
                    // color of non-existent symlinks according to style_for_path_with_metadata.
<<<<<<< HEAD
                    if path.get_metadata().is_none()
                        && get_metadata_with_deref_opt(
                            target_data.p_buf.as_path(),
                            target_data.must_dereference,
                        )
                        .is_err()
                    {
                        name.push(path.p_buf.read_link().unwrap());
=======
                    if path.metadata().is_none() && target_data.metadata().is_none() {
                        name.push(target_path);
>>>>>>> 5c15d793
                    } else {
                        name.push(color_name(
                            locale_aware_escape_name(target_path.as_os_str(), config.quoting_style),
                            path,
                            style_manager,
                            Some(&target_data),
                            is_wrap(name.len()),
                        ));
                    }
                } else {
                    // If no coloring is required, we just use target as is.
                    // Apply the right quoting
                    name.push(locale_aware_escape_name(
                        target_path.as_os_str(),
                        config.quoting_style,
                    ));
                }
            }
            Err(err) => {
                show!(LsError::IOErrorContext(
                    path.path().to_path_buf(),
                    err,
                    false
                ));
            }
        }
    }

    // Prepend the security context to the `name` and adjust `width` in order
    // to get correct alignment from later calls to`display_grid()`.
    if config.context {
        if let Some(pad_count) = prefix_context {
            let security_context = if matches!(config.format, Format::Commas) {
                path.security_context(config).to_string()
            } else {
                pad_left(path.security_context(config), pad_count)
            };

            let old_name = name;
            name = format!("{security_context} ").into();
            name.push(old_name);
        }
    }

    name
}

fn create_hyperlink(name: &OsStr, path: &PathData) -> OsString {
    let hostname = hostname::get().unwrap_or_else(|_| OsString::from(""));
    let hostname = hostname.to_string_lossy();

    let absolute_path = fs::canonicalize(path.path()).unwrap_or_default();
    let absolute_path = absolute_path.to_string_lossy();

    #[cfg(not(target_os = "windows"))]
    let unencoded_chars = "_-.:~/";
    #[cfg(target_os = "windows")]
    let unencoded_chars = "_-.:~/\\";

    // percentage encoding of path
    let absolute_path: String = absolute_path
        .chars()
        .map(|c| {
            if c.is_alphanumeric() || unencoded_chars.contains(c) {
                c.to_string()
            } else {
                format!("%{:02x}", c as u8)
            }
        })
        .collect();

    // \x1b = ESC, \x07 = BEL
    let mut ret: OsString = format!("\x1b]8;;file://{hostname}{absolute_path}\x07").into();
    ret.push(name);
    ret.push("\x1b]8;;\x07");
    ret
}

#[cfg(not(unix))]
fn display_symlink_count(_metadata: &Metadata) -> String {
    // Currently not sure of how to get this on Windows, so I'm punting.
    // Git Bash looks like it may do the same thing.
    String::from("1")
}

#[cfg(unix)]
fn display_symlink_count(metadata: &Metadata) -> String {
    metadata.nlink().to_string()
}

#[cfg(unix)]
fn display_inode(metadata: &Metadata) -> String {
    get_inode(metadata)
}

/// This returns the `SELinux` security context as UTF8 `String`.
/// In the long term this should be changed to [`OsStr`], see discussions at #2621/#2656
fn get_security_context<'a>(
    path: &'a Path,
    must_dereference: bool,
    config: &'a Config,
) -> Cow<'a, str> {
    static SUBSTITUTE_STRING: &str = "?";

    // If we must dereference, ensure that the symlink is actually valid even if the system
    // does not support SELinux.
    // Conforms to the GNU coreutils where a dangling symlink results in exit code 1.
    if must_dereference {
        if let Err(err) = get_metadata_with_deref_opt(path, must_dereference) {
            // The Path couldn't be dereferenced, so return early and set exit code 1
            // to indicate a minor error
            // Only show error when context display is requested to avoid duplicate messages
            if config.context {
                show!(LsError::IOErrorContext(path.to_path_buf(), err, false));
            }
            return Cow::Borrowed(SUBSTITUTE_STRING);
        }
    }

    if config.selinux_supported {
        #[cfg(feature = "selinux")]
        {
            match selinux::SecurityContext::of_path(path, must_dereference, false) {
                Err(_r) => {
                    // TODO: show the actual reason why it failed
                    show_warning!("failed to get security context of: {}", path.quote());
                    return Cow::Borrowed(SUBSTITUTE_STRING);
                }
                Ok(None) => return Cow::Borrowed(SUBSTITUTE_STRING),
                Ok(Some(context)) => {
                    let context = context.as_bytes();

                    let context = context.strip_suffix(&[0]).unwrap_or(context);

                    let res: String = String::from_utf8(context.to_vec()).unwrap_or_else(|e| {
                        show_warning!(
                            "getting security context of: {}: {}",
                            path.quote(),
                            e.to_string()
                        );

                        String::from_utf8_lossy(context).to_string()
                    });

                    return Cow::Owned(res);
                }
            }
        }
    }

    Cow::Borrowed(SUBSTITUTE_STRING)
}

#[cfg(unix)]
fn calculate_padding_collection(
    items: &[PathData],
    config: &Config,
    state: &mut ListState,
) -> PaddingCollection {
    let mut padding_collections = PaddingCollection {
        inode: 1,
        link_count: 1,
        uname: 1,
        group: 1,
        context: 1,
        size: 1,
        major: 1,
        minor: 1,
        block_size: 1,
    };

    for item in items {
        #[cfg(unix)]
        if config.inode {
<<<<<<< HEAD
            let inode_len = if let Some(md) = item.get_metadata() {
=======
            let inode_len = if let Some(md) = item.metadata() {
>>>>>>> 5c15d793
                display_inode(md).len()
            } else {
                continue;
            };
            padding_collections.inode = inode_len.max(padding_collections.inode);
        }

        if config.alloc_size {
<<<<<<< HEAD
            if let Some(md) = item.get_metadata() {
=======
            if let Some(md) = item.metadata() {
>>>>>>> 5c15d793
                let block_size_len = display_size(get_block_size(md, config), config).len();
                padding_collections.block_size = block_size_len.max(padding_collections.block_size);
            }
        }

        if config.format == Format::Long {
            let context_len = item.security_context(config).len();
            let (link_count_len, uname_len, group_len, size_len, major_len, minor_len) =
                display_dir_entry_size(item, config, state);
            padding_collections.link_count = link_count_len.max(padding_collections.link_count);
            padding_collections.uname = uname_len.max(padding_collections.uname);
            padding_collections.group = group_len.max(padding_collections.group);
            if config.context {
                padding_collections.context = context_len.max(padding_collections.context);
            }
            if items.len() == 1usize {
                padding_collections.size = 0usize;
                padding_collections.major = 0usize;
                padding_collections.minor = 0usize;
            } else {
                padding_collections.major = major_len.max(padding_collections.major);
                padding_collections.minor = minor_len.max(padding_collections.minor);
                padding_collections.size = size_len
                    .max(padding_collections.size)
                    .max(padding_collections.major);
            }
        }
    }

    padding_collections
}

#[cfg(not(unix))]
fn calculate_padding_collection(
    items: &[PathData],
    config: &Config,
    state: &mut ListState,
) -> PaddingCollection {
    let mut padding_collections = PaddingCollection {
        link_count: 1,
        uname: 1,
        group: 1,
        context: 1,
        size: 1,
        block_size: 1,
    };

    for item in items {
        if config.alloc_size {
<<<<<<< HEAD
            if let Some(md) = item.get_metadata() {
=======
            if let Some(md) = item.metadata() {
>>>>>>> 5c15d793
                let block_size_len = display_size(get_block_size(md, config), config).len();
                padding_collections.block_size = block_size_len.max(padding_collections.block_size);
            }
        }

        let context_len = item.security_context(config).len();
        let (link_count_len, uname_len, group_len, size_len, _major_len, _minor_len) =
            display_dir_entry_size(item, config, state);
        padding_collections.link_count = link_count_len.max(padding_collections.link_count);
        padding_collections.uname = uname_len.max(padding_collections.uname);
        padding_collections.group = group_len.max(padding_collections.group);
        if config.context {
            padding_collections.context = context_len.max(padding_collections.context);
        }
        padding_collections.size = size_len.max(padding_collections.size);
    }

    padding_collections
}

fn os_str_starts_with(haystack: &OsStr, needle: &[u8]) -> bool {
    os_str_as_bytes_lossy(haystack).starts_with(needle)
}

fn write_os_str<W: Write>(writer: &mut W, string: &OsStr) -> std::io::Result<()> {
    writer.write_all(&os_str_as_bytes_lossy(string))
}<|MERGE_RESOLUTION|>--- conflicted
+++ resolved
@@ -6,15 +6,10 @@
 // spell-checker:ignore (ToDO) somegroup nlink tabsize dired subdired dtype colorterm stringly nohash strtime
 
 #[cfg(unix)]
-<<<<<<< HEAD
-use std::collections::HashMap;
-use std::collections::HashSet;
-=======
 use fnv::FnvHashMap as HashMap;
 use fnv::FnvHashSet as HashSet;
 use std::borrow::Cow;
 use std::cell::RefCell;
->>>>>>> 5c15d793
 #[cfg(unix)]
 use std::os::unix::fs::{FileTypeExt, MetadataExt};
 #[cfg(windows)]
@@ -1863,11 +1858,7 @@
         }
     }
 
-<<<<<<< HEAD
-    fn get_metadata(&self) -> Option<&Metadata> {
-=======
     fn metadata(&self) -> Option<&Metadata> {
->>>>>>> 5c15d793
         self.md
             .get_or_init(|| {
                 if !self.must_dereference {
@@ -1879,13 +1870,8 @@
                 match get_metadata_with_deref_opt(self.path(), self.must_dereference) {
                     Err(err) => {
                         // FIXME: A bit tricky to propagate the result here
-<<<<<<< HEAD
-                        let mut out = stdout();
-                        out.flush().unwrap();
-=======
                         let mut out: std::io::StdoutLock<'static> = stdout().lock();
                         let _ = out.flush();
->>>>>>> 5c15d793
                         let errno = err.raw_os_error().unwrap_or(1i32);
                         // a bad fd will throw an error when dereferenced,
                         // but GNU will not throw an error until a bad fd "dir"
@@ -1911,11 +1897,7 @@
 
     fn file_type(&self) -> Option<&FileType> {
         self.ft
-<<<<<<< HEAD
-            .get_or_init(|| self.get_metadata().map(|md| md.file_type()))
-=======
             .get_or_init(|| self.metadata().map(|md| md.file_type()))
->>>>>>> 5c15d793
             .as_ref()
     }
 
@@ -2070,11 +2052,7 @@
         // Proper GNU handling is don't show if dereferenced symlink DNE
         // but only for the base dir, for a child dir show, and print ?s
         // in long format
-<<<<<<< HEAD
-        if path_data.get_metadata().is_none() {
-=======
         if path_data.metadata().is_none() {
->>>>>>> 5c15d793
             continue;
         }
 
@@ -2146,24 +2124,9 @@
                 writeln!(state.out)?;
             }
         }
-<<<<<<< HEAD
 
         recurse_directories(path_data, read_dir, config, &mut state, &mut dired)?;
-=======
-        let mut listed_ancestors = HashSet::default();
-        listed_ancestors.insert(FileInformation::from_path(
-            path_data.path(),
-            path_data.must_dereference,
-        )?);
-        enter_directory(
-            path_data,
-            read_dir,
-            config,
-            &mut state,
-            &mut listed_ancestors,
-            &mut dired,
-        )?;
->>>>>>> 5c15d793
+
     }
     if config.dired && !config.hyperlink {
         dired::print_dired_output(config, &dired, &mut state.out)?;
@@ -2175,21 +2138,13 @@
     match config.sort {
         Sort::Time => entries.sort_by_key(|k| {
             Reverse(
-<<<<<<< HEAD
-                k.get_metadata()
-=======
                 k.metadata()
->>>>>>> 5c15d793
                     .and_then(|md| metadata_get_time(md, config.time))
                     .unwrap_or(UNIX_EPOCH),
             )
         }),
         Sort::Size => {
-<<<<<<< HEAD
-            entries.sort_by_key(|k| Reverse(k.get_metadata().map_or(0, |md| md.len())));
-=======
             entries.sort_by_key(|k| Reverse(k.metadata().map_or(0, |md| md.len())));
->>>>>>> 5c15d793
         }
         // The default sort in GNU ls is case insensitive
         Sort::Name => entries.sort_by(|a, b| a.display_name().cmp(b.display_name())),
@@ -2396,31 +2351,18 @@
     )?;
 
     if config.recursive {
-<<<<<<< HEAD
         while let Some(item) = entries_stack.pop() {
             match fs::read_dir(&item.p_buf) {
                 Err(err) => {
                     state.out.flush()?;
                     show!(LsError::IOErrorContext(
                         item.p_buf.clone(),
-=======
-        for e in entries
-            .iter()
-            .skip(if config.files == Files::All { 2 } else { 0 })
-            .filter(|p| p.file_type().is_some_and(|ft| ft.is_dir()))
-        {
-            match fs::read_dir(e.path()) {
-                Err(err) => {
-                    state.out.flush()?;
-                    show!(LsError::IOErrorContext(
-                        e.path().to_path_buf(),
->>>>>>> 5c15d793
+
                         err,
                         item.command_line
                     ));
                 }
                 Ok(rd) => {
-<<<<<<< HEAD
                     #[cfg(target_os = "windows")]
                     if !listed_ancestors.insert(FileInformation::from_path(
                         path_data.p_buf,
@@ -2450,34 +2392,6 @@
                         dired::calculate_subdired(dired, dir_name_size);
                         // inject dir name
                         dired::add_dir_name(dired, dir_name_size);
-=======
-                    if listed_ancestors
-                        .insert(FileInformation::from_path(e.path(), e.must_dereference)?)
-                    {
-                        // when listing several directories in recursive mode, we show
-                        // "dirname:" at the beginning of the file list
-                        writeln!(state.out)?;
-                        if config.dired {
-                            // We already injected the first dir
-                            // Continue with the others
-                            // 2 = \n + \n
-                            dired.padding = 2;
-                            dired::indent(&mut state.out)?;
-                            let dir_name_size = e.path().to_string_lossy().len();
-                            dired::calculate_subdired(dired, dir_name_size);
-                            // inject dir name
-                            dired::add_dir_name(dired, dir_name_size);
-                        }
-
-                        show_dir_name(e, &mut state.out, config)?;
-                        writeln!(state.out)?;
-                        enter_directory(e, rd, config, state, listed_ancestors, dired)?;
-                        listed_ancestors
-                            .remove(&FileInformation::from_path(e.path(), e.must_dereference)?);
-                    } else {
-                        state.out.flush()?;
-                        show!(LsError::AlreadyListedError(e.path().to_path_buf()));
->>>>>>> 5c15d793
                     }
 
                     show_dir_name(&item, &mut state.out, config)?;
@@ -2505,11 +2419,8 @@
     state: &mut ListState,
 ) -> (usize, usize, usize, usize, usize, usize) {
     // TODO: Cache/memorize the display_* results so we don't have to recalculate them.
-<<<<<<< HEAD
-    if let Some(md) = entry.get_metadata() {
-=======
+
     if let Some(md) = entry.metadata() {
->>>>>>> 5c15d793
         let (size_len, major_len, minor_len) = match display_len_or_rdev(md, config) {
             SizeOrDeviceId::Device(major, minor) => {
                 (major.len() + minor.len() + 2usize, major.len(), minor.len())
@@ -2566,11 +2477,7 @@
     let mut total_size = 0;
     for item in items {
         total_size += item
-<<<<<<< HEAD
-            .get_metadata()
-=======
             .metadata()
->>>>>>> 5c15d793
             .as_ref()
             .map_or(0, |md| get_block_size(md, config));
     }
@@ -2593,11 +2500,7 @@
     #[cfg(unix)]
     {
         if config.inode {
-<<<<<<< HEAD
-            let i = if let Some(md) = item.get_metadata() {
-=======
             let i = if let Some(md) = item.metadata() {
->>>>>>> 5c15d793
                 get_inode(md)
             } else {
                 "?".to_owned()
@@ -2608,11 +2511,7 @@
     }
 
     if config.alloc_size {
-<<<<<<< HEAD
-        let s = if let Some(md) = item.get_metadata() {
-=======
         let s = if let Some(md) = item.metadata() {
->>>>>>> 5c15d793
             display_size(get_block_size(md, config), config)
         } else {
             "?".to_owned()
@@ -2646,7 +2545,6 @@
 
     let padding_collection = calculate_padding_collection(items, config, state);
 
-<<<<<<< HEAD
     match config.format {
         Format::Long => {
             for item in items {
@@ -2654,67 +2552,7 @@
                 let should_display_leading_info = config.inode || config.alloc_size;
                 #[cfg(not(unix))]
                 let should_display_leading_info = config.alloc_size;
-=======
-        for item in items {
-            #[cfg(unix)]
-            let should_display_leading_info = config.inode || config.alloc_size;
-            #[cfg(not(unix))]
-            let should_display_leading_info = config.alloc_size;
-
-            if should_display_leading_info {
-                let more_info = display_additional_leading_info(item, &padding_collection, config)?;
-
-                write!(state.out, "{more_info}")?;
-            }
-
-            display_item_long(item, &padding_collection, config, state, dired, quoted)?;
-        }
-    } else {
-        let mut longest_context_len = 1;
-        let prefix_context = if config.context {
-            for item in items {
-                let context_len = item.security_context(config).len();
-                longest_context_len = context_len.max(longest_context_len);
-            }
-            Some(longest_context_len)
-        } else {
-            None
-        };
-
-        let padding = calculate_padding_collection(items, config, state);
-
-        // we need to apply normal color to non filename output
-        if let Some(style_manager) = &mut state.style_manager {
-            write!(state.out, "{}", style_manager.apply_normal())?;
-        }
-
-        let mut names_vec = Vec::new();
-
-        #[cfg(unix)]
-        let should_display_leading_info = config.inode || config.alloc_size;
-        #[cfg(not(unix))]
-        let should_display_leading_info = config.alloc_size;
-
-        for i in items {
-            let more_info = if should_display_leading_info {
-                Some(display_additional_leading_info(i, &padding, config)?)
-            } else {
-                None
-            };
-            // it's okay to set current column to zero which is used to decide
-            // whether text will wrap or not, because when format is grid or
-            // column ls will try to place the item name in a new line if it
-            // wraps.
-            let cell = display_item_name(
-                i,
-                config,
-                prefix_context,
-                more_info,
-                state,
-                LazyCell::new(Box::new(|| 0)),
-            );
->>>>>>> 5c15d793
-
+              
                 if should_display_leading_info {
                     let more_info =
                         display_additional_leading_info(item, &padding_collection, config)?;
@@ -2993,11 +2831,7 @@
     if config.dired {
         output_display.extend(b"  ");
     }
-<<<<<<< HEAD
-    if let Some(md) = item.get_metadata() {
-=======
     if let Some(md) = item.metadata() {
->>>>>>> 5c15d793
         #[cfg(any(not(unix), target_os = "android", target_os = "macos"))]
         // TODO: See how Mac should work here
         let is_acl_set = false;
@@ -3332,12 +3166,7 @@
                 Some('|')
                 // Safe unwrapping if the file was removed between listing and display
                 // See https://github.com/uutils/coreutils/issues/5371
-<<<<<<< HEAD
-                && path.get_metadata().is_some_and(file_is_executable)
-            {
-=======
             } else if path.is_executable_file() {
->>>>>>> 5c15d793
                 Some('*')
             } else {
                 None
@@ -3390,11 +3219,7 @@
         if let Some(info) = more_info {
             let old_name = name;
             name = info.into();
-<<<<<<< HEAD
             name.push(old_name);
-=======
-            name.push(&old_name);
->>>>>>> 5c15d793
         }
     }
 
@@ -3426,12 +3251,7 @@
     }
 
     if config.format == Format::Long
-<<<<<<< HEAD
-        && path.file_type().is_some()
-        && path.file_type().unwrap().is_symlink()
-=======
         && path.file_type().is_some_and(|ft| ft.is_symlink())
->>>>>>> 5c15d793
         && !path.must_dereference
     {
         match path.path().read_link() {
@@ -3457,19 +3277,8 @@
                     // Because we use an absolute path, we can assume this is guaranteed to exist.
                     // Otherwise, we use path.md(), which will guarantee we color to the same
                     // color of non-existent symlinks according to style_for_path_with_metadata.
-<<<<<<< HEAD
-                    if path.get_metadata().is_none()
-                        && get_metadata_with_deref_opt(
-                            target_data.p_buf.as_path(),
-                            target_data.must_dereference,
-                        )
-                        .is_err()
-                    {
-                        name.push(path.p_buf.read_link().unwrap());
-=======
                     if path.metadata().is_none() && target_data.metadata().is_none() {
                         name.push(target_path);
->>>>>>> 5c15d793
                     } else {
                         name.push(color_name(
                             locale_aware_escape_name(target_path.as_os_str(), config.quoting_style),
@@ -3644,11 +3453,7 @@
     for item in items {
         #[cfg(unix)]
         if config.inode {
-<<<<<<< HEAD
-            let inode_len = if let Some(md) = item.get_metadata() {
-=======
             let inode_len = if let Some(md) = item.metadata() {
->>>>>>> 5c15d793
                 display_inode(md).len()
             } else {
                 continue;
@@ -3657,11 +3462,7 @@
         }
 
         if config.alloc_size {
-<<<<<<< HEAD
-            if let Some(md) = item.get_metadata() {
-=======
             if let Some(md) = item.metadata() {
->>>>>>> 5c15d793
                 let block_size_len = display_size(get_block_size(md, config), config).len();
                 padding_collections.block_size = block_size_len.max(padding_collections.block_size);
             }
@@ -3711,11 +3512,7 @@
 
     for item in items {
         if config.alloc_size {
-<<<<<<< HEAD
-            if let Some(md) = item.get_metadata() {
-=======
             if let Some(md) = item.metadata() {
->>>>>>> 5c15d793
                 let block_size_len = display_size(get_block_size(md, config), config).len();
                 padding_collections.block_size = block_size_len.max(padding_collections.block_size);
             }
