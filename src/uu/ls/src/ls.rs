--- conflicted
+++ resolved
@@ -1856,14 +1856,10 @@
     }
 }
 
-<<<<<<< HEAD
 fn show_dir_name(dir: &Path, out: &mut BufWriter<Stdout>) {
     write!(out, "{}:", dir.display()).unwrap();
 }
 
-=======
-#[allow(clippy::cognitive_complexity)]
->>>>>>> f76b53d9
 pub fn list(locs: Vec<&Path>, config: &Config) -> UResult<()> {
     let mut files = Vec::<PathData>::new();
     let mut dirs = Vec::<PathData>::new();
