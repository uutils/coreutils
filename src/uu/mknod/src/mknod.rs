--- conflicted
+++ resolved
@@ -224,37 +224,21 @@
         )
 }
 
-<<<<<<< HEAD
 fn parse_mode(str_mode: &str) -> Result<mode_t, String> {
     uucore::mode::parse_mode(str_mode)
         .map_err(|e| {
-            get_message_with_args(
+            translate!(
                 "mknod-error-invalid-mode",
-                HashMap::from([("error".to_string(), e.to_string())]),
+                "error" => e
             )
         })
         .and_then(|mode| {
             if mode > 0o777 {
-                Err(get_message("mknod-error-mode-permission-bits-only"))
+                Err(translate!("mknod-error-mode-permission-bits-only"))
             } else {
                 Ok(mode)
             }
         })
-=======
-fn get_mode(str_mode: Option<&String>) -> Result<mode_t, String> {
-    match str_mode {
-        None => Ok(MODE_RW_UGO),
-        Some(str_mode) => uucore::mode::parse_mode(str_mode)
-            .map_err(|e| translate!("mknod-error-invalid-mode", "error" => e))
-            .and_then(|mode| {
-                if mode > 0o777 {
-                    Err(translate!("mknod-error-mode-permission-bits-only"))
-                } else {
-                    Ok(mode)
-                }
-            }),
-    }
->>>>>>> 0fac1cd0
 }
 
 fn parse_type(tpe: &str) -> Result<FileType, String> {
