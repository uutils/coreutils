--- conflicted
+++ resolved
@@ -500,11 +500,7 @@
 /// hashsum is handled differently in build.rs
 /// therefore, this is different from other utilities.
 fn uu_app(binary_name: &str) -> (Command, bool) {
-<<<<<<< HEAD
-    let (mut command, is_hashsum_bin) = match binary_name {
-=======
     let (command, is_hashsum_bin) = match binary_name {
->>>>>>> f277e4e0
         // These all support the same options.
         "md5sum" | "sha1sum" | "sha224sum" | "sha256sum" | "sha384sum" | "sha512sum" => {
             (uu_app_common(), false)
@@ -514,12 +510,6 @@
         // We're probably just being called as `hashsum`, so give them everything.
         _ => (uu_app_custom(), true),
     };
-<<<<<<< HEAD
-    if binary_name != "hashsum" {
-        let correct_usage = format_usage(USAGE).replace("--<digest> ", "");
-        command = command.override_usage(correct_usage);
-    }
-=======
 
     // If not called as generic hashsum, override the command name and usage
     let command = if is_hashsum_bin {
@@ -528,10 +518,9 @@
         let usage = translate!("hashsum-usage-specific", "utility_name" => binary_name);
         command
             .help_template(uucore::localized_help_template(binary_name))
-            .override_usage(format_usage(&usage))
-    };
-
->>>>>>> f277e4e0
+            .override_usage(format_usage(&usage).replace("--<digest> ", ""))
+    };
+
     (command, is_hashsum_bin)
 }
 
