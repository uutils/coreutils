--- conflicted
+++ resolved
@@ -20,45 +20,20 @@
 static ABOUT: &str = "Convert TO destination to the relative path from the FROM dir.
 If FROM path is omitted, current working dir will be used.";
 
-<<<<<<< HEAD
-pub fn uumain(args: impl uucore::Args) -> i32 {
-    let args = args
-        .collect_str(InvalidEncodingHandling::ConvertLossy)
-        .accept_any();
-
-    let mut opts = getopts::Options::new();
-
-    opts.optflag("h", "help", "Show help and exit");
-    opts.optflag("V", "version", "Show version and exit");
-    opts.optopt(
-        "d",
-        "",
-        "If any of FROM and TO is not subpath of DIR, output absolute path instead of relative",
-        "DIR",
-    );
-
-    let matches = match opts.parse(&args[1..]) {
-        Ok(m) => m,
-        Err(f) => {
-            show_error!("{}", f);
-            show_usage(&opts);
-            return 1;
-        }
-    };
-=======
 mod options {
     pub const DIR: &str = "DIR";
     pub const TO: &str = "TO";
     pub const FROM: &str = "FROM";
 }
->>>>>>> f1f15fdb
 
 fn get_usage() -> String {
     format!("{} [-d DIR] TO [FROM]", executable!())
 }
 
 pub fn uumain(args: impl uucore::Args) -> i32 {
-    let args = args.collect_str();
+    let args = args
+        .collect_str(InvalidEncodingHandling::ConvertLossy)
+        .accept_any();
     let usage = get_usage();
 
     let matches = App::new(executable!())
