--- conflicted
+++ resolved
@@ -29,12 +29,6 @@
 static VERSION: &str = env!("CARGO_PKG_VERSION");
 static ABOUT: &str = "A file perusal filter for CRT viewing.";
 
-<<<<<<< HEAD
-pub fn uumain(args: impl uucore::Args) -> i32 {
-    let args = args
-        .collect_str(InvalidEncodingHandling::ConvertLossy)
-        .accept_any();
-=======
 mod options {
     pub const FILE: &str = "file";
 }
@@ -42,10 +36,12 @@
 fn get_usage() -> String {
     format!("{} [options] <file>...", executable!())
 }
->>>>>>> f1f15fdb
 
 pub fn uumain(args: impl uucore::Args) -> i32 {
     let usage = get_usage();
+    let args = args
+        .collect_str(InvalidEncodingHandling::ConvertLossy)
+        .accept_any();
 
     let matches = App::new(executable!())
         .version(VERSION)
