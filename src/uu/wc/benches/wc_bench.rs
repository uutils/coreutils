--- conflicted
+++ resolved
@@ -105,41 +105,9 @@
     black_box(line_count);
 }
 
-<<<<<<< HEAD
-/// Internal benchmark for line counting using direct function calls
-#[divan::bench(args = [1, 5, 10])]
-fn wc_lines_internal(bencher: Bencher, size_mb: usize) {
-    let temp_dir = tempfile::tempdir().unwrap();
-    let data = generate_test_data(size_mb, 80);
-    let file_path = create_test_file(&data, &temp_dir);
-    let file_path_str = file_path.to_str().unwrap();
-
-    bencher.bench(|| {
-        black_box(run_uutils_wc_internal(&["-l", file_path_str]));
-    });
-}
-
-/// Internal benchmark for byte counting using direct function calls
-#[divan::bench(args = [1, 5, 10])]
-fn wc_bytes_internal(bencher: Bencher, size_mb: usize) {
-    let temp_dir = tempfile::tempdir().unwrap();
-    let data = generate_test_data(size_mb, 80);
-    let file_path = create_test_file(&data, &temp_dir);
-    let file_path_str = file_path.to_str().unwrap();
-
-    bencher.bench(|| {
-        black_box(run_uutils_wc_internal(&["-c", file_path_str]));
-    });
-}
-
-/// Internal benchmark for word counting using direct function calls
-#[divan::bench(args = [1, 5, 10])]
-fn wc_words_internal(bencher: Bencher, size_mb: usize) {
-=======
 /// Benchmark different file sizes for byte counting
 #[divan::bench(args = [10, 50, 100])]
 fn wc_bytes_synthetic(bencher: Bencher, size_mb: usize) {
->>>>>>> 0e166f5b
     let temp_dir = tempfile::tempdir().unwrap();
     let data = generate_test_data(size_mb, 80);
     let file_path = create_test_file(&data, &temp_dir);
@@ -150,14 +118,8 @@
     });
 }
 
-<<<<<<< HEAD
-/// Internal benchmark for character counting using direct function calls
-#[divan::bench(args = [1, 5, 10, 25])]
-fn wc_chars_internal(bencher: Bencher, size_mb: usize) {
-=======
 #[divan::bench(args = [10, 100, 1_000])]
 fn wc_words_synthetic(bencher: Bencher, size_mb: usize) {
->>>>>>> 0e166f5b
     let temp_dir = tempfile::tempdir().unwrap();
     let data = generate_test_data(size_mb, 80);
     let file_path = create_test_file(&data, &temp_dir);
@@ -168,15 +130,9 @@
     });
 }
 
-<<<<<<< HEAD
-/// Internal benchmark for combined byte+line counting
-#[divan::bench(args = [1, 5, 10, 50])]
-fn wc_bytes_lines_internal(bencher: Bencher, size_mb: usize) {
-=======
 /// Benchmark combined byte+line counting
 #[divan::bench(args = [10, 100, 1_000])]
 fn wc_bytes_lines_synthetic(bencher: Bencher, size_mb: usize) {
->>>>>>> 0e166f5b
     let temp_dir = tempfile::tempdir().unwrap();
     let data = generate_test_data(size_mb, 80);
     let file_path = create_test_file(&data, &temp_dir);
@@ -187,24 +143,7 @@
     });
 }
 
-<<<<<<< HEAD
-/// Internal benchmark for default wc behavior (bytes, lines, words)
-#[divan::bench(args = [1, 5, 10])]
-fn wc_default_internal(bencher: Bencher, size_mb: usize) {
-    let temp_dir = tempfile::tempdir().unwrap();
-    let data = generate_test_data(size_mb, 80);
-    let file_path = create_test_file(&data, &temp_dir);
-    let file_path_str = file_path.to_str().unwrap();
-
-    bencher.bench(|| {
-        black_box(run_uutils_wc_internal(&[file_path_str]));
-    });
-}
-
-/// Internal benchmark for different line lengths impact on performance
-=======
 /// Test different line lengths impact on performance
->>>>>>> 0e166f5b
 #[divan::bench(args = [(5, 50), (5, 100), (5, 200), (5, 500)])]
 fn wc_lines_variable_length_internal(bencher: Bencher, (size_mb, avg_line_len): (usize, usize)) {
     let temp_dir = tempfile::tempdir().unwrap();
