--- conflicted
+++ resolved
@@ -29,14 +29,12 @@
 }
 
 pub fn uumain(args: impl uucore::Args) -> i32 {
-<<<<<<< HEAD
+    let usage = get_usage();
     let args = args
         .collect_str(InvalidEncodingHandling::ConvertLossy)
         .accept_any();
-=======
-    let args = args.collect_str();
-    let usage = get_usage();
->>>>>>> 090d2949
+
+    let mut opts = getopts::Options::new();
 
     let matches = App::new(executable!())
         .version(VERSION)
