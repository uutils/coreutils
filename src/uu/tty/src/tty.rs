--- conflicted
+++ resolved
@@ -29,14 +29,11 @@
 }
 
 pub fn uumain(args: impl uucore::Args) -> i32 {
-<<<<<<< HEAD
     let args = args
         .collect_str(InvalidEncodingHandling::ConvertLossy)
         .accept_any();
-=======
-    let args = args.collect_str();
+
     let usage = get_usage();
->>>>>>> f1f15fdb
 
     let matches = App::new(executable!())
         .version(VERSION)
