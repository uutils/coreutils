--- conflicted
+++ resolved
@@ -29,19 +29,10 @@
 }
 
 pub fn uumain(args: impl uucore::Args) -> i32 {
-<<<<<<< HEAD
-    let args = args
-        .collect_str(InvalidEncodingHandling::ConvertLossy)
-        .accept_any();
-
-=======
->>>>>>> 102e54df
     let usage = get_usage();
     let args = args
         .collect_str(InvalidEncodingHandling::ConvertLossy)
         .accept_any();
-
-    let mut opts = getopts::Options::new();
 
     let matches = App::new(executable!())
         .version(VERSION)
