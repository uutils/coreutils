--- conflicted
+++ resolved
@@ -14,10 +14,14 @@
 use rand::Rng;
 use std::fs::File;
 use std::io::{stdin, stdout, BufReader, BufWriter, Read, Write};
-<<<<<<< HEAD
 use std::usize::MAX as MAX_USIZE;
 use uucore::InvalidEncodingHandling;
-=======
+
+enum Mode {
+    Default,
+    Echo,
+    InputRange((usize, usize)),
+}
 
 static NAME: &str = "shuf";
 static VERSION: &str = env!("CARGO_PKG_VERSION");
@@ -37,7 +41,6 @@
     repeat: bool,
     sep: u8,
 }
->>>>>>> 090d2949
 
 enum Mode {
     Default(String),
@@ -57,11 +60,9 @@
 }
 
 pub fn uumain(args: impl uucore::Args) -> i32 {
-<<<<<<< HEAD
     let args = args
         .collect_str(InvalidEncodingHandling::ConvertLossy)
         .accept_any();
-=======
     let matches = App::new(executable!())
         .name(NAME)
         .version(VERSION)
@@ -125,7 +126,6 @@
         )
         .arg(Arg::with_name(options::FILE).takes_value(true))
         .get_matches_from(args);
->>>>>>> 090d2949
 
     let mode = if let Some(args) = matches.values_of(options::ECHO) {
         Mode::Echo(args.map(String::from).collect())
