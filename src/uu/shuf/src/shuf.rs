//  * This file is part of the uutils coreutils package.
//  *
//  * (c) Alex Lyon <arcterus@mail.com>
//  *
//  * For the full copyright and license information, please view the LICENSE
//  * file that was distributed with this source code.

// spell-checker:ignore (ToDO) cmdline evec seps rvec fdata

#[macro_use]
extern crate uucore;

use clap::{App, Arg};
use rand::Rng;
use std::fs::File;
use std::io::{stdin, stdout, BufReader, BufWriter, Read, Write};
<<<<<<< HEAD
use uucore::InvalidEncodingHandling;
=======
use std::usize::MAX as MAX_USIZE;
use uucore::InvalidEncodingHandling;

enum Mode {
    Default,
    Echo,
    InputRange((usize, usize)),
}
>>>>>>> 102e54df

static NAME: &str = "shuf";
static VERSION: &str = env!("CARGO_PKG_VERSION");
static USAGE: &str = r#"shuf [OPTION]... [FILE]
  or:  shuf -e [OPTION]... [ARG]...
  or:  shuf -i LO-HI [OPTION]...
Write a random permutation of the input lines to standard output.

With no FILE, or when FILE is -, read standard input.
"#;
static TEMPLATE: &str = "Usage: {usage}\nMandatory arguments to long options are mandatory for short options too.\n{unified}";

struct Options {
    head_count: usize,
    output: Option<String>,
    random_source: Option<String>,
    repeat: bool,
    sep: u8,
}

enum Mode {
    Default(String),
    Echo(Vec<String>),
    InputRange((usize, usize)),
}

mod options {
    pub static ECHO: &str = "echo";
    pub static INPUT_RANGE: &str = "input-range";
    pub static HEAD_COUNT: &str = "head-count";
    pub static OUTPUT: &str = "output";
    pub static RANDOM_SOURCE: &str = "random-source";
    pub static REPEAT: &str = "repeat";
    pub static ZERO_TERMINATED: &str = "zero-terminated";
    pub static FILE: &str = "file";
}

pub fn uumain(args: impl uucore::Args) -> i32 {
    let args = args
        .collect_str(InvalidEncodingHandling::ConvertLossy)
        .accept_any();
<<<<<<< HEAD

=======
>>>>>>> 102e54df
    let matches = App::new(executable!())
        .name(NAME)
        .version(VERSION)
        .template(TEMPLATE)
        .usage(USAGE)
        .arg(
            Arg::with_name(options::ECHO)
                .short("e")
                .long(options::ECHO)
                .takes_value(true)
                .value_name("ARG")
                .help("treat each ARG as an input line")
                .multiple(true)
                .use_delimiter(false)
                .min_values(0)
                .conflicts_with(options::INPUT_RANGE),
        )
        .arg(
            Arg::with_name(options::INPUT_RANGE)
                .short("i")
                .long(options::INPUT_RANGE)
                .takes_value(true)
                .value_name("LO-HI")
                .help("treat each number LO through HI as an input line")
                .conflicts_with(options::FILE),
        )
        .arg(
            Arg::with_name(options::HEAD_COUNT)
                .short("n")
                .long(options::HEAD_COUNT)
                .takes_value(true)
                .value_name("COUNT")
                .help("output at most COUNT lines"),
        )
        .arg(
            Arg::with_name(options::OUTPUT)
                .short("o")
                .long(options::OUTPUT)
                .takes_value(true)
                .value_name("FILE")
                .help("write result to FILE instead of standard output"),
        )
        .arg(
            Arg::with_name(options::RANDOM_SOURCE)
                .long(options::RANDOM_SOURCE)
                .takes_value(true)
                .value_name("FILE")
                .help("get random bytes from FILE"),
        )
        .arg(
            Arg::with_name(options::REPEAT)
                .short("r")
                .long(options::REPEAT)
                .help("output lines can be repeated"),
        )
        .arg(
            Arg::with_name(options::ZERO_TERMINATED)
                .short("z")
                .long(options::ZERO_TERMINATED)
                .help("line delimiter is NUL, not newline"),
        )
        .arg(Arg::with_name(options::FILE).takes_value(true))
        .get_matches_from(args);

    let mode = if let Some(args) = matches.values_of(options::ECHO) {
        Mode::Echo(args.map(String::from).collect())
    } else if let Some(range) = matches.value_of(options::INPUT_RANGE) {
        match parse_range(range) {
            Ok(m) => Mode::InputRange(m),
            Err(msg) => {
                crash!(1, "{}", msg);
            }
        }
    } else {
        Mode::Default(matches.value_of(options::FILE).unwrap_or("-").to_string())
    };

    let options = Options {
        head_count: match matches.value_of(options::HEAD_COUNT) {
            Some(count) => match count.parse::<usize>() {
                Ok(val) => val,
                Err(_) => {
                    show_error!("invalid line count: '{}'", count);
                    return 1;
                }
            },
            None => std::usize::MAX,
        },
        output: matches.value_of(options::OUTPUT).map(String::from),
        random_source: matches.value_of(options::RANDOM_SOURCE).map(String::from),
        repeat: matches.is_present(options::REPEAT),
        sep: if matches.is_present(options::ZERO_TERMINATED) {
            0x00_u8
        } else {
            0x0a_u8
        },
    };

    match mode {
        Mode::Echo(args) => {
            let mut evec = args.iter().map(String::as_bytes).collect::<Vec<_>>();
            find_seps(&mut evec, options.sep);
            shuf_bytes(&mut evec, options);
        }
        Mode::InputRange((b, e)) => {
            let rvec = (b..e).map(|x| format!("{}", x)).collect::<Vec<String>>();
            let mut rvec = rvec.iter().map(String::as_bytes).collect::<Vec<&[u8]>>();
            shuf_bytes(&mut rvec, options);
        }
        Mode::Default(filename) => {
            let fdata = read_input_file(&filename);
            let mut fdata = vec![&fdata[..]];
            find_seps(&mut fdata, options.sep);
            shuf_bytes(&mut fdata, options);
        }
    }

    0
}

fn read_input_file(filename: &str) -> Vec<u8> {
    let mut file = BufReader::new(if filename == "-" {
        Box::new(stdin()) as Box<dyn Read>
    } else {
        match File::open(filename) {
            Ok(f) => Box::new(f) as Box<dyn Read>,
            Err(e) => crash!(1, "failed to open '{}': {}", filename, e),
        }
    });

    let mut data = Vec::new();
    if let Err(e) = file.read_to_end(&mut data) {
        crash!(1, "failed reading '{}': {}", filename, e)
    };

    data
}

fn find_seps(data: &mut Vec<&[u8]>, sep: u8) {
    // need to use for loop so we don't borrow the vector as we modify it in place
    // basic idea:
    // * We don't care about the order of the result. This lets us slice the slices
    //   without making a new vector.
    // * Starting from the end of the vector, we examine each element.
    // * If that element contains the separator, we remove it from the vector,
    //   and then sub-slice it into slices that do not contain the separator.
    // * We maintain the invariant throughout that each element in the vector past
    //   the ith element does not have any separators remaining.
    for i in (0..data.len()).rev() {
        if data[i].contains(&sep) {
            let this = data.swap_remove(i);
            let mut p = 0;
            let mut i = 1;
            loop {
                if i == this.len() {
                    break;
                }

                if this[i] == sep {
                    data.push(&this[p..i]);
                    p = i + 1;
                }
                i += 1;
            }
            if p < this.len() {
                data.push(&this[p..i]);
            }
        }
    }
}

fn shuf_bytes(input: &mut Vec<&[u8]>, opts: Options) {
    let mut output = BufWriter::new(match opts.output {
        None => Box::new(stdout()) as Box<dyn Write>,
        Some(s) => match File::create(&s[..]) {
            Ok(f) => Box::new(f) as Box<dyn Write>,
            Err(e) => crash!(1, "failed to open '{}' for writing: {}", &s[..], e),
        },
    });

    let mut rng = match opts.random_source {
        Some(r) => WrappedRng::RngFile(rand::read::ReadRng::new(match File::open(&r[..]) {
            Ok(f) => f,
            Err(e) => crash!(1, "failed to open random source '{}': {}", &r[..], e),
        })),
        None => WrappedRng::RngDefault(rand::thread_rng()),
    };

    // we're generating a random usize. To keep things fair, we take this number mod ceil(log2(length+1))
    let mut len_mod = 1;
    let mut len = input.len();
    while len > 0 {
        len >>= 1;
        len_mod <<= 1;
    }

    let mut count = opts.head_count;
    while count > 0 && !input.is_empty() {
        let mut r = input.len();
        while r >= input.len() {
            r = rng.next_usize() % len_mod;
        }

        // write the randomly chosen value and the separator
        output
            .write_all(input[r])
            .unwrap_or_else(|e| crash!(1, "write failed: {}", e));
        output
            .write_all(&[opts.sep])
            .unwrap_or_else(|e| crash!(1, "write failed: {}", e));

        // if we do not allow repeats, remove the chosen value from the input vector
        if !opts.repeat {
            // shrink the mask if we will drop below a power of 2
            if input.len() % 2 == 0 && len_mod > 2 {
                len_mod >>= 1;
            }
            input.swap_remove(r);
        }

        count -= 1;
    }
}

fn parse_range(input_range: &str) -> Result<(usize, usize), String> {
    let split: Vec<&str> = input_range.split('-').collect();
    if split.len() != 2 {
        Err(format!("invalid input range: '{}'", input_range))
    } else {
        let begin = match split[0].parse::<usize>() {
            Ok(m) => m,
            Err(_) => return Err(format!("invalid input range: '{}'", split[0])),
        };
        let end = match split[1].parse::<usize>() {
            Ok(m) => m,
            Err(_) => return Err(format!("invalid input range: '{}'", split[1])),
        };
        Ok((begin, end + 1))
    }
}

enum WrappedRng {
    RngFile(rand::read::ReadRng<File>),
    RngDefault(rand::ThreadRng),
}

impl WrappedRng {
    fn next_usize(&mut self) -> usize {
        match *self {
            WrappedRng::RngFile(ref mut r) => r.gen(),
            WrappedRng::RngDefault(ref mut r) => r.gen(),
        }
    }
}<|MERGE_RESOLUTION|>--- conflicted
+++ resolved
@@ -14,9 +14,6 @@
 use rand::Rng;
 use std::fs::File;
 use std::io::{stdin, stdout, BufReader, BufWriter, Read, Write};
-<<<<<<< HEAD
-use uucore::InvalidEncodingHandling;
-=======
 use std::usize::MAX as MAX_USIZE;
 use uucore::InvalidEncodingHandling;
 
@@ -25,7 +22,6 @@
     Echo,
     InputRange((usize, usize)),
 }
->>>>>>> 102e54df
 
 static NAME: &str = "shuf";
 static VERSION: &str = env!("CARGO_PKG_VERSION");
@@ -67,10 +63,7 @@
     let args = args
         .collect_str(InvalidEncodingHandling::ConvertLossy)
         .accept_any();
-<<<<<<< HEAD
-
-=======
->>>>>>> 102e54df
+
     let matches = App::new(executable!())
         .name(NAME)
         .version(VERSION)
