--- conflicted
+++ resolved
@@ -1101,70 +1101,6 @@
     Ok((paths, target))
 }
 
-<<<<<<< HEAD
-=======
-/// Get the inode information for a file.
-fn get_inode(file_info: &FileInformation) -> u64 {
-    #[cfg(unix)]
-    let result = file_info.inode();
-    #[cfg(windows)]
-    let result = file_info.file_index();
-    result
-}
-
-#[cfg(target_os = "redox")]
-fn preserve_hardlinks(
-    hard_links: &mut Vec<(String, u64)>,
-    source: &std::path::Path,
-    dest: &std::path::Path,
-    found_hard_link: &mut bool,
-) -> CopyResult<()> {
-    // Redox does not currently support hard links
-    Ok(())
-}
-
-/// Hard link a pair of files if needed _and_ record if this pair is a new hard link.
-#[cfg(not(target_os = "redox"))]
-fn preserve_hardlinks(
-    hard_links: &mut Vec<(String, u64)>,
-    source: &std::path::Path,
-    dest: &std::path::Path,
-) -> CopyResult<bool> {
-    let info = FileInformation::from_path(source, false)
-        .context(format!("cannot stat {}", source.quote()))?;
-    let inode = get_inode(&info);
-    let nlinks = info.number_of_links();
-    let mut found_hard_link = false;
-    #[allow(clippy::explicit_iter_loop)]
-    for (link, link_inode) in hard_links.iter() {
-        if *link_inode == inode {
-            // Consider the following files:
-            //
-            // * `src/f` - a regular file
-            // * `src/link` - a hard link to `src/f`
-            // * `dest/src/f` - a different regular file
-            //
-            // In this scenario, if we do `cp -a src/ dest/`, it is
-            // possible that the order of traversal causes `src/link`
-            // to get copied first (to `dest/src/link`). In that case,
-            // in order to make sure `dest/src/link` is a hard link to
-            // `dest/src/f` and `dest/src/f` has the contents of
-            // `src/f`, we delete the existing file to allow the hard
-            // linking.
-            if file_or_link_exists(dest) && file_or_link_exists(Path::new(link)) {
-                std::fs::remove_file(dest)?;
-            }
-            std::fs::hard_link(link, dest).unwrap();
-            found_hard_link = true;
-        }
-    }
-    if !found_hard_link && nlinks > 1 {
-        hard_links.push((dest.to_str().unwrap().to_string(), inode));
-    }
-    Ok(found_hard_link)
-}
-
->>>>>>> 1f081f37
 /// When handling errors, we don't always want to show them to the user. This function handles that.
 fn show_error_if_needed(error: &Error) {
     match error {
