--- conflicted
+++ resolved
@@ -1181,13 +1181,10 @@
         seen_sources.insert(source);
     }
 
-<<<<<<< HEAD
-=======
     if let Some(pb) = progress_bar {
         pb.finish();
     }
 
->>>>>>> 1adca622
     if non_fatal_errors {
         Err(Error::NotAllFilesCopied)
     } else {
