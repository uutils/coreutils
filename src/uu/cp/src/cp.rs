--- conflicted
+++ resolved
@@ -41,17 +41,9 @@
 // These are exposed for projects (e.g. nushell) that want to create an `Options` value, which
 // requires these enum.
 pub use uucore::{backup_control::BackupMode, update_control::UpdateMode};
-<<<<<<< HEAD
-use uucore::{crash, prompt_yes, show_error, show_warning, util_name};
+use uucore::{prompt_yes, show_error, show_warning, util_name};
 #[cfg(feature = "cli-parser")]
 use uucore::{format_usage, help_about, help_section, help_usage};
-=======
-use uucore::{
-    format_usage, help_about, help_section, help_usage, prompt_yes, show_error, show_warning,
-    util_name,
-};
->>>>>>> 6d2486c0
-
 use crate::copydir::copy_directory;
 
 mod copydir;
