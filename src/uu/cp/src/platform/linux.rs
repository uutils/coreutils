--- conflicted
+++ resolved
@@ -91,13 +91,7 @@
 
     let size = metadata.size();
     let blocks = metadata.blocks();
-    let blksize = metadata.blksize();
-<<<<<<< HEAD
     // checks edge case of virtual files in /proc which have a size of zero but contains data
-=======
-
-
->>>>>>> 89c6464b
     if size == 0 {
         let mut buf: Vec<u8> = vec![0; metadata.blksize() as usize]; // Directly use metadata.blksize()
         src_file.read(&mut buf)?;
@@ -108,20 +102,10 @@
 
     let result = unsafe { libc::lseek(src_fd, 0, SEEK_DATA) };
 
-<<<<<<< HEAD
-    if result == -1 {
-        Ok((false, size, blocks))
-    } else if result >= 0 {
-        Ok((true, size, blocks))
-    } else {
-        return Err(std::io::Error::last_os_error());
-=======
-
     match result {
         -1 => Ok((false, size, blocks)), // No data found or end of file
         _ if result >= 0 => Ok((true, size, blocks)), // Data found
-        _ => Err(io::Error::last_os_error()),
->>>>>>> 89c6464b
+        _ => Err(std::io::Error::last_os_error()),
     }
 }
 
