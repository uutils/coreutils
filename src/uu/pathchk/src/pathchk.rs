#![allow(unused_must_use)] // because we of writeln!

//  * This file is part of the uutils coreutils package.
//  *
//  * (c) Inokentiy Babushkin <inokentiy.babushkin@googlemail.com>
//  *
//  * For the full copyright and license information, please view the LICENSE file
//  * that was distributed with this source code.

// spell-checker:ignore (ToDO) lstat

#[macro_use]
extern crate uucore;

use clap::{App, Arg};
use std::fs;
use std::io::{ErrorKind, Write};
use uucore::InvalidEncodingHandling;

// operating mode
enum Mode {
    Default, // use filesystem to determine information and limits
    Basic,   // check basic compatibility with POSIX
    Extra,   // check for leading dashes and empty names
    Both,    // a combination of `Basic` and `Extra`
}

static NAME: &str = "pathchk";
static VERSION: &str = env!("CARGO_PKG_VERSION");
static ABOUT: &str = "Check whether file names are valid or portable";

mod options {
    pub const POSIX: &str = "posix";
    pub const POSIX_SPECIAL: &str = "posix-special";
    pub const PORTABILITY: &str = "portability";
    pub const PATH: &str = "path";
}

// a few global constants as used in the GNU implementation
const POSIX_PATH_MAX: usize = 256;
const POSIX_NAME_MAX: usize = 14;

<<<<<<< HEAD
pub fn uumain(args: impl uucore::Args) -> i32 {
    let args = args
        .collect_str(InvalidEncodingHandling::ConvertLossy)
        .accept_any();
=======
fn get_usage() -> String {
    format!("{0} [OPTION]... NAME...", executable!())
}
>>>>>>> f1f15fdb

pub fn uumain(args: impl uucore::Args) -> i32 {
    let usage = get_usage();

    let matches = App::new(executable!())
        .version(VERSION)
        .about(ABOUT)
        .usage(&usage[..])
        .arg(
            Arg::with_name(options::POSIX)
                .short("p")
                .help("check for most POSIX systems"),
        )
        .arg(
            Arg::with_name(options::POSIX_SPECIAL)
                .short("P")
                .help(r#"check for empty names and leading "-""#),
        )
        .arg(
            Arg::with_name(options::PORTABILITY)
                .long(options::PORTABILITY)
                .help("check for all POSIX systems (equivalent to -p -P)"),
        )
        .arg(Arg::with_name(options::PATH).hidden(true).multiple(true))
        .get_matches_from(args);

    // set working mode
    let is_posix = matches.values_of(options::POSIX).is_some();
    let is_posix_special = matches.values_of(options::POSIX_SPECIAL).is_some();
    let is_portability = matches.values_of(options::PORTABILITY).is_some();

    let mode = if (is_posix && is_posix_special) || is_portability {
        Mode::Both
    } else if is_posix {
        Mode::Basic
    } else if is_posix_special {
        Mode::Extra
    } else {
        Mode::Default
    };

    // take necessary actions
    let paths = matches.values_of(options::PATH);
    let mut res = if paths.is_none() {
        show_error!("missing operand\nTry {} --help for more information", NAME);
        false
    } else {
        true
    };

    if res {
        // free strings are path operands
        // FIXME: TCS, seems inefficient and overly verbose (?)
        for p in paths.unwrap() {
            let mut path = Vec::new();
            for path_segment in p.split('/') {
                path.push(path_segment.to_string());
            }
            res &= check_path(&mode, &path);
        }
    }

    // determine error code
    if res {
        0
    } else {
        1
    }
}

// check a path, given as a slice of it's components and an operating mode
fn check_path(mode: &Mode, path: &[String]) -> bool {
    match *mode {
        Mode::Basic => check_basic(&path),
        Mode::Extra => check_default(&path) && check_extra(&path),
        Mode::Both => check_basic(&path) && check_extra(&path),
        _ => check_default(&path),
    }
}

// check a path in basic compatibility mode
fn check_basic(path: &[String]) -> bool {
    let joined_path = path.join("/");
    let total_len = joined_path.len();
    // path length
    if total_len > POSIX_PATH_MAX {
        writeln!(
            &mut std::io::stderr(),
            "limit {} exceeded by length {} of file name {}",
            POSIX_PATH_MAX,
            total_len,
            joined_path
        );
        return false;
    } else if total_len == 0 {
        writeln!(&mut std::io::stderr(), "empty file name");
        return false;
    }
    // components: character portability and length
    for p in path {
        let component_len = p.len();
        if component_len > POSIX_NAME_MAX {
            writeln!(
                &mut std::io::stderr(),
                "limit {} exceeded by length {} of file name component '{}'",
                POSIX_NAME_MAX,
                component_len,
                p
            );
            return false;
        }
        if !check_portable_chars(&p) {
            return false;
        }
    }
    // permission checks
    check_searchable(&joined_path)
}

// check a path in extra compatibility mode
fn check_extra(path: &[String]) -> bool {
    // components: leading hyphens
    for p in path {
        if !no_leading_hyphen(&p) {
            writeln!(
                &mut std::io::stderr(),
                "leading hyphen in file name component '{}'",
                p
            );
            return false;
        }
    }
    // path length
    if path.join("/").is_empty() {
        writeln!(&mut std::io::stderr(), "empty file name");
        return false;
    }
    true
}

// check a path in default mode (using the file system)
fn check_default(path: &[String]) -> bool {
    let joined_path = path.join("/");
    let total_len = joined_path.len();
    // path length
    if total_len > libc::PATH_MAX as usize {
        writeln!(
            &mut std::io::stderr(),
            "limit {} exceeded by length {} of file name '{}'",
            libc::PATH_MAX,
            total_len,
            joined_path
        );
        return false;
    }
    // components: length
    for p in path {
        let component_len = p.len();
        if component_len > libc::FILENAME_MAX as usize {
            writeln!(
                &mut std::io::stderr(),
                "limit {} exceeded by length {} of file name component '{}'",
                libc::FILENAME_MAX,
                component_len,
                p
            );
            return false;
        }
    }
    // permission checks
    check_searchable(&joined_path)
}

// check whether a path is or if other problems arise
fn check_searchable(path: &str) -> bool {
    // we use lstat, just like the original implementation
    match fs::symlink_metadata(path) {
        Ok(_) => true,
        Err(e) => {
            if e.kind() == ErrorKind::NotFound {
                true
            } else {
                writeln!(&mut std::io::stderr(), "{}", e);
                false
            }
        }
    }
}

// check for a hyphen at the beginning of a path segment
fn no_leading_hyphen(path_segment: &str) -> bool {
    !path_segment.starts_with('-')
}

// check whether a path segment contains only valid (read: portable) characters
fn check_portable_chars(path_segment: &str) -> bool {
    let valid_str = "ABCDEFGHIJKLMNOPQRSTUVWXYZabcdefghijklmnopqrstuvwxyz0123456789._-".to_string();
    for ch in path_segment.chars() {
        if !valid_str.contains(ch) {
            writeln!(
                &mut std::io::stderr(),
                "nonportable character '{}' in file name component '{}'",
                ch,
                path_segment
            );
            return false;
        }
    }
    true
}<|MERGE_RESOLUTION|>--- conflicted
+++ resolved
@@ -40,19 +40,15 @@
 const POSIX_PATH_MAX: usize = 256;
 const POSIX_NAME_MAX: usize = 14;
 
-<<<<<<< HEAD
+fn get_usage() -> String {
+    format!("{0} [OPTION]... NAME...", executable!())
+}
+
 pub fn uumain(args: impl uucore::Args) -> i32 {
+    let usage = get_usage();
     let args = args
         .collect_str(InvalidEncodingHandling::ConvertLossy)
         .accept_any();
-=======
-fn get_usage() -> String {
-    format!("{0} [OPTION]... NAME...", executable!())
-}
->>>>>>> f1f15fdb
-
-pub fn uumain(args: impl uucore::Args) -> i32 {
-    let usage = get_usage();
 
     let matches = App::new(executable!())
         .version(VERSION)
