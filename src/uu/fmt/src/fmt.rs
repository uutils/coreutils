// This file is part of the uutils coreutils package.
//
// For the full copyright and license information, please view the LICENSE
// file that was distributed with this source code.

// spell-checker:ignore (ToDO) PSKIP linebreak ostream parasplit tabwidth xanti xprefix

use clap::{crate_version, Arg, ArgAction, Command};
use std::fs::File;
use std::io::{stdin, stdout, Write};
use std::io::{BufReader, BufWriter, Read, Stdout};
use uucore::display::Quotable;
use uucore::error::{FromIo, UResult, USimpleError};
use uucore::{format_usage, help_about, help_usage, show_warning};

use self::linebreak::break_lines;
use self::parasplit::ParagraphStream;

mod linebreak;
mod parasplit;

static ABOUT: &str = help_about!("fmt.md");
const USAGE: &str = help_usage!("fmt.md");
static MAX_WIDTH: usize = 2500;

static OPT_CROWN_MARGIN: &str = "crown-margin";
static OPT_TAGGED_PARAGRAPH: &str = "tagged-paragraph";
static OPT_PRESERVE_HEADERS: &str = "preserve-headers";
static OPT_SPLIT_ONLY: &str = "split-only";
static OPT_UNIFORM_SPACING: &str = "uniform-spacing";
static OPT_PREFIX: &str = "prefix";
static OPT_SKIP_PREFIX: &str = "skip-prefix";
static OPT_EXACT_PREFIX: &str = "exact-prefix";
static OPT_EXACT_SKIP_PREFIX: &str = "exact-skip-prefix";
static OPT_WIDTH: &str = "width";
static OPT_GOAL: &str = "goal";
static OPT_QUICK: &str = "quick";
static OPT_TAB_WIDTH: &str = "tab-width";

static ARG_FILES: &str = "files";

pub type FileOrStdReader = BufReader<Box<dyn Read + 'static>>;
pub struct FmtOptions {
    crown: bool,
    tagged: bool,
    mail: bool,
    split_only: bool,
    use_prefix: bool,
    prefix: String,
    xprefix: bool,
    use_anti_prefix: bool,
    anti_prefix: String,
    xanti_prefix: bool,
    uniform: bool,
    quick: bool,
    width: usize,
    goal: usize,
    tabwidth: usize,
}

impl Default for FmtOptions {
    fn default() -> Self {
        Self {
            crown: false,
            tagged: false,
            mail: false,
            uniform: false,
            quick: false,
            split_only: false,
            use_prefix: false,
            prefix: String::new(),
            xprefix: false,
            use_anti_prefix: false,
            anti_prefix: String::new(),
            xanti_prefix: false,
            width: 75,
            goal: 70,
            tabwidth: 8,
        }
    }
}

/// Parse the command line arguments and return the list of files and formatting options.
///
/// # Arguments
///
/// * `args` - Command line arguments.
///
/// # Returns
///
/// A tuple containing a vector of file names and a `FmtOptions` struct.
#[allow(clippy::cognitive_complexity)]
#[allow(clippy::field_reassign_with_default)]
fn parse_arguments(args: impl uucore::Args) -> UResult<(Vec<String>, FmtOptions)> {
    let matches = uu_app().try_get_matches_from(args)?;

    let mut files: Vec<String> = matches
        .get_many::<String>(ARG_FILES)
        .map(|v| v.map(ToString::to_string).collect())
        .unwrap_or_default();

    let mut fmt_opts = FmtOptions::default();

    fmt_opts.tagged = matches.get_flag(OPT_TAGGED_PARAGRAPH);
    if matches.get_flag(OPT_CROWN_MARGIN) {
        fmt_opts.crown = true;
        fmt_opts.tagged = false;
    }
    fmt_opts.mail = matches.get_flag(OPT_PRESERVE_HEADERS);
    fmt_opts.uniform = matches.get_flag(OPT_UNIFORM_SPACING);
    fmt_opts.quick = matches.get_flag(OPT_QUICK);
    if matches.get_flag(OPT_SPLIT_ONLY) {
        fmt_opts.split_only = true;
        fmt_opts.crown = false;
        fmt_opts.tagged = false;
    }
    fmt_opts.xprefix = matches.contains_id(OPT_EXACT_PREFIX);
    fmt_opts.xanti_prefix = matches.contains_id(OPT_SKIP_PREFIX);

    if let Some(s) = matches.get_one::<String>(OPT_PREFIX).map(String::from) {
        fmt_opts.prefix = s;
        fmt_opts.use_prefix = true;
    };

    if let Some(s) = matches.get_one::<String>(OPT_SKIP_PREFIX).map(String::from) {
        fmt_opts.anti_prefix = s;
        fmt_opts.use_anti_prefix = true;
    };

<<<<<<< HEAD
    if let Some(s) = matches.get_one::<String>(OPT_WIDTH) {
        fmt_opts.width = match s.parse::<usize>() {
            Ok(t) => t,
            Err(e) => {
                return Err(USimpleError::new(
                    1,
                    format!("Invalid WIDTH specification: {}: {}", s.quote(), e),
                ));
            }
        };
    };

    match matches.get_one::<String>(OPT_GOAL) {
        Some(s) => {
            fmt_opts.goal = match s.parse::<usize>() {
                Ok(t) => t,
                Err(e) => {
                    return Err(USimpleError::new(
                        1,
                        format!("Invalid GOAL specification: {}: {}", s.quote(), e),
                    ));
                }
            };
            if !matches.contains_id(OPT_WIDTH) {
                fmt_opts.width = fmt_opts.goal + 10;
            }
=======
    if let Some(width) = matches.get_one::<usize>(OPT_WIDTH) {
        fmt_opts.width = *width;
        if fmt_opts.width > MAX_WIDTH {
            return Err(USimpleError::new(
                1,
                format!(
                    "invalid width: '{}': Numerical result out of range",
                    fmt_opts.width,
                ),
            ));
        }
        fmt_opts.goal = cmp::min(
            fmt_opts.width * DEFAULT_GOAL_TO_WIDTH_RATIO / 100,
            fmt_opts.width - 3,
        );
    };

    if let Some(goal) = matches.get_one::<usize>(OPT_GOAL) {
        fmt_opts.goal = *goal;
        if !matches.contains_id(OPT_WIDTH) {
            fmt_opts.width = cmp::max(
                fmt_opts.goal * 100 / DEFAULT_GOAL_TO_WIDTH_RATIO,
                fmt_opts.goal + 3,
            );
        } else if fmt_opts.goal > fmt_opts.width {
            return Err(USimpleError::new(1, "GOAL cannot be greater than WIDTH."));
>>>>>>> 3c2e327a
        }
        None => fmt_opts.goal = fmt_opts.width * (2 * (100 - 7) + 1) / 200,
    }
    if fmt_opts.goal > fmt_opts.width {
        return Err(USimpleError::new(1, "GOAL cannot be greater than WIDTH."));
    }
    if fmt_opts.width > MAX_WIDTH {
        return Err(USimpleError::new(
            1,
            format!(
                "invalid width: '{}': Numerical result out of range",
                fmt_opts.width,
            ),
        ));
    }

    if let Some(s) = matches.get_one::<String>(OPT_TAB_WIDTH) {
        fmt_opts.tabwidth = match s.parse::<usize>() {
            Ok(t) => t,
            Err(e) => {
                return Err(USimpleError::new(
                    1,
                    format!("Invalid TABWIDTH specification: {}: {}", s.quote(), e),
                ));
            }
        };
    };

    if fmt_opts.tabwidth < 1 {
        fmt_opts.tabwidth = 1;
    }

    // immutable now
    let fmt_opts = fmt_opts;

    if files.is_empty() {
        files.push("-".to_owned());
    }

    Ok((files, fmt_opts))
}

/// Process the content of a file and format it according to the provided options.
///
/// # Arguments
///
/// * `file_name` - The name of the file to process. A value of "-" represents the standard input.
/// * `fmt_opts` - A reference to a `FmtOptions` struct containing the formatting options.
/// * `ostream` - A mutable reference to a `BufWriter` wrapping the standard output.
///
/// # Returns
///
/// A `UResult<()>` indicating success or failure.
fn process_file(
    file_name: &str,
    fmt_opts: &FmtOptions,
    ostream: &mut BufWriter<Stdout>,
) -> UResult<()> {
    let mut fp = match file_name {
        "-" => BufReader::new(Box::new(stdin()) as Box<dyn Read + 'static>),
        _ => match File::open(file_name) {
            Ok(f) => BufReader::new(Box::new(f) as Box<dyn Read + 'static>),
            Err(e) => {
                show_warning!("{}: {}", file_name.maybe_quote(), e);
                return Ok(());
            }
        },
    };

    let p_stream = ParagraphStream::new(fmt_opts, &mut fp);
    for para_result in p_stream {
        match para_result {
            Err(s) => {
                ostream
                    .write_all(s.as_bytes())
                    .map_err_context(|| "failed to write output".to_string())?;
                ostream
                    .write_all(b"\n")
                    .map_err_context(|| "failed to write output".to_string())?;
            }
            Ok(para) => break_lines(&para, fmt_opts, ostream)
                .map_err_context(|| "failed to write output".to_string())?,
        }
    }

    // flush the output after each file
    ostream
        .flush()
        .map_err_context(|| "failed to write output".to_string())?;

    Ok(())
}

#[uucore::main]
pub fn uumain(args: impl uucore::Args) -> UResult<()> {
    let (files, fmt_opts) = parse_arguments(args)?;

    let mut ostream = BufWriter::new(stdout());

    for file_name in &files {
        process_file(file_name, &fmt_opts, &mut ostream)?;
    }

    Ok(())
}

pub fn uu_app() -> Command {
    Command::new(uucore::util_name())
        .version(crate_version!())
        .about(ABOUT)
        .override_usage(format_usage(USAGE))
        .infer_long_args(true)
        .arg(
            Arg::new(OPT_CROWN_MARGIN)
                .short('c')
                .long(OPT_CROWN_MARGIN)
                .help(
                    "First and second line of paragraph \
                    may have different indentations, in which \
                    case the first line's indentation is preserved, \
                    and each subsequent line's indentation matches the second line.",
                )
                .action(ArgAction::SetTrue),
        )
        .arg(
            Arg::new(OPT_TAGGED_PARAGRAPH)
                .short('t')
                .long("tagged-paragraph")
                .help(
                    "Like -c, except that the first and second line of a paragraph *must* \
                    have different indentation or they are treated as separate paragraphs.",
                )
                .action(ArgAction::SetTrue),
        )
        .arg(
            Arg::new(OPT_PRESERVE_HEADERS)
                .short('m')
                .long("preserve-headers")
                .help(
                    "Attempt to detect and preserve mail headers in the input. \
                    Be careful when combining this flag with -p.",
                )
                .action(ArgAction::SetTrue),
        )
        .arg(
            Arg::new(OPT_SPLIT_ONLY)
                .short('s')
                .long("split-only")
                .help("Split lines only, do not reflow.")
                .action(ArgAction::SetTrue),
        )
        .arg(
            Arg::new(OPT_UNIFORM_SPACING)
                .short('u')
                .long("uniform-spacing")
                .help(
                    "Insert exactly one \
                    space between words, and two between sentences. \
                    Sentence breaks in the input are detected as [?!.] \
                    followed by two spaces or a newline; other punctuation \
                    is not interpreted as a sentence break.",
                )
                .action(ArgAction::SetTrue),
        )
        .arg(
            Arg::new(OPT_PREFIX)
                .short('p')
                .long("prefix")
                .help(
                    "Reformat only lines \
                    beginning with PREFIX, reattaching PREFIX to reformatted lines. \
                    Unless -x is specified, leading whitespace will be ignored \
                    when matching PREFIX.",
                )
                .value_name("PREFIX"),
        )
        .arg(
            Arg::new(OPT_SKIP_PREFIX)
                .short('P')
                .long("skip-prefix")
                .help(
                    "Do not reformat lines \
                    beginning with PSKIP. Unless -X is specified, leading whitespace \
                    will be ignored when matching PSKIP",
                )
                .value_name("PSKIP"),
        )
        .arg(
            Arg::new(OPT_EXACT_PREFIX)
                .short('x')
                .long("exact-prefix")
                .help(
                    "PREFIX must match at the \
                    beginning of the line with no preceding whitespace.",
                )
                .action(ArgAction::SetTrue),
        )
        .arg(
            Arg::new(OPT_EXACT_SKIP_PREFIX)
                .short('X')
                .long("exact-skip-prefix")
                .help(
                    "PSKIP must match at the \
                    beginning of the line with no preceding whitespace.",
                )
                .action(ArgAction::SetTrue),
        )
        .arg(
            Arg::new(OPT_WIDTH)
                .short('w')
                .long("width")
                .help("Fill output lines up to a maximum of WIDTH columns, default 75.")
                .value_name("WIDTH")
                .value_parser(clap::value_parser!(usize)),
        )
        .arg(
            Arg::new(OPT_GOAL)
                .short('g')
                .long("goal")
                .help("Goal width, default of 93% of WIDTH. Must be less than WIDTH.")
                .value_name("GOAL")
                .value_parser(clap::value_parser!(usize)),
        )
        .arg(
            Arg::new(OPT_QUICK)
                .short('q')
                .long("quick")
                .help(
                    "Break lines more quickly at the \
            expense of a potentially more ragged appearance.",
                )
                .action(ArgAction::SetTrue),
        )
        .arg(
            Arg::new(OPT_TAB_WIDTH)
                .short('T')
                .long("tab-width")
                .help(
                    "Treat tabs as TABWIDTH spaces for \
                    determining line length, default 8. Note that this is used only for \
                    calculating line lengths; tabs are preserved in the output.",
                )
                .value_name("TABWIDTH"),
        )
        .arg(
            Arg::new(ARG_FILES)
                .action(ArgAction::Append)
                .value_hint(clap::ValueHint::FilePath),
        )
}<|MERGE_RESOLUTION|>--- conflicted
+++ resolved
@@ -127,7 +127,6 @@
         fmt_opts.use_anti_prefix = true;
     };
 
-<<<<<<< HEAD
     if let Some(s) = matches.get_one::<String>(OPT_WIDTH) {
         fmt_opts.width = match s.parse::<usize>() {
             Ok(t) => t,
@@ -154,37 +153,10 @@
             if !matches.contains_id(OPT_WIDTH) {
                 fmt_opts.width = fmt_opts.goal + 10;
             }
-=======
-    if let Some(width) = matches.get_one::<usize>(OPT_WIDTH) {
-        fmt_opts.width = *width;
-        if fmt_opts.width > MAX_WIDTH {
-            return Err(USimpleError::new(
-                1,
-                format!(
-                    "invalid width: '{}': Numerical result out of range",
-                    fmt_opts.width,
-                ),
-            ));
-        }
-        fmt_opts.goal = cmp::min(
-            fmt_opts.width * DEFAULT_GOAL_TO_WIDTH_RATIO / 100,
-            fmt_opts.width - 3,
-        );
-    };
-
-    if let Some(goal) = matches.get_one::<usize>(OPT_GOAL) {
-        fmt_opts.goal = *goal;
-        if !matches.contains_id(OPT_WIDTH) {
-            fmt_opts.width = cmp::max(
-                fmt_opts.goal * 100 / DEFAULT_GOAL_TO_WIDTH_RATIO,
-                fmt_opts.goal + 3,
-            );
-        } else if fmt_opts.goal > fmt_opts.width {
-            return Err(USimpleError::new(1, "GOAL cannot be greater than WIDTH."));
->>>>>>> 3c2e327a
         }
         None => fmt_opts.goal = fmt_opts.width * (2 * (100 - 7) + 1) / 200,
     }
+  
     if fmt_opts.goal > fmt_opts.width {
         return Err(USimpleError::new(1, "GOAL cannot be greater than WIDTH."));
     }
