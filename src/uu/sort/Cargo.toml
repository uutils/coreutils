--- conflicted
+++ resolved
@@ -27,7 +27,6 @@
 rayon = "1.5"
 tempfile = "3"
 unicode-width = "0.1.8"
-<<<<<<< HEAD
 uucore = { version=">=0.0.15", package="uucore", path="../../uucore", features=["fs","libc"] }
 
 [target.'cfg(target_os = "windows")'.dependencies]
@@ -35,9 +34,6 @@
 
 [target.'cfg(any(target_os = "linux", target_os = "android"))'.dependencies]
 nix = "0.25"
-=======
-uucore = { version=">=0.0.16", package="uucore", path="../../uucore", features=["fs"] }
->>>>>>> c766726e
 
 [[bin]]
 name = "sort"
