--- conflicted
+++ resolved
@@ -15,21 +15,6 @@
 path = "src/sort.rs"
 
 [dependencies]
-<<<<<<< HEAD
-binary-heap-plus = "0.5.0"
-clap = { version = "4.0", features = ["wrap_help", "cargo"] }
-compare = "0.1.0"
-ctrlc = { version = "3.0", features = ["termination"] }
-fnv = "1.0.7"
-itertools = "0.10.0"
-memchr = "2.5.0"
-ouroboros = "0.15.5"
-rand = "0.8"
-rayon = "1.6"
-tempfile = "3"
-unicode-width = "0.1.8"
-uucore = { version=">=0.0.17", package="uucore", path="../../uucore", features=["fs"] }
-=======
 binary-heap-plus = { workspace=true }
 clap = { workspace=true }
 compare = { workspace=true }
@@ -43,7 +28,6 @@
 tempfile = { workspace=true }
 unicode-width = { workspace=true }
 uucore = { workspace=true, features=["fs"] }
->>>>>>> 8f623464
 
 [[bin]]
 name = "sort"
