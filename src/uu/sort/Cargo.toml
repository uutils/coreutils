--- conflicted
+++ resolved
@@ -37,17 +37,13 @@
 tempfile = { workspace = true }
 thiserror = { workspace = true }
 unicode-width = { workspace = true }
-<<<<<<< HEAD
 uucore = { workspace = true, features = [
   "fs",
-  "parser",
+  "parser-size",
   "version-cmp",
   "i18n-common",
   "i18n-collator",
 ] }
-=======
-uucore = { workspace = true, features = ["fs", "parser-size", "version-cmp"] }
->>>>>>> a15ca8f3
 fluent = { workspace = true }
 
 [target.'cfg(unix)'.dependencies]
