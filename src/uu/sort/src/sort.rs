--- conflicted
+++ resolved
@@ -23,13 +23,9 @@
 use std::io::{stdin, stdout, BufRead, BufReader, BufWriter, Lines, Read, Write};
 use std::mem::replace;
 use std::path::Path;
-<<<<<<< HEAD
+use twox_hash::XxHash64;
 use uucore::fs::is_stdin_interactive;
-use uucore::InvalidEncodingHandling; // for Iterator::dedup()
-=======
-use twox_hash::XxHash64;
-use uucore::fs::is_stdin_interactive; // for Iterator::dedup()
->>>>>>> 090d2949
+use uucore::InvalidEncodingHandling; // for Iterator::dedup() // for Iterator::dedup()
 
 static NAME: &str = "sort";
 static ABOUT: &str = "Display sorted concatenation of all FILE(s).";
@@ -500,13 +496,13 @@
 fn num_sort_dedup(a: &str) -> &str {
     // Empty lines are dumped
     if a.is_empty() {
-        return "0"
+        return "0";
     // And lines that don't begin numerically are dumped
     } else if !a.trim().chars().nth(0).unwrap_or('\0').is_numeric() {
-        return "0"
+        return "0";
     } else {
-    // Prepare lines for comparison of only the numerical leading numbers
-        return get_leading_number(a)
+        // Prepare lines for comparison of only the numerical leading numbers
+        return get_leading_number(a);
     };
 }
 
