--- conflicted
+++ resolved
@@ -11,21 +11,17 @@
 // https://pubs.opengroup.org/onlinepubs/9699919799/utilities/sort.html
 // https://www.gnu.org/software/coreutils/manual/html_node/sort-invocation.html
 
-// spell-checker:ignore (misc) HFKJFK Mbdfhn
-
+// spell-checker:ignore (ToDO) outfile nondictionary
 #[macro_use]
 extern crate uucore;
 
-mod check;
-mod chunks;
 mod custom_str_cmp;
-mod ext_sort;
-mod merge;
+mod external_sort;
 mod numeric_str_cmp;
 
 use clap::{App, Arg};
 use custom_str_cmp::custom_str_cmp;
-use ext_sort::ext_sort;
+use external_sort::ext_sort;
 use fnv::FnvHasher;
 use itertools::Itertools;
 use numeric_str_cmp::{numeric_str_cmp, NumInfo, NumInfoParseSettings};
@@ -34,15 +30,18 @@
 use rayon::prelude::*;
 use semver::Version;
 use std::cmp::Ordering;
+use std::collections::BinaryHeap;
 use std::env;
 use std::ffi::OsStr;
 use std::fs::File;
 use std::hash::{Hash, Hasher};
 use std::io::{stdin, stdout, BufRead, BufReader, BufWriter, Read, Write};
+use std::mem::replace;
 use std::ops::Range;
 use std::path::Path;
 use std::path::PathBuf;
 use unicode_width::UnicodeWidthStr;
+use uucore::fs::is_stdin_interactive; // for Iterator::dedup()
 use uucore::InvalidEncodingHandling;
 
 static NAME: &str = "sort";
@@ -65,17 +64,6 @@
 static OPT_GENERAL_NUMERIC_SORT: &str = "general-numeric-sort";
 static OPT_VERSION_SORT: &str = "version-sort";
 static OPT_RANDOM: &str = "random-sort";
-
-static OPT_SORT: &str = "sort";
-
-static ALL_SORT_MODES: &[&str] = &[
-    OPT_GENERAL_NUMERIC_SORT,
-    OPT_HUMAN_NUMERIC_SORT,
-    OPT_MONTH_SORT,
-    OPT_NUMERIC_SORT,
-    OPT_VERSION_SORT,
-    OPT_RANDOM,
-];
 
 static OPT_DICTIONARY_ORDER: &str = "dictionary-order";
 static OPT_MERGE: &str = "merge";
@@ -100,16 +88,14 @@
 static ARG_FILES: &str = "files";
 
 static DECIMAL_PT: char = '.';
-
-const NEGATIVE: char = '-';
-const POSITIVE: char = '+';
-
-// Choosing a higher buffer size does not result in performance improvements
-// (at least not on my machine). TODO: In the future, we should also take the amount of
-// available memory into consideration, instead of relying on this constant only.
-static DEFAULT_BUF_SIZE: usize = 1_000_000_000; // 1 GB
-
-#[derive(Eq, Ord, PartialEq, PartialOrd, Clone, Copy, Debug)]
+static THOUSANDS_SEP: char = ',';
+
+static NEGATIVE: char = '-';
+static POSITIVE: char = '+';
+
+static DEFAULT_BUF_SIZE: usize = std::usize::MAX;
+
+#[derive(Eq, Ord, PartialEq, PartialOrd, Clone, Copy)]
 enum SortMode {
     Numeric,
     HumanNumeric,
@@ -119,21 +105,6 @@
     Random,
     Default,
 }
-
-impl SortMode {
-    fn get_short_name(&self) -> Option<char> {
-        match self {
-            SortMode::Numeric => Some('n'),
-            SortMode::HumanNumeric => Some('h'),
-            SortMode::GeneralNumeric => Some('g'),
-            SortMode::Month => Some('M'),
-            SortMode::Version => Some('V'),
-            SortMode::Random => Some('R'),
-            SortMode::Default => None,
-        }
-    }
-}
-
 #[derive(Clone)]
 pub struct GlobalSettings {
     mode: SortMode,
@@ -144,7 +115,7 @@
     ignore_non_printing: bool,
     merge: bool,
     reverse: bool,
-    output_file: Option<String>,
+    outfile: Option<String>,
     stable: bool,
     unique: bool,
     check: bool,
@@ -156,48 +127,28 @@
     zero_terminated: bool,
     buffer_size: usize,
     tmp_dir: PathBuf,
+    ext_sort: bool,
 }
 
 impl GlobalSettings {
-    /// Interpret this `&str` as a number with an optional trailing si unit.
-    ///
-    /// If there is no trailing si unit, the implicit unit is K.
-    /// The suffix B causes the number to be interpreted as a byte count.
-    fn parse_byte_count(input: &str) -> usize {
-        const SI_UNITS: &[char] = &['B', 'K', 'M', 'G', 'T', 'P', 'E', 'Z', 'Y'];
-
-        let input = input.trim();
-
-        let (num_str, si_unit) =
-            if input.ends_with(|c: char| SI_UNITS.contains(&c.to_ascii_uppercase())) {
-                let mut chars = input.chars();
-                let si_suffix = chars.next_back().unwrap().to_ascii_uppercase();
-                let si_unit = SI_UNITS.iter().position(|&c| c == si_suffix).unwrap();
-                let num_str = chars.as_str();
-                (num_str, si_unit)
-            } else {
-                (input, 1)
-            };
-
-        let num_usize: usize = num_str
-            .trim()
-            .parse()
-            .unwrap_or_else(|e| crash!(1, "failed to parse buffer size `{}`: {}", num_str, e));
-
-        num_usize.saturating_mul(1000usize.saturating_pow(si_unit as u32))
-    }
-
-    fn out_writer(&self) -> BufWriter<Box<dyn Write>> {
-        match self.output_file {
-            Some(ref filename) => match File::create(Path::new(&filename)) {
-                Ok(f) => BufWriter::new(Box::new(f) as Box<dyn Write>),
-                Err(e) => {
-                    show_error!("{0}: {1}", filename, e.to_string());
-                    panic!("Could not open output file");
-                }
-            },
-            None => BufWriter::new(Box::new(stdout()) as Box<dyn Write>),
-        }
+    // It's back to do conversions for command line opts!
+    // Probably want to do through numstrcmp somehow now?
+    fn human_numeric_convert(a: &str) -> usize {
+        let num_str = &a[get_leading_gen(a)];
+        let (_, suf_str) = a.split_at(num_str.len());
+        let num_usize = num_str
+            .parse::<usize>()
+            .expect("Error parsing buffer size: ");
+        let suf_usize: usize = match suf_str.to_uppercase().as_str() {
+            // SI Units
+            "B" => 1usize,
+            "K" => 1000usize,
+            "M" => 1000000usize,
+            "G" => 1000000000usize,
+            // GNU regards empty human numeric values as K by default
+            _ => 1000usize,
+        };
+        num_usize * suf_usize
     }
 }
 
@@ -212,7 +163,7 @@
             ignore_non_printing: false,
             merge: false,
             reverse: false,
-            output_file: None,
+            outfile: None,
             stable: false,
             unique: false,
             check: false,
@@ -224,10 +175,11 @@
             zero_terminated: false,
             buffer_size: DEFAULT_BUF_SIZE,
             tmp_dir: PathBuf::new(),
-        }
-    }
-}
-#[derive(Clone, PartialEq, Debug)]
+            ext_sort: false,
+        }
+    }
+}
+#[derive(Clone)]
 struct KeySettings {
     mode: SortMode,
     ignore_blanks: bool,
@@ -235,60 +187,6 @@
     dictionary_order: bool,
     ignore_non_printing: bool,
     reverse: bool,
-}
-
-impl KeySettings {
-    /// Checks if the supplied combination of `mode`, `ignore_non_printing` and `dictionary_order` is allowed.
-    fn check_compatibility(
-        mode: SortMode,
-        ignore_non_printing: bool,
-        dictionary_order: bool,
-    ) -> Result<(), String> {
-        if matches!(
-            mode,
-            SortMode::Numeric | SortMode::HumanNumeric | SortMode::GeneralNumeric | SortMode::Month
-        ) {
-            if dictionary_order {
-                return Err(format!(
-                    "options '-{}{}' are incompatible",
-                    'd',
-                    mode.get_short_name().unwrap()
-                ));
-            } else if ignore_non_printing {
-                return Err(format!(
-                    "options '-{}{}' are incompatible",
-                    'i',
-                    mode.get_short_name().unwrap()
-                ));
-            }
-        }
-        Ok(())
-    }
-
-    fn set_sort_mode(&mut self, mode: SortMode) -> Result<(), String> {
-        if self.mode != SortMode::Default {
-            return Err(format!(
-                "options '-{}{}' are incompatible",
-                self.mode.get_short_name().unwrap(),
-                mode.get_short_name().unwrap()
-            ));
-        }
-        Self::check_compatibility(mode, self.ignore_non_printing, self.dictionary_order)?;
-        self.mode = mode;
-        Ok(())
-    }
-
-    fn set_dictionary_order(&mut self) -> Result<(), String> {
-        Self::check_compatibility(self.mode, self.ignore_non_printing, true)?;
-        self.dictionary_order = true;
-        Ok(())
-    }
-
-    fn set_ignore_non_printing(&mut self) -> Result<(), String> {
-        Self::check_compatibility(self.mode, true, self.dictionary_order)?;
-        self.ignore_non_printing = true;
-        Ok(())
-    }
 }
 
 impl From<&GlobalSettings> for KeySettings {
@@ -304,13 +202,29 @@
     }
 }
 
-impl Default for KeySettings {
-    fn default() -> Self {
-        Self::from(&GlobalSettings::default())
-    }
-}
-
-#[derive(Clone, Debug)]
+#[derive(Debug, Clone)]
+/// Represents the string selected by a FieldSelector.
+struct SelectionRange {
+    range: Range<usize>,
+}
+
+impl SelectionRange {
+    fn new(range: Range<usize>) -> Self {
+        Self { range }
+    }
+
+    /// Gets the actual string slice represented by this Selection.
+    fn get_str<'a>(&self, line: &'a str) -> &'a str {
+        &line[self.range.to_owned()]
+    }
+
+    fn shorten(&mut self, new_range: Range<usize>) {
+        self.range.end = self.range.start + new_range.end;
+        self.range.start += new_range.start;
+    }
+}
+
+#[derive(Clone)]
 enum NumCache {
     AsF64(GeneralF64ParseResult),
     WithInfo(NumInfo),
@@ -331,53 +245,64 @@
     }
 }
 
-#[derive(Clone, Debug)]
-struct Selection<'a> {
-    slice: &'a str,
+#[derive(Clone)]
+struct Selection {
+    range: SelectionRange,
     num_cache: Option<Box<NumCache>>,
 }
 
+impl Selection {
+    /// Gets the actual string slice represented by this Selection.
+    fn get_str<'a>(&'a self, line: &'a Line) -> &'a str {
+        self.range.get_str(&line.line)
+    }
+}
+
 type Field = Range<usize>;
 
-#[derive(Clone, Debug)]
-pub struct Line<'a> {
-    line: &'a str,
-    selections: Box<[Selection<'a>]>,
-}
-
-impl<'a> Line<'a> {
-    fn create(string: &'a str, settings: &GlobalSettings) -> Self {
+#[derive(Clone)]
+pub struct Line {
+    line: Box<str>,
+    // The common case is not to specify fields. Let's make this fast.
+    first_selection: Selection,
+    other_selections: Box<[Selection]>,
+}
+
+impl Line {
+    /// Estimate the number of bytes that this Line is occupying
+    pub fn estimate_size(&self) -> usize {
+        self.line.len()
+            + self.other_selections.len() * std::mem::size_of::<Selection>()
+            + std::mem::size_of::<Self>()
+    }
+
+    pub fn new(line: String, settings: &GlobalSettings) -> Self {
         let fields = if settings
             .selectors
             .iter()
-            .any(|selector| selector.needs_tokens)
+            .any(|selector| selector.needs_tokens())
         {
             // Only tokenize if we will need tokens.
-            Some(tokenize(string, settings.separator))
+            Some(tokenize(&line, settings.separator))
         } else {
             None
         };
 
-        Line {
-            line: string,
-            selections: settings
-                .selectors
-                .iter()
-                .filter(|selector| !selector.is_default_selection)
-                .map(|selector| selector.get_selection(string, fields.as_deref()))
-                .collect(),
-        }
-    }
-
-    fn print(&self, writer: &mut impl Write, settings: &GlobalSettings) {
-        if settings.zero_terminated && !settings.debug {
-            crash_if_err!(1, writer.write_all(self.line.as_bytes()));
-            crash_if_err!(1, writer.write_all(b"\0"));
-        } else if !settings.debug {
-            crash_if_err!(1, writer.write_all(self.line.as_bytes()));
-            crash_if_err!(1, writer.write_all(b"\n"));
-        } else {
-            crash_if_err!(1, self.print_debug(settings, writer));
+        let mut selectors = settings.selectors.iter();
+
+        let first_selection = selectors
+            .next()
+            .unwrap()
+            .get_selection(&line, fields.as_deref());
+
+        let other_selections: Vec<Selection> = selectors
+            .map(|selector| selector.get_selection(&line, fields.as_deref()))
+            .collect();
+
+        Self {
+            line: line.into_boxed_str(),
+            first_selection,
+            other_selections: other_selections.into_boxed_slice(),
         }
     }
 
@@ -386,7 +311,7 @@
     fn print_debug(
         &self,
         settings: &GlobalSettings,
-        writer: &mut impl Write,
+        writer: &mut dyn Write,
     ) -> std::io::Result<()> {
         // We do not consider this function performance critical, as debug output is only useful for small files,
         // which are not a performance problem in any case. Therefore there aren't any special performance
@@ -405,7 +330,8 @@
                         &self.line[selection.clone()],
                         NumInfoParseSettings {
                             accept_si_units: selector.settings.mode == SortMode::HumanNumeric,
-                            ..Default::default()
+                            thousands_separator: Some(THOUSANDS_SEP),
+                            decimal_pt: Some(DECIMAL_PT),
                         },
                     );
                     let initial_selection = selection.clone();
@@ -441,24 +367,16 @@
                 SortMode::Month => {
                     let initial_selection = &self.line[selection.clone()];
 
-                    let mut month_chars = initial_selection
-                        .char_indices()
-                        .skip_while(|(_, c)| c.is_whitespace());
-
                     let month = if month_parse(initial_selection) == Month::Unknown {
                         // We failed to parse a month, which is equivalent to matching nothing.
-                        // Add the "no match for key" marker to the first non-whitespace character.
-                        let first_non_whitespace = month_chars.next();
-                        first_non_whitespace.map_or(
-                            initial_selection.len()..initial_selection.len(),
-                            |(idx, _)| idx..idx,
-                        )
+                        0..0
                     } else {
-                        // We parsed a month. Match the first three non-whitespace characters, which must be the month we parsed.
-                        month_chars.next().unwrap().0
-                            ..month_chars
-                                .nth(2)
-                                .map_or(initial_selection.len(), |(idx, _)| idx)
+                        // We parsed a month. Match the three first non-whitespace characters, which must be the month we parsed.
+                        let mut chars = initial_selection
+                            .char_indices()
+                            .skip_while(|(_, c)| c.is_whitespace());
+                        chars.next().unwrap().0
+                            ..chars.nth(2).map_or(initial_selection.len(), |(idx, _)| idx)
                     };
 
                     // Shorten selection to month.
@@ -488,24 +406,13 @@
                 }
             }
         }
-<<<<<<< HEAD
         if !(settings.stable
             || settings.unique
             || !(settings.dictionary_order
-=======
-        if settings.mode != SortMode::Random
-            && !settings.stable
-            && !settings.unique
-            && (settings.dictionary_order
->>>>>>> a017c1b5
                 || settings.ignore_blanks
                 || settings.ignore_case
                 || settings.ignore_non_printing
-                || settings.mode != SortMode::Default
-                || settings
-                    .selectors
-                    .last()
-                    .map_or(true, |selector| selector != &Default::default()))
+                || settings.mode != SortMode::Default))
         {
             // A last resort comparator is in use, underline the whole line.
             if self.line.is_empty() {
@@ -569,7 +476,7 @@
     tokens
 }
 
-#[derive(Clone, PartialEq, Debug)]
+#[derive(Clone)]
 struct KeyPosition {
     /// 1-indexed, 0 is invalid.
     field: usize,
@@ -579,10 +486,16 @@
 }
 
 impl KeyPosition {
-    fn new(key: &str, default_char_index: usize, ignore_blanks: bool) -> Result<Self, String> {
+    fn parse(key: &str, default_char_index: usize, settings: &mut KeySettings) -> Self {
         let mut field_and_char = key.split('.');
-
-<<<<<<< HEAD
+        let mut field = field_and_char
+            .next()
+            .unwrap_or_else(|| crash!(1, "invalid key `{}`", key));
+        let mut char = field_and_char.next();
+
+        // If there is a char index, we expect options to appear after it. Otherwise we expect them after the field index.
+        let value_with_options = char.as_mut().unwrap_or(&mut field);
+
         let mut ignore_blanks = settings.ignore_blanks;
         if let Some(options_start) = value_with_options.chars().position(char::is_alphabetic) {
             for option in value_with_options[options_start..].chars() {
@@ -592,12 +505,12 @@
                     'b' => ignore_blanks = true,
                     'd' => settings.dictionary_order = true,
                     'f' => settings.ignore_case = true,
+                    'i' => settings.ignore_non_printing = true,
+                    'r' => settings.reverse = true,
                     'g' => settings.mode = SortMode::GeneralNumeric,
                     'h' => settings.mode = SortMode::HumanNumeric,
-                    'i' => settings.ignore_non_printing = true,
                     'n' => settings.mode = SortMode::Numeric,
                     'R' => settings.mode = SortMode::Random,
-                    'r' => settings.reverse = true,
                     'V' => settings.mode = SortMode::Version,
                     c => {
                         crash!(1, "invalid option for key: `{}`", c)
@@ -630,201 +543,72 @@
             // Strip away option characters from the original value so we can parse it later
             *value_with_options = &value_with_options[..options_start];
         }
-=======
-        let field = field_and_char
-            .next()
-            .ok_or_else(|| format!("invalid key `{}`", key))?;
-        let char = field_and_char.next();
->>>>>>> a017c1b5
 
         let field = field
             .parse()
-            .map_err(|e| format!("failed to parse field index `{}`: {}", field, e))?;
+            .unwrap_or_else(|e| crash!(1, "failed to parse field index for key `{}`: {}", key, e));
         if field == 0 {
-            return Err("field index can not be 0".to_string());
-        }
-
-        let char = char.map_or(Ok(default_char_index), |char| {
-            char.parse()
-                .map_err(|e| format!("failed to parse character index `{}`: {}", char, e))
-        })?;
-
-        Ok(Self {
+            crash!(1, "field index was 0");
+        }
+        let char = char.map_or(default_char_index, |char| {
+            char.parse().unwrap_or_else(|e| {
+                crash!(
+                    1,
+                    "failed to parse character index for key `{}`: {}",
+                    key,
+                    e
+                )
+            })
+        });
+        Self {
             field,
             char,
             ignore_blanks,
-        })
-    }
-}
-
-impl Default for KeyPosition {
-    fn default() -> Self {
-        KeyPosition {
-            field: 1,
-            char: 1,
-            ignore_blanks: false,
-        }
-    }
-}
-
-#[derive(Clone, PartialEq, Debug)]
+        }
+    }
+}
+#[derive(Clone)]
 struct FieldSelector {
     from: KeyPosition,
     to: Option<KeyPosition>,
     settings: KeySettings,
-    needs_tokens: bool,
-    // Whether the selection for each line is going to be the whole line with no NumCache
-    is_default_selection: bool,
-}
-
-impl Default for FieldSelector {
-    fn default() -> Self {
-        Self {
-            from: Default::default(),
-            to: None,
-            settings: Default::default(),
-            needs_tokens: false,
-            is_default_selection: true,
-        }
-    }
 }
 
 impl FieldSelector {
-    /// Splits this position into the actual position and the attached options.
-    fn split_key_options(position: &str) -> (&str, &str) {
-        if let Some((options_start, _)) = position.char_indices().find(|(_, c)| c.is_alphabetic()) {
-            position.split_at(options_start)
-        } else {
-            (position, "")
-        }
-    }
-
-    fn parse(key: &str, global_settings: &GlobalSettings) -> Self {
-        let mut from_to = key.split(',');
-        let (from, from_options) = Self::split_key_options(from_to.next().unwrap());
-        let to = from_to.next().map(|to| Self::split_key_options(to));
-        let options_are_empty = from_options.is_empty() && matches!(to, None | Some((_, "")));
-        crash_if_err!(
-            2,
-            if options_are_empty {
-                // Inherit the global settings if there are no options attached to this key.
-                (|| {
-                    // This would be ideal for a try block, I think. In the meantime this closure allows
-                    // to use the `?` operator here.
-                    Self::new(
-                        KeyPosition::new(from, 1, global_settings.ignore_blanks)?,
-                        to.map(|(to, _)| KeyPosition::new(to, 0, global_settings.ignore_blanks))
-                            .transpose()?,
-                        KeySettings::from(global_settings),
-                    )
-                })()
-            } else {
-                // Do not inherit from `global_settings`, as there are options attached to this key.
-                Self::parse_with_options((from, from_options), to)
-            }
-            .map_err(|e| format!("failed to parse key `{}`: {}", key, e))
-        )
-    }
-
-    fn parse_with_options(
-        (from, from_options): (&str, &str),
-        to: Option<(&str, &str)>,
-    ) -> Result<Self, String> {
-        /// Applies `options` to `key_settings`, returning if the 'b'-flag (ignore blanks) was present.
-        fn parse_key_settings(
-            options: &str,
-            key_settings: &mut KeySettings,
-        ) -> Result<bool, String> {
-            let mut ignore_blanks = false;
-            for option in options.chars() {
-                match option {
-                    'M' => key_settings.set_sort_mode(SortMode::Month)?,
-                    'b' => ignore_blanks = true,
-                    'd' => key_settings.set_dictionary_order()?,
-                    'f' => key_settings.ignore_case = true,
-                    'g' => key_settings.set_sort_mode(SortMode::GeneralNumeric)?,
-                    'h' => key_settings.set_sort_mode(SortMode::HumanNumeric)?,
-                    'i' => key_settings.set_ignore_non_printing()?,
-                    'n' => key_settings.set_sort_mode(SortMode::Numeric)?,
-                    'R' => key_settings.set_sort_mode(SortMode::Random)?,
-                    'r' => key_settings.reverse = true,
-                    'V' => key_settings.set_sort_mode(SortMode::Version)?,
-                    c => return Err(format!("invalid option: `{}`", c)),
-                }
-            }
-            Ok(ignore_blanks)
-        }
-
-        let mut key_settings = KeySettings::default();
-        let from = parse_key_settings(from_options, &mut key_settings)
-            .map(|ignore_blanks| KeyPosition::new(from, 1, ignore_blanks))??;
-        let to = if let Some((to, to_options)) = to {
-            Some(
-                parse_key_settings(to_options, &mut key_settings)
-                    .map(|ignore_blanks| KeyPosition::new(to, 0, ignore_blanks))??,
-            )
-        } else {
-            None
-        };
-        Self::new(from, to, key_settings)
-    }
-
-    fn new(
-        from: KeyPosition,
-        to: Option<KeyPosition>,
-        settings: KeySettings,
-    ) -> Result<Self, String> {
-        if from.char == 0 {
-            Err("invalid character index 0 for the start position of a field".to_string())
-        } else {
-            Ok(Self {
-                is_default_selection: from.field == 1
-                    && from.char == 1
-                    && to.is_none()
-                    && !matches!(
-                        settings.mode,
-                        SortMode::Numeric | SortMode::GeneralNumeric | SortMode::HumanNumeric
-                    )
-                    && !from.ignore_blanks,
-                needs_tokens: from.field != 1 || from.char == 0 || to.is_some(),
-                from,
-                to,
-                settings,
-            })
-        }
+    fn needs_tokens(&self) -> bool {
+        self.from.field != 1 || self.from.char == 0 || self.to.is_some()
     }
 
     /// Get the selection that corresponds to this selector for the line.
     /// If needs_fields returned false, tokens may be None.
-    fn get_selection<'a>(&self, line: &'a str, tokens: Option<&[Field]>) -> Selection<'a> {
-        let mut range = &line[self.get_range(&line, tokens)];
+    fn get_selection(&self, line: &str, tokens: Option<&[Field]>) -> Selection {
+        let mut range = SelectionRange::new(self.get_range(&line, tokens));
         let num_cache = if self.settings.mode == SortMode::Numeric
             || self.settings.mode == SortMode::HumanNumeric
         {
             // Parse NumInfo for this number.
             let (info, num_range) = NumInfo::parse(
-                range,
+                range.get_str(&line),
                 NumInfoParseSettings {
                     accept_si_units: self.settings.mode == SortMode::HumanNumeric,
-                    ..Default::default()
+                    thousands_separator: Some(THOUSANDS_SEP),
+                    decimal_pt: Some(DECIMAL_PT),
                 },
             );
             // Shorten the range to what we need to pass to numeric_str_cmp later.
-            range = &range[num_range];
+            range.shorten(num_range);
             Some(Box::new(NumCache::WithInfo(info)))
         } else if self.settings.mode == SortMode::GeneralNumeric {
             // Parse this number as f64, as this is the requirement for general numeric sorting.
+            let str = range.get_str(&line);
             Some(Box::new(NumCache::AsF64(general_f64_parse(
-                &range[get_leading_gen(range)],
+                &str[get_leading_gen(str)],
             ))))
         } else {
             // This is not a numeric sort, so we don't need a NumCache.
             None
         };
-        Selection {
-            slice: range,
-            num_cache,
-        }
+        Selection { range, num_cache }
     }
 
     /// Look up the range in the line that corresponds to this selector.
@@ -848,7 +632,7 @@
             tokens: Option<&[Field]>,
             position: &KeyPosition,
         ) -> Resolution {
-            if matches!(tokens, Some(tokens) if tokens.len() < position.field) {
+            if tokens.map_or(false, |fields| fields.len() < position.field) {
                 Resolution::TooHigh
             } else if position.char == 0 {
                 let end = tokens.unwrap()[position.field - 1].end;
@@ -865,21 +649,22 @@
                 } else {
                     tokens.unwrap()[position.field - 1].start
                 };
-                // strip blanks if needed
-                if position.ignore_blanks {
-                    idx += line[idx..]
-                        .char_indices()
-                        .find(|(_, c)| !c.is_whitespace())
-                        .map_or(line[idx..].len(), |(idx, _)| idx);
-                }
-                // apply the character index
                 idx += line[idx..]
                     .char_indices()
                     .nth(position.char - 1)
-                    .map_or(line[idx..].len(), |(idx, _)| idx);
+                    .map_or(line.len(), |(idx, _)| idx);
                 if idx >= line.len() {
                     Resolution::TooHigh
                 } else {
+                    if position.ignore_blanks {
+                        if let Some((not_whitespace, _)) =
+                            line[idx..].char_indices().find(|(_, c)| !c.is_whitespace())
+                        {
+                            idx += not_whitespace;
+                        } else {
+                            return Resolution::TooHigh;
+                        }
+                    }
                     Resolution::StartOfChar(idx)
                 }
             }
@@ -889,9 +674,8 @@
             Resolution::StartOfChar(from) => {
                 let to = self.to.as_ref().map(|to| resolve_index(line, tokens, &to));
 
-                let mut range = match to {
+                match to {
                     Some(Resolution::StartOfChar(mut to)) => {
-                        // We need to include the character at `to`.
                         to += line[to..].chars().next().map_or(1, |c| c.len_utf8());
                         from..to
                     }
@@ -902,11 +686,7 @@
                     // If `to` is before the start of the line, report no match.
                     // This can happen if the line starts with a separator.
                     Some(Resolution::TooLow) => 0..0,
-                };
-                if range.start > range.end {
-                    range.end = range.start;
                 }
-                range
             }
             Resolution::TooLow | Resolution::EndOfChar(_) => {
                 unreachable!("This should only happen if the field start index is 0, but that should already have caused an error.")
@@ -914,6 +694,82 @@
             // While for comparisons it's only important that this is an empty slice,
             // to produce accurate debug output we need to match an empty slice at the end of the line.
             Resolution::TooHigh => line.len()..line.len(),
+        }
+    }
+}
+
+struct MergeableFile<'a> {
+    lines: Box<dyn Iterator<Item = Line> + 'a>,
+    current_line: Line,
+    settings: &'a GlobalSettings,
+}
+
+// BinaryHeap depends on `Ord`. Note that we want to pop smallest items
+// from the heap first, and BinaryHeap.pop() returns the largest, so we
+// trick it into the right order by calling reverse() here.
+impl<'a> Ord for MergeableFile<'a> {
+    fn cmp(&self, other: &MergeableFile) -> Ordering {
+        compare_by(&self.current_line, &other.current_line, self.settings).reverse()
+    }
+}
+
+impl<'a> PartialOrd for MergeableFile<'a> {
+    fn partial_cmp(&self, other: &MergeableFile) -> Option<Ordering> {
+        Some(self.cmp(other))
+    }
+}
+
+impl<'a> PartialEq for MergeableFile<'a> {
+    fn eq(&self, other: &MergeableFile) -> bool {
+        Ordering::Equal == self.cmp(other)
+    }
+}
+
+impl<'a> Eq for MergeableFile<'a> {}
+
+struct FileMerger<'a> {
+    heap: BinaryHeap<MergeableFile<'a>>,
+    settings: &'a GlobalSettings,
+}
+
+impl<'a> FileMerger<'a> {
+    fn new(settings: &'a GlobalSettings) -> FileMerger<'a> {
+        FileMerger {
+            heap: BinaryHeap::new(),
+            settings,
+        }
+    }
+    fn push_file(&mut self, mut lines: Box<dyn Iterator<Item = Line> + 'a>) {
+        if let Some(next_line) = lines.next() {
+            let mergeable_file = MergeableFile {
+                lines,
+                current_line: next_line,
+                settings: &self.settings,
+            };
+            self.heap.push(mergeable_file);
+        }
+    }
+}
+
+impl<'a> Iterator for FileMerger<'a> {
+    type Item = Line;
+    fn next(&mut self) -> Option<Line> {
+        match self.heap.pop() {
+            Some(mut current) => {
+                match current.lines.next() {
+                    Some(next_line) => {
+                        let ret = replace(&mut current.current_line, next_line);
+                        self.heap.push(current);
+                        Some(ret)
+                    }
+                    _ => {
+                        // Don't put it back in the heap (it's empty/erroring)
+                        // but its first line is still valid.
+                        Some(current.current_line)
+                    }
+                }
+            }
+            None => None,
         }
     }
 }
@@ -930,16 +786,6 @@
     )
 }
 
-fn make_sort_mode_arg<'a, 'b>(mode: &'a str, short: &'b str, help: &'b str) -> Arg<'a, 'b> {
-    let mut arg = Arg::with_name(mode).short(short).long(mode).help(help);
-    for possible_mode in ALL_SORT_MODES {
-        if *possible_mode != mode {
-            arg = arg.conflicts_with(possible_mode);
-        }
-    }
-    arg
-}
-
 pub fn uumain(args: impl uucore::Args) -> i32 {
     let args = args
         .collect_str(InvalidEncodingHandling::Ignore)
@@ -952,62 +798,34 @@
         .about(ABOUT)
         .usage(&usage[..])
         .arg(
-            Arg::with_name(OPT_SORT)
-                .long(OPT_SORT)
-                .takes_value(true)
-                .possible_values(
-                    &[
-                        "general-numeric",
-                        "human-numeric",
-                        "month",
-                        "numeric",
-                        "version",
-                        "random",
-                    ]
-                )
-                .conflicts_with_all(ALL_SORT_MODES)
-        )
-        .arg(
-            make_sort_mode_arg(
-                OPT_HUMAN_NUMERIC_SORT,
-                "h",
-                "compare according to human readable sizes, eg 1M > 100k"
-            ),
-        )
-        .arg(
-            make_sort_mode_arg(
-                OPT_MONTH_SORT,
-                "M",
-                "compare according to month name abbreviation"
-            ),
-        )
-        .arg(
-            make_sort_mode_arg(
-                OPT_NUMERIC_SORT,
-                "n",
-                "compare according to string numerical value"
-            ),
-        )
-        .arg(
-            make_sort_mode_arg(
-                OPT_GENERAL_NUMERIC_SORT,
-                "g",
-                "compare according to string general numerical value"
-            ),
-        )
-        .arg(
-            make_sort_mode_arg(
-                OPT_VERSION_SORT,
-                "V",
-                "Sort by SemVer version number, eg 1.12.2 > 1.1.2",
-            ),
-        )
-        .arg(
-            make_sort_mode_arg(
-                OPT_RANDOM,
-                "R",
-                "shuffle in random order",
-            ),
+            Arg::with_name(OPT_HUMAN_NUMERIC_SORT)
+                .short("h")
+                .long(OPT_HUMAN_NUMERIC_SORT)
+                .help("compare according to human readable sizes, eg 1M > 100k"),
+        )
+        .arg(
+            Arg::with_name(OPT_MONTH_SORT)
+                .short("M")
+                .long(OPT_MONTH_SORT)
+                .help("compare according to month name abbreviation"),
+        )
+        .arg(
+            Arg::with_name(OPT_NUMERIC_SORT)
+                .short("n")
+                .long(OPT_NUMERIC_SORT)
+                .help("compare according to string numerical value"),
+        )
+        .arg(
+            Arg::with_name(OPT_GENERAL_NUMERIC_SORT)
+                .short("g")
+                .long(OPT_GENERAL_NUMERIC_SORT)
+                .help("compare according to string general numerical value"),
+        )
+        .arg(
+            Arg::with_name(OPT_VERSION_SORT)
+                .short("V")
+                .long(OPT_VERSION_SORT)
+                .help("Sort by SemVer version number, eg 1.12.2 > 1.1.2"),
         )
         .arg(
             Arg::with_name(OPT_DICTIONARY_ORDER)
@@ -1060,6 +878,12 @@
                 .help("write output to FILENAME instead of stdout")
                 .takes_value(true)
                 .value_name("FILENAME"),
+        )
+        .arg(
+            Arg::with_name(OPT_RANDOM)
+                .short("R")
+                .long(OPT_RANDOM)
+                .help("shuffle in random order"),
         )
         .arg(
             Arg::with_name(OPT_REVERSE)
@@ -1094,8 +918,7 @@
                 .long(OPT_SEPARATOR)
                 .help("custom separator for -k")
                 .takes_value(true))
-        .arg(
-            Arg::with_name(OPT_ZERO_TERMINATED)
+            .arg(Arg::with_name(OPT_ZERO_TERMINATED)
                 .short("z")
                 .long(OPT_ZERO_TERMINATED)
                 .help("line delimiter is NUL, not newline"),
@@ -1150,7 +973,7 @@
 
         let mut files = Vec::new();
         for path in &files0_from {
-            let reader = open(path.as_str());
+            let (reader, _) = open(path.as_str()).expect("Could not read from file specified.");
             let buf_reader = BufReader::new(reader);
             for line in buf_reader.split(b'\0').flatten() {
                 files.push(
@@ -1168,28 +991,17 @@
             .unwrap_or_default()
     };
 
-    settings.mode = if matches.is_present(OPT_HUMAN_NUMERIC_SORT)
-        || matches.value_of(OPT_SORT) == Some("human-numeric")
-    {
+    settings.mode = if matches.is_present(OPT_HUMAN_NUMERIC_SORT) {
         SortMode::HumanNumeric
-    } else if matches.is_present(OPT_MONTH_SORT) || matches.value_of(OPT_SORT) == Some("month") {
+    } else if matches.is_present(OPT_MONTH_SORT) {
         SortMode::Month
-    } else if matches.is_present(OPT_GENERAL_NUMERIC_SORT)
-        || matches.value_of(OPT_SORT) == Some("general-numeric")
-    {
+    } else if matches.is_present(OPT_GENERAL_NUMERIC_SORT) {
         SortMode::GeneralNumeric
-    } else if matches.is_present(OPT_NUMERIC_SORT) || matches.value_of(OPT_SORT) == Some("numeric")
-    {
+    } else if matches.is_present(OPT_NUMERIC_SORT) {
         SortMode::Numeric
-    } else if matches.is_present(OPT_VERSION_SORT) || matches.value_of(OPT_SORT) == Some("version")
-    {
+    } else if matches.is_present(OPT_VERSION_SORT) {
         SortMode::Version
-<<<<<<< HEAD
     } else if matches.is_present(OPT_RANDOM) {
-=======
-    } else if matches.is_present(OPT_RANDOM) || matches.value_of(OPT_SORT) == Some("random") {
-        settings.salt = get_rand_string();
->>>>>>> a017c1b5
         SortMode::Random
     } else {
         SortMode::Default
@@ -1206,15 +1018,28 @@
         env::set_var("RAYON_NUM_THREADS", &settings.threads);
     }
 
-    settings.buffer_size = matches
-        .value_of(OPT_BUF_SIZE)
-        .map(GlobalSettings::parse_byte_count)
-        .unwrap_or(DEFAULT_BUF_SIZE);
-
-    settings.tmp_dir = matches
-        .value_of(OPT_TMP_DIR)
-        .map(PathBuf::from)
-        .unwrap_or_else(env::temp_dir);
+    if matches.is_present(OPT_BUF_SIZE) {
+        settings.buffer_size = {
+            let input = matches
+                .value_of(OPT_BUF_SIZE)
+                .map(String::from)
+                .unwrap_or(format!("{}", DEFAULT_BUF_SIZE));
+
+            GlobalSettings::human_numeric_convert(&input)
+        };
+        settings.ext_sort = true;
+    }
+
+    if matches.is_present(OPT_TMP_DIR) {
+        let result = matches
+            .value_of(OPT_TMP_DIR)
+            .map(String::from)
+            .unwrap_or(format!("{}", env::temp_dir().display()));
+        settings.tmp_dir = PathBuf::from(result);
+        settings.ext_sort = true;
+    } else {
+        settings.tmp_dir = env::temp_dir();
+    }
 
     settings.zero_terminated = matches.is_present(OPT_ZERO_TERMINATED);
     settings.merge = matches.is_present(OPT_MERGE);
@@ -1229,18 +1054,15 @@
 
     settings.ignore_blanks = matches.is_present(OPT_IGNORE_BLANKS);
 
-    settings.output_file = matches.value_of(OPT_OUTPUT).map(String::from);
+    settings.outfile = matches.value_of(OPT_OUTPUT).map(String::from);
     settings.reverse = matches.is_present(OPT_REVERSE);
     settings.stable = matches.is_present(OPT_STABLE);
     settings.unique = matches.is_present(OPT_UNIQUE);
 
-<<<<<<< HEAD
     if matches.is_present(OPT_RANDOM) {
         settings.salt = get_rand_string();
     }
 
-=======
->>>>>>> a017c1b5
     if files.is_empty() {
         /* if no file, default to stdin */
         files.push("-".to_owned());
@@ -1259,33 +1081,80 @@
 
     if matches.is_present(OPT_KEY) {
         for key in &matches.args[OPT_KEY].vals {
-            settings
-                .selectors
-                .push(FieldSelector::parse(&key.to_string_lossy(), &settings));
-        }
-    }
-
-    if !matches.is_present(OPT_KEY) {
+            let key = key.to_string_lossy();
+            let mut from_to = key.split(',');
+            let mut key_settings = KeySettings::from(&settings);
+            let from = KeyPosition::parse(
+                from_to
+                    .next()
+                    .unwrap_or_else(|| crash!(1, "invalid key `{}`", key)),
+                1,
+                &mut key_settings,
+            );
+            if from.char == 0 {
+                crash!(
+                    1,
+                    "invalid character index 0 in `{}` for the start position of a field",
+                    key
+                )
+            }
+            let to = from_to
+                .next()
+                .map(|to| KeyPosition::parse(to, 0, &mut key_settings));
+            let field_selector = FieldSelector {
+                from,
+                to,
+                settings: key_settings,
+            };
+            settings.selectors.push(field_selector);
+        }
+    }
+
+    if !settings.stable || !matches.is_present(OPT_KEY) {
         // add a default selector matching the whole line
         let key_settings = KeySettings::from(&settings);
-        settings.selectors.push(
-            FieldSelector::new(
-                KeyPosition {
-                    field: 1,
-                    char: 1,
-                    ignore_blanks: key_settings.ignore_blanks,
-                },
-                None,
-                key_settings,
-            )
-            .unwrap(),
-        );
-    }
-
-    exec(&files, &settings)
-}
-
-fn output_sorted_lines<'a>(iter: impl Iterator<Item = &'a Line<'a>>, settings: &GlobalSettings) {
+        settings.selectors.push(FieldSelector {
+            from: KeyPosition {
+                field: 1,
+                char: 1,
+                ignore_blanks: key_settings.ignore_blanks,
+            },
+            to: None,
+            settings: key_settings,
+        });
+    }
+
+    exec(files, settings)
+}
+
+fn file_to_lines_iter(
+    file: impl AsRef<OsStr>,
+    settings: &'_ GlobalSettings,
+) -> Option<impl Iterator<Item = Line> + '_> {
+    let (reader, _) = match open(file) {
+        Some(x) => x,
+        None => return None,
+    };
+
+    let buf_reader = BufReader::new(reader);
+
+    Some(
+        buf_reader
+            .split(if settings.zero_terminated {
+                b'\0'
+            } else {
+                b'\n'
+            })
+            .map(move |line| {
+                Line::new(
+                    crash_if_err!(1, String::from_utf8(crash_if_err!(1, line))),
+                    settings,
+                )
+            }),
+    )
+}
+
+fn output_sorted_lines(iter: impl Iterator<Item = Line>, settings: &GlobalSettings) {
     if settings.unique {
         print_sorted(
             iter.dedup_by(|a, b| compare_by(a, b, &settings) == Ordering::Equal),
@@ -1296,24 +1165,87 @@
     }
 }
 
-fn exec(files: &[String], settings: &GlobalSettings) -> i32 {
+fn exec(files: Vec<String>, settings: GlobalSettings) -> i32 {
     if settings.merge {
-        let mut file_merger = merge::merge(files, settings);
-        file_merger.write_all(settings);
-    } else if settings.check {
-        if files.len() > 1 {
-            crash!(1, "only one file allowed with -c");
-        }
-        return check::check(files.first().unwrap(), settings);
+        let mut file_merger = FileMerger::new(&settings);
+        for lines in files
+            .iter()
+            .filter_map(|file| file_to_lines_iter(file, &settings))
+        {
+            file_merger.push_file(Box::new(lines));
+        }
+        output_sorted_lines(file_merger, &settings);
     } else {
-        let mut lines = files.iter().map(open);
-
-        ext_sort(&mut lines, &settings);
-    }
+        let lines = files
+            .iter()
+            .filter_map(|file| file_to_lines_iter(file, &settings))
+            .flatten();
+
+        if settings.check {
+            return exec_check_file(lines, &settings);
+        }
+
+        // Only use ext_sorter when we need to.
+        // Probably faster that we don't create
+        // an owned value each run
+        if settings.ext_sort {
+            let sorted_lines = ext_sort(lines, &settings);
+            output_sorted_lines(sorted_lines, &settings);
+        } else {
+            let mut lines = vec![];
+
+            // This is duplicated from fn file_to_lines_iter, but using that function directly results in a performance regression.
+            for (file, _) in files.iter().map(open).flatten() {
+                let buf_reader = BufReader::new(file);
+                for line in buf_reader.split(if settings.zero_terminated {
+                    b'\0'
+                } else {
+                    b'\n'
+                }) {
+                    let string = crash_if_err!(1, String::from_utf8(crash_if_err!(1, line)));
+                    lines.push(Line::new(string, &settings));
+                }
+            }
+
+            sort_by(&mut lines, &settings);
+            output_sorted_lines(lines.into_iter(), &settings);
+        }
+    }
+
     0
 }
 
-fn sort_by<'a>(unsorted: &mut Vec<Line<'a>>, settings: &GlobalSettings) {
+fn exec_check_file(unwrapped_lines: impl Iterator<Item = Line>, settings: &GlobalSettings) -> i32 {
+    // errors yields the line before each disorder,
+    // plus the last line (quirk of .coalesce())
+    let mut errors = unwrapped_lines
+        .enumerate()
+        .coalesce(|(last_i, last_line), (i, line)| {
+            if compare_by(&last_line, &line, &settings) == Ordering::Greater {
+                Err(((last_i, last_line), (i, line)))
+            } else {
+                Ok((i, line))
+            }
+        });
+    if let Some((first_error_index, _line)) = errors.next() {
+        // Check for a second "error", as .coalesce() always returns the last
+        // line, no matter what our merging function does.
+        if let Some(_last_line_or_next_error) = errors.next() {
+            if !settings.check_silent {
+                println!("sort: disorder in line {}", first_error_index);
+            };
+            1
+        } else {
+            // first "error" was actually the last line.
+            0
+        }
+    } else {
+        // unwrapped_lines was empty. Empty files are defined to be sorted.
+        0
+    }
+}
+
+fn sort_by(unsorted: &mut Vec<Line>, settings: &GlobalSettings) {
     if settings.stable || settings.unique {
         unsorted.par_sort_by(|a, b| compare_by(a, b, &settings))
     } else {
@@ -1321,38 +1253,17 @@
     }
 }
 
-fn compare_by<'a>(a: &Line<'a>, b: &Line<'a>, global_settings: &GlobalSettings) -> Ordering {
-    let mut idx = 0;
-    for selector in &global_settings.selectors {
-        let mut _selections = None;
-        let (a_selection, b_selection) = if selector.is_default_selection {
-            // We can select the whole line.
-            // We have to store the selections outside of the if-block so that they live long enough.
-            _selections = Some((
-                Selection {
-                    slice: a.line,
-                    num_cache: None,
-                },
-                Selection {
-                    slice: b.line,
-                    num_cache: None,
-                },
-            ));
-            // Unwrap the selections again, and return references to them.
-            (
-                &_selections.as_ref().unwrap().0,
-                &_selections.as_ref().unwrap().1,
-            )
+fn compare_by(a: &Line, b: &Line, global_settings: &GlobalSettings) -> Ordering {
+    for (idx, selector) in global_settings.selectors.iter().enumerate() {
+        let (a_selection, b_selection) = if idx == 0 {
+            (&a.first_selection, &b.first_selection)
         } else {
-            let selections = (&a.selections[idx], &b.selections[idx]);
-            idx += 1;
-            selections
+            (&a.other_selections[idx - 1], &b.other_selections[idx - 1])
         };
-        let a_str = a_selection.slice;
-        let b_str = b_selection.slice;
+        let a_str = a_selection.get_str(a);
+        let b_str = b_selection.get_str(b);
         let settings = &selector.settings;
 
-<<<<<<< HEAD
         let cmp: Ordering = {
             match settings.mode {
                 SortMode::Numeric | SortMode::HumanNumeric => numeric_str_cmp(
@@ -1374,27 +1285,6 @@
                 ),
                 SortMode::Random => random_shuffle(a_str, b_str, global_settings.salt.clone()),
             }
-=======
-        let cmp: Ordering = match settings.mode {
-            SortMode::Random => random_shuffle(a_str, b_str, &global_settings.salt),
-            SortMode::Numeric | SortMode::HumanNumeric => numeric_str_cmp(
-                (a_str, a_selection.num_cache.as_ref().unwrap().as_num_info()),
-                (b_str, b_selection.num_cache.as_ref().unwrap().as_num_info()),
-            ),
-            SortMode::GeneralNumeric => general_numeric_compare(
-                a_selection.num_cache.as_ref().unwrap().as_f64(),
-                b_selection.num_cache.as_ref().unwrap().as_f64(),
-            ),
-            SortMode::Month => month_compare(a_str, b_str),
-            SortMode::Version => version_compare(a_str, b_str),
-            SortMode::Default => custom_str_cmp(
-                a_str,
-                b_str,
-                settings.ignore_non_printing,
-                settings.dictionary_order,
-                settings.ignore_case,
-            ),
->>>>>>> a017c1b5
         };
         if cmp != Ordering::Equal {
             return if settings.reverse { cmp.reverse() } else { cmp };
@@ -1402,17 +1292,10 @@
     }
 
     // Call "last resort compare" if all selectors returned Equal
-<<<<<<< HEAD
     let cmp = if global_settings.stable || global_settings.unique {
-=======
-    let cmp = if global_settings.mode == SortMode::Random
-        || global_settings.stable
-        || global_settings.unique
-    {
->>>>>>> a017c1b5
         Ordering::Equal
     } else {
-        a.line.cmp(b.line)
+        a.line.cmp(&b.line)
     };
 
     if global_settings.reverse {
@@ -1429,8 +1312,6 @@
 fn get_leading_gen(input: &str) -> Range<usize> {
     let trimmed = input.trim_start();
     let leading_whitespace_len = input.len() - trimmed.len();
-
-    // check for inf, -inf and nan
     for allowed_prefix in &["inf", "-inf", "nan"] {
         if trimmed.is_char_boundary(allowed_prefix.len())
             && trimmed[..allowed_prefix.len()].eq_ignore_ascii_case(allowed_prefix)
@@ -1439,11 +1320,11 @@
         }
     }
     // Make this iter peekable to see if next char is numeric
-    let mut char_indices = itertools::peek_nth(trimmed.char_indices());
+    let mut char_indices = trimmed.char_indices().peekable();
 
     let first = char_indices.peek();
 
-    if matches!(first, Some((_, NEGATIVE)) | Some((_, POSITIVE))) {
+    if first.map_or(false, |&(_, c)| c == NEGATIVE || c == POSITIVE) {
         char_indices.next();
     }
 
@@ -1453,36 +1334,23 @@
         if c.is_ascii_digit() {
             continue;
         }
-        if c == DECIMAL_PT && !had_decimal_pt && !had_e_notation {
+        if c == DECIMAL_PT && !had_decimal_pt {
             had_decimal_pt = true;
             continue;
         }
-        if (c == 'e' || c == 'E') && !had_e_notation {
-            // we can only consume the 'e' if what follow is either a digit, or a sign followed by a digit.
-            if let Some(&(_, next_char)) = char_indices.peek() {
-                if (next_char == '+' || next_char == '-')
-                    && matches!(
-                        char_indices.peek_nth(2),
-                        Some((_, c)) if c.is_ascii_digit()
-                    )
-                {
-                    // Consume the sign. The following digits will be consumed by the main loop.
-                    char_indices.next();
-                    had_e_notation = true;
-                    continue;
-                }
-                if next_char.is_ascii_digit() {
-                    had_e_notation = true;
-                    continue;
-                }
-            }
+        let next_char_numeric = char_indices
+            .peek()
+            .map_or(false, |(_, c)| c.is_ascii_digit());
+        if (c == 'e' || c == 'E') && !had_e_notation && next_char_numeric {
+            had_e_notation = true;
+            continue;
         }
         return leading_whitespace_len..(leading_whitespace_len + idx);
     }
     leading_whitespace_len..input.len()
 }
 
-#[derive(Copy, Clone, PartialEq, PartialOrd, Debug)]
+#[derive(Copy, Clone, PartialEq, PartialOrd)]
 enum GeneralF64ParseResult {
     Invalid,
     NaN,
@@ -1528,11 +1396,12 @@
     s.finish()
 }
 
-fn random_shuffle(a: &str, b: &str, salt: &str) -> Ordering {
+fn random_shuffle(a: &str, b: &str, x: String) -> Ordering {
     #![allow(clippy::comparison_chain)]
-
-    let da = get_hash(&[a, salt].concat());
-    let db = get_hash(&[b, salt].concat());
+    let salt_slice = x.as_str();
+
+    let da = get_hash(&[a, salt_slice].concat());
+    let db = get_hash(&[b, salt_slice].concat());
 
     da.cmp(&db)
 }
@@ -1623,25 +1492,48 @@
     }
 }
 
-fn print_sorted<'a, T: Iterator<Item = &'a Line<'a>>>(iter: T, settings: &GlobalSettings) {
-    let mut writer = settings.out_writer();
-    for line in iter {
-        line.print(&mut writer, settings);
-    }
+fn print_sorted<T: Iterator<Item = Line>>(iter: T, settings: &GlobalSettings) {
+    let mut file: Box<dyn Write> = match settings.outfile {
+        Some(ref filename) => match File::create(Path::new(&filename)) {
+            Ok(f) => Box::new(BufWriter::new(f)) as Box<dyn Write>,
+            Err(e) => {
+                show_error!("{0}: {1}", filename, e.to_string());
+                panic!("Could not open output file");
+            }
+        },
+        None => Box::new(BufWriter::new(stdout())) as Box<dyn Write>,
+    };
+    if settings.zero_terminated && !settings.debug {
+        for line in iter {
+            crash_if_err!(1, file.write_all(line.line.as_bytes()));
+            crash_if_err!(1, file.write_all("\0".as_bytes()));
+        }
+    } else {
+        for line in iter {
+            if !settings.debug {
+                crash_if_err!(1, file.write_all(line.line.as_bytes()));
+                crash_if_err!(1, file.write_all("\n".as_bytes()));
+            } else {
+                crash_if_err!(1, line.print_debug(settings, &mut file));
+            }
+        }
+    }
+    crash_if_err!(1, file.flush());
 }
 
 // from cat.rs
-fn open(path: impl AsRef<OsStr>) -> Box<dyn Read + Send> {
+fn open(path: impl AsRef<OsStr>) -> Option<(Box<dyn Read>, bool)> {
     let path = path.as_ref();
     if path == "-" {
         let stdin = stdin();
-        return Box::new(stdin) as Box<dyn Read + Send>;
+        return Some((Box::new(stdin) as Box<dyn Read>, is_stdin_interactive()));
     }
 
     match File::open(Path::new(path)) {
-        Ok(f) => Box::new(f) as Box<dyn Read + Send>,
+        Ok(f) => Some((Box::new(f) as Box<dyn Read>, false)),
         Err(e) => {
-            crash!(2, "cannot read: {0:?}: {1}", path, e);
+            show_error!("{0:?}: {1}", path, e.to_string());
+            None
         }
     }
 }
@@ -1655,7 +1547,7 @@
     fn test_get_hash() {
         let a = "Ted".to_string();
 
-        assert_eq!(2_646_829_031_758_483_623, get_hash(&a));
+        assert_eq!(2646829031758483623, get_hash(&a));
     }
 
     #[test]
@@ -1664,7 +1556,7 @@
         let b = "Ted";
         let c = get_rand_string();
 
-        assert_eq!(Ordering::Equal, random_shuffle(a, b, &c));
+        assert_eq!(Ordering::Equal, random_shuffle(a, b, c));
     }
 
     #[test]
@@ -1688,7 +1580,7 @@
         let b = "9";
         let c = get_rand_string();
 
-        assert_eq!(Ordering::Equal, random_shuffle(a, b, &c));
+        assert_eq!(Ordering::Equal, random_shuffle(a, b, c));
     }
 
     #[test]
@@ -1727,12 +1619,10 @@
     fn test_line_size() {
         // We should make sure to not regress the size of the Line struct because
         // it is unconditional overhead for every line we sort.
-        assert_eq!(std::mem::size_of::<Line>(), 32);
+        assert_eq!(std::mem::size_of::<Line>(), 56);
         // These are the fields of Line:
-        assert_eq!(std::mem::size_of::<&str>(), 16);
+        assert_eq!(std::mem::size_of::<Box<str>>(), 16);
+        assert_eq!(std::mem::size_of::<Selection>(), 24);
         assert_eq!(std::mem::size_of::<Box<[Selection]>>(), 16);
-
-        // How big is a selection? Constant cost all lines pay when we need selections.
-        assert_eq!(std::mem::size_of::<Selection>(), 24);
     }
 }