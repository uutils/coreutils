// This file is part of the uutils coreutils package.
//
// For the full copyright and license information, please view the LICENSE
// file that was distributed with this source code.

//! Sort big files by using auxiliary files for storing intermediate chunks.
//!
//! Files are read into chunks of memory which are then sorted individually and
//! written to temporary files. There are two threads: One sorter, and one reader/writer.
//! The buffers for the individual chunks are recycled. There are two buffers.

use std::cmp::Ordering;
use std::fs::File;
use std::io::Write;
use std::path::PathBuf;
use std::{
    io::Read,
    sync::mpsc::{Receiver, SyncSender},
    thread,
};

use itertools::Itertools;
use uucore::error::UResult;

use crate::Output;
use crate::chunks::RecycledChunk;
use crate::merge::ClosedTmpFile;
use crate::merge::WriteableCompressedTmpFile;
use crate::merge::WriteablePlainTmpFile;
use crate::merge::WriteableTmpFile;
use crate::tmp_dir::TmpDirWrapper;
use crate::{
    GlobalSettings,
    chunks::{self, Chunk},
    compare_by, merge, sort_by,
};
use crate::{Line, print_sorted};

// Note: update `test_sort::test_start_buffer` if this size is changed
const START_BUFFER_SIZE: usize = 8_000;

/// Sort files by using auxiliary files for storing intermediate chunks (if needed), and output the result.
pub fn ext_sort(
    files: &mut impl Iterator<Item = UResult<Box<dyn Read + Send>>>,
    settings: &GlobalSettings,
    output: Output,
    tmp_dir: &mut TmpDirWrapper,
) -> UResult<()> {
    let (sorted_sender, sorted_receiver) = std::sync::mpsc::sync_channel(1);
    let (recycled_sender, recycled_receiver) = std::sync::mpsc::sync_channel(1);
    thread::spawn({
        let settings = settings.clone();
        move || sorter(&recycled_receiver, &sorted_sender, &settings)
    });
    if settings.compress_prog.is_some() {
        reader_writer::<_, WriteableCompressedTmpFile>(
            files,
            settings,
            &sorted_receiver,
            recycled_sender,
            output,
            tmp_dir,
        )
    } else {
        reader_writer::<_, WriteablePlainTmpFile>(
            files,
            settings,
            &sorted_receiver,
            recycled_sender,
            output,
            tmp_dir,
        )
    }
}

fn reader_writer<
    F: Iterator<Item = UResult<Box<dyn Read + Send>>>,
    Tmp: WriteableTmpFile + 'static,
>(
    files: F,
    settings: &GlobalSettings,
    receiver: &Receiver<Chunk>,
    sender: SyncSender<Chunk>,
    output: Output,
    tmp_dir: &mut TmpDirWrapper,
) -> UResult<()> {
    let separator = settings.line_ending.into();

<<<<<<< HEAD
    // Cap oversized buffer requests at 512MiB to avoid unnecessary allocations.
    // It's a safeguard against excessively large user-specified buffers: halving requests beyond 512 MiB keeps chunk sizes reasonable, preventing runaway memory usage and the overhead of allocating unnecessarily huge buffers.
=======
    // Cap oversized buffer requests to avoid unnecessary allocations and give the automatic
    // heuristic room to grow when the user does not provide an explicit value.
>>>>>>> 909da503
    let mut buffer_size = match settings.buffer_size {
        size if size <= 512 * 1024 * 1024 => size,
        size => size / 2,
    };
    if !settings.buffer_size_is_explicit {
        buffer_size = buffer_size.max(8 * 1024 * 1024);
    }
    let read_result: ReadResult<Tmp> = read_write_loop(
        files,
        tmp_dir,
        separator,
        buffer_size,
        settings,
        receiver,
        sender,
    )?;
    match read_result {
        ReadResult::WroteChunksToFile { tmp_files } => {
            merge::merge_with_file_limit::<_, _, Tmp>(
                tmp_files.into_iter().map(|c| c.reopen()),
                settings,
                output,
                tmp_dir,
            )?;
        }
        ReadResult::SortedSingleChunk(chunk) => {
            if settings.unique {
                print_sorted(
                    chunk.lines().iter().dedup_by(|a, b| {
                        compare_by(a, b, settings, chunk.line_data(), chunk.line_data())
                            == Ordering::Equal
                    }),
                    settings,
                    output,
                )?;
            } else {
                print_sorted(chunk.lines().iter(), settings, output)?;
            }
        }
        ReadResult::SortedTwoChunks([a, b]) => {
            let merged_iter = a.lines().iter().map(|line| (line, &a)).merge_by(
                b.lines().iter().map(|line| (line, &b)),
                |(line_a, a), (line_b, b)| {
                    compare_by(line_a, line_b, settings, a.line_data(), b.line_data())
                        != Ordering::Greater
                },
            );
            if settings.unique {
                print_sorted(
                    merged_iter
                        .dedup_by(|(line_a, a), (line_b, b)| {
                            compare_by(line_a, line_b, settings, a.line_data(), b.line_data())
                                == Ordering::Equal
                        })
                        .map(|(line, _)| line),
                    settings,
                    output,
                )?;
            } else {
                print_sorted(merged_iter.map(|(line, _)| line), settings, output)?;
            }
        }
        ReadResult::EmptyInput => {
            // don't output anything
        }
    }
    Ok(())
}

/// The function that is executed on the sorter thread.
fn sorter(receiver: &Receiver<Chunk>, sender: &SyncSender<Chunk>, settings: &GlobalSettings) {
    while let Ok(mut payload) = receiver.recv() {
        payload.with_dependent_mut(|_, contents| {
            sort_by(&mut contents.lines, settings, &contents.line_data);
        });
        if sender.send(payload).is_err() {
            // The receiver has gone away, likely because the other thread hit an error.
            // We stop silently because the actual error is printed by the other thread.
            return;
        }
    }
}

/// Describes how we read the chunks from the input.
enum ReadResult<I: WriteableTmpFile> {
    /// The input was empty. Nothing was read.
    EmptyInput,
    /// The input fits into a single Chunk, which was kept in memory.
    SortedSingleChunk(Chunk),
    /// The input fits into two chunks, which were kept in memory.
    SortedTwoChunks([Chunk; 2]),
    /// The input was read into multiple chunks, which were written to auxiliary files.
    WroteChunksToFile { tmp_files: Vec<I::Closed> },
}
/// The function that is executed on the reader/writer thread.
fn read_write_loop<I: WriteableTmpFile>(
    mut files: impl Iterator<Item = UResult<Box<dyn Read + Send>>>,
    tmp_dir: &mut TmpDirWrapper,
    separator: u8,
    buffer_size: usize,
    settings: &GlobalSettings,
    receiver: &Receiver<Chunk>,
    sender: SyncSender<Chunk>,
) -> UResult<ReadResult<I>> {
    let mut file = files.next().unwrap()?;

    let mut carry_over = vec![];
    // kick things off with two reads
    for _ in 0..2 {
        let should_continue = chunks::read(
            &sender,
            RecycledChunk::new(if START_BUFFER_SIZE < buffer_size {
                START_BUFFER_SIZE
            } else {
                buffer_size
            }),
            Some(buffer_size),
            &mut carry_over,
            &mut file,
            &mut files,
            separator,
            settings,
        )?;

        if !should_continue {
            drop(sender);
            // We have already read the whole input. Since we are in our first two reads,
            // this means that we can fit the whole input into memory. Bypass writing below and
            // handle this case in a more straightforward way.
            return Ok(if let Ok(first_chunk) = receiver.recv() {
                if let Ok(second_chunk) = receiver.recv() {
                    ReadResult::SortedTwoChunks([first_chunk, second_chunk])
                } else {
                    ReadResult::SortedSingleChunk(first_chunk)
                }
            } else {
                ReadResult::EmptyInput
            });
        }
    }

    let mut sender_option = Some(sender);
    let mut tmp_files = vec![];
    loop {
        let Ok(chunk) = receiver.recv() else {
            return Ok(ReadResult::WroteChunksToFile { tmp_files });
        };

        let tmp_file = write::<I>(
            &chunk,
            tmp_dir.next_file()?,
            settings.compress_prog.as_deref(),
            separator,
        )?;
        tmp_files.push(tmp_file);

        let recycled_chunk = chunk.recycle();

        if let Some(sender) = &sender_option {
            let should_continue = chunks::read(
                sender,
                recycled_chunk,
                None,
                &mut carry_over,
                &mut file,
                &mut files,
                separator,
                settings,
            )?;
            if !should_continue {
                sender_option = None;
            }
        }
    }
}

/// Write the lines in `chunk` to `file`, separated by `separator`.
/// `compress_prog` is used to optionally compress file contents.
fn write<I: WriteableTmpFile>(
    chunk: &Chunk,
    file: (File, PathBuf),
    compress_prog: Option<&str>,
    separator: u8,
) -> UResult<I::Closed> {
    let mut tmp_file = I::create(file, compress_prog)?;
    write_lines(chunk.lines(), tmp_file.as_write(), separator);
    tmp_file.finished_writing()
}

fn write_lines<T: Write>(lines: &[Line], writer: &mut T, separator: u8) {
    for s in lines {
        writer.write_all(s.line).unwrap();
        writer.write_all(&[separator]).unwrap();
    }
}<|MERGE_RESOLUTION|>--- conflicted
+++ resolved
@@ -86,13 +86,8 @@
 ) -> UResult<()> {
     let separator = settings.line_ending.into();
 
-<<<<<<< HEAD
-    // Cap oversized buffer requests at 512MiB to avoid unnecessary allocations.
-    // It's a safeguard against excessively large user-specified buffers: halving requests beyond 512 MiB keeps chunk sizes reasonable, preventing runaway memory usage and the overhead of allocating unnecessarily huge buffers.
-=======
     // Cap oversized buffer requests to avoid unnecessary allocations and give the automatic
     // heuristic room to grow when the user does not provide an explicit value.
->>>>>>> 909da503
     let mut buffer_size = match settings.buffer_size {
         size if size <= 512 * 1024 * 1024 => size,
         size => size / 2,
