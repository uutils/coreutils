// * This file is part of the uutils coreutils package.
// *
// * (c) Dorota Kapturkiewicz <dokaptur@gmail.com>
// *
// * For the full copyright and license information, please view the LICENSE
// * file that was distributed with this source code.

// spell-checker:ignore (ToDO) tempdir dyld dylib dragonflybsd optgrps libstdbuf

#[macro_use]
extern crate uucore;

use clap::{App, AppSettings, Arg, ArgMatches};
use std::convert::TryFrom;
use std::fs::File;
use std::io::{self, Write};
use std::os::unix::process::ExitStatusExt;
use std::path::PathBuf;
use std::process::Command;
use tempfile::tempdir;
use tempfile::TempDir;
use uucore::InvalidEncodingHandling;

static VERSION: &str = env!("CARGO_PKG_VERSION");
static ABOUT: &str =
    "Run COMMAND, with modified buffering operations for its standard streams.\n\n\
                      Mandatory arguments to long options are mandatory for short options too.";
static LONG_HELP: &str = "If MODE is 'L' the corresponding stream will be line buffered.\n\
                          This option is invalid with standard input.\n\n\
                          If MODE is '0' the corresponding stream will be unbuffered.\n\n\
                          Otherwise MODE is a number which may be followed by one of the following:\n\n\
                          KB 1000, K 1024, MB 1000*1000, M 1024*1024, and so on for G, T, P, E, Z, Y.\n\
                          In this case the corresponding stream will be fully buffered with the buffer size set to \
                          MODE bytes.\n\n\
                          NOTE: If COMMAND adjusts the buffering of its standard streams ('tee' does for e.g.) then \
                          that will override corresponding settings changed by 'stdbuf'.\n\
                          Also some filters (like 'dd' and 'cat' etc.) don't use streams for I/O, \
                          and are thus unaffected by 'stdbuf' settings.\n";

mod options {
    pub const INPUT: &str = "input";
    pub const INPUT_SHORT: &str = "i";
    pub const OUTPUT: &str = "output";
    pub const OUTPUT_SHORT: &str = "o";
    pub const ERROR: &str = "error";
    pub const ERROR_SHORT: &str = "e";
    pub const COMMAND: &str = "command";
}

fn get_usage() -> String {
    format!("{0} OPTION... COMMAND", executable!())
}

const STDBUF_INJECT: &[u8] = include_bytes!(concat!(env!("OUT_DIR"), "/libstdbuf.so"));

enum BufferType {
    Default,
    Line,
    Size(u64),
}

struct ProgramOptions {
    stdin: BufferType,
    stdout: BufferType,
    stderr: BufferType,
}

impl<'a> TryFrom<&ArgMatches<'a>> for ProgramOptions {
    type Error = ProgramOptionsError;

    fn try_from(matches: &ArgMatches) -> Result<Self, Self::Error> {
        Ok(ProgramOptions {
            stdin: check_option(&matches, options::INPUT)?,
            stdout: check_option(&matches, options::OUTPUT)?,
            stderr: check_option(&matches, options::ERROR)?,
        })
    }
}

struct ProgramOptionsError(String);

#[cfg(any(
    target_os = "linux",
    target_os = "freebsd",
    target_os = "netbsd",
    target_os = "dragonflybsd"
))]
fn preload_strings() -> (&'static str, &'static str) {
    ("LD_PRELOAD", "so")
}

#[cfg(target_vendor = "apple")]
fn preload_strings() -> (&'static str, &'static str) {
    ("DYLD_LIBRARY_PATH", "dylib")
}

#[cfg(not(any(
    target_os = "linux",
    target_os = "freebsd",
    target_os = "netbsd",
    target_os = "dragonflybsd",
    target_vendor = "apple"
)))]
fn preload_strings() -> (&'static str, &'static str) {
    crash!(1, "Command not supported for this operating system!")
}

fn parse_size(size: &str) -> Option<u64> {
    let ext = size.trim_start_matches(|c: char| c.is_digit(10));
    let num = size.trim_end_matches(char::is_alphabetic);
    let mut recovered = num.to_owned();
    recovered.push_str(ext);
    if recovered != size {
        return None;
    }
    let buf_size: u64 = match num.parse().ok() {
        Some(m) => m,
        None => return None,
    };
    let (power, base): (u32, u64) = match ext {
        "" => (0, 0),
        "KB" => (1, 1024),
        "K" => (1, 1000),
        "MB" => (2, 1024),
        "M" => (2, 1000),
        "GB" => (3, 1024),
        "G" => (3, 1000),
        "TB" => (4, 1024),
        "T" => (4, 1000),
        "PB" => (5, 1024),
        "P" => (5, 1000),
        "EB" => (6, 1024),
        "E" => (6, 1000),
        "ZB" => (7, 1024),
        "Z" => (7, 1000),
        "YB" => (8, 1024),
        "Y" => (8, 1000),
        _ => return None,
    };
    Some(buf_size * base.pow(power))
}

fn check_option(matches: &ArgMatches, name: &str) -> Result<BufferType, ProgramOptionsError> {
    match matches.value_of(name) {
        Some(value) => match value {
            "L" => {
                if name == options::INPUT {
                    Err(ProgramOptionsError(
                        "line buffering stdin is meaningless".to_string(),
                    ))
                } else {
                    Ok(BufferType::Line)
                }
            }
            x => {
                let size = match parse_size(x) {
                    Some(m) => m,
                    None => return Err(ProgramOptionsError(format!("invalid mode {}", x))),
                };
                Ok(BufferType::Size(size))
            }
        },
        None => Ok(BufferType::Default),
    }
}

fn set_command_env(command: &mut Command, buffer_name: &str, buffer_type: BufferType) {
    match buffer_type {
        BufferType::Size(m) => {
            command.env(buffer_name, m.to_string());
        }
        BufferType::Line => {
            command.env(buffer_name, "L");
        }
        BufferType::Default => {}
    }
}

fn get_preload_env(tmp_dir: &mut TempDir) -> io::Result<(String, PathBuf)> {
    let (preload, extension) = preload_strings();
    let inject_path = tmp_dir.path().join("libstdbuf").with_extension(extension);

    let mut file = File::create(&inject_path)?;
    file.write_all(STDBUF_INJECT)?;

    Ok((preload.to_owned(), inject_path))
}

pub fn uumain(args: impl uucore::Args) -> i32 {
<<<<<<< HEAD
    let args = args
        .collect_str(InvalidEncodingHandling::Ignore)
        .accept_any();
=======
    let usage = get_usage();
>>>>>>> c3d7358d

    let matches = App::new(executable!())
        .version(VERSION)
        .about(ABOUT)
        .usage(&usage[..])
        .after_help(LONG_HELP)
        .setting(AppSettings::TrailingVarArg)
        .arg(
            Arg::with_name(options::INPUT)
                .long(options::INPUT)
                .short(options::INPUT_SHORT)
                .help("adjust standard input stream buffering")
                .value_name("MODE")
                .required_unless_one(&[options::OUTPUT, options::ERROR]),
        )
        .arg(
            Arg::with_name(options::OUTPUT)
                .long(options::OUTPUT)
                .short(options::OUTPUT_SHORT)
                .help("adjust standard output stream buffering")
                .value_name("MODE")
                .required_unless_one(&[options::INPUT, options::ERROR]),
        )
        .arg(
            Arg::with_name(options::ERROR)
                .long(options::ERROR)
                .short(options::ERROR_SHORT)
                .help("adjust standard error stream buffering")
                .value_name("MODE")
                .required_unless_one(&[options::INPUT, options::OUTPUT]),
        )
        .arg(
            Arg::with_name(options::COMMAND)
                .multiple(true)
                .takes_value(true)
                .hidden(true)
                .required(true),
        )
        .get_matches_from(args);

    let options = ProgramOptions::try_from(&matches)
        .unwrap_or_else(|e| crash!(125, "{}\nTry 'stdbuf --help' for more information.", e.0));

    let mut command_values = matches.values_of::<&str>(options::COMMAND).unwrap();
    let mut command = Command::new(command_values.next().unwrap());
    let command_params: Vec<&str> = command_values.collect();

    let mut tmp_dir = tempdir().unwrap();
    let (preload_env, libstdbuf) = return_if_err!(1, get_preload_env(&mut tmp_dir));
    command.env(preload_env, libstdbuf);
    set_command_env(&mut command, "_STDBUF_I", options.stdin);
    set_command_env(&mut command, "_STDBUF_O", options.stdout);
    set_command_env(&mut command, "_STDBUF_E", options.stderr);
    command.args(command_params);

    let mut process = match command.spawn() {
        Ok(p) => p,
        Err(e) => crash!(1, "failed to execute process: {}", e),
    };
    match process.wait() {
        Ok(status) => match status.code() {
            Some(i) => i,
            None => crash!(1, "process killed by signal {}", status.signal().unwrap()),
        },
        Err(e) => crash!(1, "{}", e),
    }
}<|MERGE_RESOLUTION|>--- conflicted
+++ resolved
@@ -187,13 +187,10 @@
 }
 
 pub fn uumain(args: impl uucore::Args) -> i32 {
-<<<<<<< HEAD
     let args = args
         .collect_str(InvalidEncodingHandling::Ignore)
         .accept_any();
-=======
     let usage = get_usage();
->>>>>>> c3d7358d
 
     let matches = App::new(executable!())
         .version(VERSION)
