--- conflicted
+++ resolved
@@ -475,16 +475,15 @@
             }
             println!("{}\t{}", translate!("id-output-uid"), p.name);
         } else {
-<<<<<<< HEAD
-            println!("{}\t{uid}", get_message("id-output-uid"));
+            println!("{}\t{uid}", translate!("id-output-uid"));
         }
 
         let euid = geteuid();
         if euid != uid {
             if let Ok(p) = Passwd::locate(euid) {
-                println!("{}\t{}", get_message("id-output-euid"), p.name);
+                println!("{}\t{}", translate!("id-output-euid"), p.name);
             } else {
-                println!("{}\t{euid}", get_message("id-output-euid"));
+                println!("{}\t{euid}", translate!("id-output-euid"));
             }
         }
 
@@ -492,29 +491,9 @@
         let egid = getegid();
         if egid != rgid {
             if let Ok(g) = Group::locate(rgid) {
-                println!("{}\t{}", get_message("id-output-rgid"), g.name);
+                println!("{}\t{}", translate!("id-output-rgid"), g.name);
             } else {
-                println!("{}\t{rgid}", get_message("id-output-rgid"));
-=======
-            println!("{}\t{rid}", translate!("id-output-uid"));
-        }
-
-        let eid = getegid();
-        if eid == rid {
-            if let Ok(p) = Passwd::locate(eid) {
-                println!("{}\t{}", translate!("id-output-euid"), p.name);
-            } else {
-                println!("{}\t{eid}", translate!("id-output-euid"));
-            }
-        }
-
-        let rid = getgid();
-        if rid != eid {
-            if let Ok(g) = Group::locate(rid) {
-                println!("{}\t{}", translate!("id-output-euid"), g.name);
-            } else {
-                println!("{}\t{rid}", translate!("id-output-euid"));
->>>>>>> 910b057b
+                println!("{}\t{rgid}", translate!("id-output-rgid"));
             }
         }
 
