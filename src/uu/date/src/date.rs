--- conflicted
+++ resolved
@@ -6,11 +6,7 @@
 // For the full copyright and license information, please view the LICENSE
 // file that was distributed with this source code.
 
-<<<<<<< HEAD
-// spell-checker:ignore (chrono) Datelike Timelike ; (format) DATEFILE MMDDhhmm ; (vars) datetime datetimes, minu, minut, seco, secon, recognise
-=======
-// spell-checker:ignore (chrono) Datelike Timelike ; (format) DATEFILE MMDDhhmm ; (vars) datetime datetimes humantime
->>>>>>> 24e0bef7
+// spell-checker:ignore (chrono) Datelike Timelike ; (format) DATEFILE MMDDhhmm ; (vars) datetime datetimes minu minut seco secon recognise humantime
 
 use chrono::format::{Item, StrftimeItems};
 use chrono::{DateTime, Duration as ChronoDuration, FixedOffset, Local, Offset, Utc};
