--- conflicted
+++ resolved
@@ -179,15 +179,16 @@
         }
 
         if let Some(pid_str) = matches.value_of(options::PID) {
-<<<<<<< HEAD
             if let Ok(pid) = pid_str.parse::<u16>() {
-                // NOTE: tail only accepts an unsigned pid, but libc::pid_t is i32
-                settings.pid = i32::from(pid);
-=======
-            if let Ok(pid) = pid_str.parse::<u32>() {
-                // NOTE: tail only accepts an unsigned pid, but libc::pid_t is i32
-                settings.pid = pid as i32;
->>>>>>> d4549bb1
+                #[cfg(unix)]
+                {
+                    // NOTE: tail only accepts an unsigned pid, but libc::pid_t is i32
+                    settings.pid = i32::from(pid);
+                }
+                #[cfg(target_os = "windows")]
+                {
+                    settings.pid = u32::from(pid);
+                }
                 if settings.pid != 0 {
                     if settings.follow.is_none() {
                         show_warning!("PID ignored; --pid=PID is useful only when following");
