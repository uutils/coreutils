--- conflicted
+++ resolved
@@ -181,26 +181,22 @@
         if let Some(pid_str) = matches.value_of(options::PID) {
             match pid_str.parse() {
                 Ok(pid) => {
-<<<<<<< HEAD
-                    #[allow(clippy::absurd_extreme_comparisons)]
-=======
->>>>>>> bbdffcf4
-                    if pid >= 0 {
-                        // NOTE: on unix platform::Pid is i32, on windows platform::Pid is u32
-                        settings.pid = pid;
-                        if settings.follow.is_none() {
-                            show_warning!("PID ignored; --pid=PID is useful only when following");
-                        }
-                        if !platform::supports_pid_checks(settings.pid) {
-                            show_warning!("--pid=PID is not supported on this system");
-                            settings.pid = 0;
-                        }
-                    } else {
+                    // NOTE: on unix platform::Pid is i32, on windows platform::Pid is u32
+                    #[cfg(unix)]
+                    if pid < 0 {
                         // NOTE: tail only accepts an unsigned pid
                         return Err(USimpleError::new(
                             1,
                             format!("invalid PID: {}", pid_str.quote()),
                         ));
+                    }
+                    settings.pid = pid;
+                    if settings.follow.is_none() {
+                        show_warning!("PID ignored; --pid=PID is useful only when following");
+                    }
+                    if !platform::supports_pid_checks(settings.pid) {
+                        show_warning!("--pid=PID is not supported on this system");
+                        settings.pid = 0;
                     }
                 }
                 Err(e) => {
