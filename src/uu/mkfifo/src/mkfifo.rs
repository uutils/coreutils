--- conflicted
+++ resolved
@@ -11,10 +11,7 @@
 use clap::{App, Arg};
 use libc::mkfifo;
 use std::ffi::CString;
-<<<<<<< HEAD
-=======
 use std::io::Error;
->>>>>>> 102e54df
 use uucore::InvalidEncodingHandling;
 
 static NAME: &str = "mkfifo";
