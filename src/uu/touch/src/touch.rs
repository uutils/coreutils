// This file is part of the uutils coreutils package.
//
// (c) Nick Platt <platt.nicholas@gmail.com>
// (c) Jian Zeng <anonymousknight96 AT gmail.com>
//
// For the full copyright and license information, please view the LICENSE file
// that was distributed with this source code.

// spell-checker:ignore (ToDO) filetime strptime utcoff strs datetime MMDDhhmm clapv PWSTR lpszfilepath hresult

pub extern crate filetime;

#[macro_use]
extern crate uucore;

use clap::{crate_version, App, AppSettings, Arg, ArgGroup};
use filetime::*;
use std::fs::{self, File};
use std::path::{Path, PathBuf};
use uucore::display::Quotable;
use uucore::error::{FromIo, UError, UResult, USimpleError};
use uucore::format_usage;

static ABOUT: &str = "Update the access and modification times of each FILE to the current time.";
const USAGE: &str = "{} [OPTION]... [USER]";
pub mod options {
    // Both SOURCES and sources are needed as we need to be able to refer to the ArgGroup.
    pub static SOURCES: &str = "sources";
    pub mod sources {
        pub static DATE: &str = "date";
        pub static REFERENCE: &str = "reference";
        pub static CURRENT: &str = "current";
    }
    pub static ACCESS: &str = "access";
    pub static MODIFICATION: &str = "modification";
    pub static NO_CREATE: &str = "no-create";
    pub static NO_DEREF: &str = "no-dereference";
    pub static TIME: &str = "time";
}

static ARG_FILES: &str = "files";

fn to_local(mut tm: time::Tm) -> time::Tm {
    tm.tm_utcoff = time::now().tm_utcoff;
    tm
}

fn local_tm_to_filetime(tm: time::Tm) -> FileTime {
    let ts = tm.to_timespec();
    FileTime::from_unix_time(ts.sec as i64, ts.nsec as u32)
}

#[uucore::main]
pub fn uumain(args: impl uucore::Args) -> UResult<()> {
    let matches = uu_app().get_matches_from(args);

    let files = matches.values_of_os(ARG_FILES).ok_or_else(|| {
        USimpleError::new(
            1,
            r##"missing file operand
Try 'touch --help' for more information."##,
        )
    })?;

    let (mut atime, mut mtime) =
        if let Some(reference) = matches.value_of_os(options::sources::REFERENCE) {
            stat(Path::new(reference), !matches.is_present(options::NO_DEREF))?
        } else {
            let timestamp = if let Some(date) = matches.value_of(options::sources::DATE) {
                parse_date(date)?
            } else if let Some(current) = matches.value_of(options::sources::CURRENT) {
                parse_timestamp(current)?
            } else {
                local_tm_to_filetime(time::now())
            };
            (timestamp, timestamp)
        };

    for filename in files {
        // FIXME: find a way to avoid having to clone the path
        let pathbuf = if filename == "-" {
            pathbuf_from_stdout()?
        } else {
            PathBuf::from(filename)
        };

        let path = pathbuf.as_path();

        if !path.exists() {
            if matches.is_present(options::NO_CREATE) {
                continue;
            }

            if matches.is_present(options::NO_DEREF) {
                show!(USimpleError::new(
                    1,
                    format!(
                        "setting times of {}: No such file or directory",
                        filename.quote()
                    )
                ));
                continue;
            }

            if let Err(e) = File::create(path) {
                show!(e.map_err_context(|| format!("cannot touch {}", path.quote())));
                continue;
            };

            // Minor optimization: if no reference time was specified, we're done.
            if !matches.is_present(options::SOURCES) {
                continue;
            }
        }

        // If changing "only" atime or mtime, grab the existing value of the other.
        // Note that "-a" and "-m" may be passed together; this is not an xor.
        if matches.is_present(options::ACCESS)
            || matches.is_present(options::MODIFICATION)
            || matches.is_present(options::TIME)
        {
            let st = stat(path, !matches.is_present(options::NO_DEREF))?;
            let time = matches.value_of(options::TIME).unwrap_or("");

            if !(matches.is_present(options::ACCESS)
                || time.contains(&"access".to_owned())
                || time.contains(&"atime".to_owned())
                || time.contains(&"use".to_owned()))
            {
                atime = st.0;
            }

            if !(matches.is_present(options::MODIFICATION)
                || time.contains(&"modify".to_owned())
                || time.contains(&"mtime".to_owned()))
            {
                mtime = st.1;
            }
        }

        if matches.is_present(options::NO_DEREF) {
            set_symlink_file_times(path, atime, mtime)
        } else {
            filetime::set_file_times(path, atime, mtime)
        }
        .map_err_context(|| format!("setting times of {}", path.quote()))?;
    }

    Ok(())
}

pub fn uu_app<'a>() -> App<'a> {
    App::new(uucore::util_name())
        .version(crate_version!())
        .about(ABOUT)
        .override_usage(format_usage(USAGE))
        .setting(AppSettings::InferLongArgs)
        .arg(
            Arg::new(options::ACCESS)
                .short('a')
                .help("change only the access time"),
        )
        .arg(
            Arg::new(options::sources::CURRENT)
                .short('t')
                .help("use [[CC]YY]MMDDhhmm[.ss] instead of the current time")
                .value_name("STAMP")
                .takes_value(true),
        )
        .arg(
            Arg::new(options::sources::DATE)
                .short('d')
                .long(options::sources::DATE)
                .help("parse argument and use it instead of current time")
                .value_name("STRING"),
        )
        .arg(
            Arg::new(options::MODIFICATION)
                .short('m')
                .help("change only the modification time"),
        )
        .arg(
            Arg::new(options::NO_CREATE)
                .short('c')
                .long(options::NO_CREATE)
                .help("do not create any files"),
        )
        .arg(
            Arg::new(options::NO_DEREF)
                .short('h')
                .long(options::NO_DEREF)
                .help(
                    "affect each symbolic link instead of any referenced file \
                     (only for systems that can change the timestamps of a symlink)",
                ),
        )
        .arg(
            Arg::new(options::sources::REFERENCE)
                .short('r')
                .long(options::sources::REFERENCE)
                .help("use this file's times instead of the current time")
                .value_name("FILE")
                .allow_invalid_utf8(true),
        )
        .arg(
            Arg::new(options::TIME)
                .long(options::TIME)
                .help(
                    "change only the specified time: \"access\", \"atime\", or \
                     \"use\" are equivalent to -a; \"modify\" or \"mtime\" are \
                     equivalent to -m",
                )
                .value_name("WORD")
                .possible_values(&["access", "atime", "use"])
                .takes_value(true),
        )
        .arg(
            Arg::new(ARG_FILES)
                .multiple_occurrences(true)
                .takes_value(true)
                .min_values(1)
                .allow_invalid_utf8(true),
        )
        .group(ArgGroup::new(options::SOURCES).args(&[
            options::sources::CURRENT,
            options::sources::DATE,
            options::sources::REFERENCE,
        ]))
}

fn stat(path: &Path, follow: bool) -> UResult<(FileTime, FileTime)> {
    let metadata = if follow {
        fs::symlink_metadata(path)
    } else {
        fs::metadata(path)
    }
    .map_err_context(|| format!("failed to get attributes of {}", path.quote()))?;

    Ok((
        FileTime::from_last_access_time(&metadata),
        FileTime::from_last_modification_time(&metadata),
    ))
}

fn parse_date(str: &str) -> UResult<FileTime> {
    // This isn't actually compatible with GNU touch, but there doesn't seem to
    // be any simple specification for what format this parameter allows and I'm
    // not about to implement GNU parse_datetime.
    // http://git.savannah.gnu.org/gitweb/?p=gnulib.git;a=blob_plain;f=lib/parse-datetime.y
    let formats = vec!["%c", "%F"];
    for f in formats {
        if let Ok(tm) = time::strptime(str, f) {
            return Ok(local_tm_to_filetime(to_local(tm)));
        }
    }

    if let Ok(tm) = time::strptime(str, "@%s") {
        // Don't convert to local time in this case - seconds since epoch are not time-zone dependent
        return Ok(local_tm_to_filetime(tm));
    }

    Err(USimpleError::new(
        1,
        format!("Unable to parse date: {}", str),
    ))
}

fn parse_timestamp(s: &str) -> UResult<FileTime> {
    let now = time::now();
    let (format, ts) = match s.chars().count() {
        15 => ("%Y%m%d%H%M.%S", s.to_owned()),
        12 => ("%Y%m%d%H%M", s.to_owned()),
        13 => ("%y%m%d%H%M.%S", s.to_owned()),
        10 => ("%y%m%d%H%M", s.to_owned()),
        11 => ("%Y%m%d%H%M.%S", format!("{}{}", now.tm_year + 1900, s)),
        8 => ("%Y%m%d%H%M", format!("{}{}", now.tm_year + 1900, s)),
        _ => {
            return Err(USimpleError::new(
                1,
                format!("invalid date format {}", s.quote()),
            ))
        }
    };

    let tm = time::strptime(&ts, format)
        .map_err(|_| USimpleError::new(1, format!("invalid date format {}", s.quote())))?;

    let mut local = to_local(tm);
    local.tm_isdst = -1;
    let ft = local_tm_to_filetime(local);

    // We have to check that ft is valid time. Due to daylight saving
    // time switch, local time can jump from 1:59 AM to 3:00 AM,
    // in which case any time between 2:00 AM and 2:59 AM is not valid.
    // Convert back to local time and see if we got the same value back.
    let ts = time::Timespec {
        sec: ft.unix_seconds(),
        nsec: 0,
    };
    let tm2 = time::at(ts);
    if tm.tm_hour != tm2.tm_hour {
        return Err(USimpleError::new(
            1,
            format!("invalid date format {}", s.quote()),
        ));
    }

    Ok(ft)
}

// TODO: this may be a good candidate to put in fsext.rs
/// Returns a PathBuf to stdout.
///
/// On Windows, uses GetFinalPathNameByHandleW to attempt to get the path
/// from the stdout handle.
fn pathbuf_from_stdout() -> UResult<PathBuf> {
    #[cfg(unix)]
    {
        Ok(PathBuf::from("/dev/stdout"))
    }
    #[cfg(windows)]
    {
        use std::os::windows::prelude::AsRawHandle;
        use winapi::shared::minwindef::{DWORD, MAX_PATH};
        use winapi::shared::winerror::{
            ERROR_INVALID_PARAMETER, ERROR_NOT_ENOUGH_MEMORY, ERROR_PATH_NOT_FOUND,
        };
        use winapi::um::errhandlingapi::GetLastError;
        use winapi::um::fileapi::GetFinalPathNameByHandleW;
        use winapi::um::winnt::WCHAR;

        let handle = std::io::stdout().lock().as_raw_handle();
        let mut file_path_buffer: [WCHAR; MAX_PATH as usize] = [0; MAX_PATH as usize];

        // Couldn't find this in winapi
        const FILE_NAME_OPENED: DWORD = 0x8;

        // https://docs.microsoft.com/en-us/windows/win32/api/fileapi/nf-fileapi-getfinalpathnamebyhandlea#examples
        // SAFETY: We transmute the handle to be able to cast *mut c_void into a
        // HANDLE (i32) so rustc will let us call GetFinalPathNameByHandleW. The
        // reference example code for GetFinalPathNameByHandleW implies that
        // it is safe for us to leave lpszfilepath uninitialized, so long as
        // the buffer size is correct. We know the buffer size (MAX_PATH) at
        // compile time. MAX_PATH is a small number (260) so we can cast it
        // to a u32.
        let ret = unsafe {
            GetFinalPathNameByHandleW(
                std::mem::transmute(handle),
                file_path_buffer.as_mut_ptr(),
                file_path_buffer.len() as u32,
                FILE_NAME_OPENED,
            )
        };

        let buffer_size = match ret {
            ERROR_PATH_NOT_FOUND | ERROR_NOT_ENOUGH_MEMORY | ERROR_INVALID_PARAMETER => {
                return Err(USimpleError::new(
                    1,
                    format!("GetFinalPathNameByHandleW failed with code {}", ret),
                ))
            }
            e if e == 0 => {
                return Err(USimpleError::new(
                    1,
                    format!(
                        "GetFinalPathNameByHandleW failed with code {}",
                        // SAFETY: GetLastError is thread-safe and has no documented memory unsafety.
                        unsafe { GetLastError() }
                    ),
                ));
            }
            e => e as usize,
        };

        // Don't include the null terminator
        Ok(String::from_utf16(&file_path_buffer[0..buffer_size])
            .map_err(|e| USimpleError::new(1, e.to_string()))?
            .into())
    }
<<<<<<< HEAD
}

#[cfg(test)]
mod tests {
    #[cfg(windows)]
    #[test]
    fn test_get_pathbuf_from_stdout_fails_if_stdout_is_not_a_file() {
        // We can trigger an error by not setting stdout to anything (will
        // fail with code 1)
        assert!(super::pathbuf_from_stdout()
            .err()
            .expect("pathbuf_from_stdout should have failed")
            .to_string()
            .contains("GetFinalPathNameByHandleW failed with code 1"));
    }
=======
>>>>>>> ad4f3d0e
}<|MERGE_RESOLUTION|>--- conflicted
+++ resolved
@@ -377,7 +377,6 @@
             .map_err(|e| USimpleError::new(1, e.to_string()))?
             .into())
     }
-<<<<<<< HEAD
 }
 
 #[cfg(test)]
@@ -393,6 +392,4 @@
             .to_string()
             .contains("GetFinalPathNameByHandleW failed with code 1"));
     }
-=======
->>>>>>> ad4f3d0e
 }