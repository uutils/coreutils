// This file is part of the uutils coreutils package.
//
// For the full copyright and license information, please view the LICENSE
// file that was distributed with this source code.

<<<<<<< HEAD
// spell-checker:ignore (ToDO) nonprint nonblank nonprinting ELOOP

// last synced with: cat (GNU coreutils) 8.13
=======
// spell-checker:ignore (ToDO) nonprint nonblank nonprinting
>>>>>>> 64916b06
use clap::{crate_version, Arg, ArgAction, Command};
use std::fs::{metadata, File};
use std::io::{self, IsTerminal, Read, Write};
use thiserror::Error;
use uucore::display::Quotable;
use uucore::error::UResult;
use uucore::fs::FileInformation;

#[cfg(unix)]
use std::os::unix::io::AsRawFd;

/// Linux splice support
#[cfg(any(target_os = "linux", target_os = "android"))]
mod splice;

/// Unix domain socket support
#[cfg(unix)]
use std::net::Shutdown;
#[cfg(unix)]
use std::os::unix::fs::FileTypeExt;
#[cfg(unix)]
use std::os::unix::net::UnixStream;
use uucore::{format_usage, help_about, help_usage};

const USAGE: &str = help_usage!("cat.md");
const ABOUT: &str = help_about!("cat.md");

#[derive(Error, Debug)]
enum CatError {
    /// Wrapper around `io::Error`
    #[error("{0}")]
    Io(#[from] io::Error),
    /// Wrapper around `nix::Error`
    #[cfg(any(target_os = "linux", target_os = "android"))]
    #[error("{0}")]
    Nix(#[from] nix::Error),
    /// Unknown file type; it's not a regular file, socket, etc.
    #[error("unknown filetype: {}", ft_debug)]
    UnknownFiletype {
        /// A debug print of the file type
        ft_debug: String,
    },
    #[error("Is a directory")]
    IsDirectory,
    #[error("input file is output file")]
    OutputIsInput,
    #[error("Too many levels of symbolic links")]
    TooManySymlinks,
}

type CatResult<T> = Result<T, CatError>;

#[derive(PartialEq)]
enum NumberingMode {
    None,
    NonEmpty,
    All,
}

struct OutputOptions {
    /// Line numbering mode
    number: NumberingMode,

    /// Suppress repeated empty output lines
    squeeze_blank: bool,

    /// display TAB characters as `tab`
    show_tabs: bool,

    /// Show end of lines
    show_ends: bool,

    /// use ^ and M- notation, except for LF (\\n) and TAB (\\t)
    show_nonprint: bool,
}

impl OutputOptions {
    fn tab(&self) -> &'static str {
        if self.show_tabs {
            "^I"
        } else {
            "\t"
        }
    }

    fn end_of_line(&self) -> &'static str {
        if self.show_ends {
            "$\n"
        } else {
            "\n"
        }
    }

    /// We can write fast if we can simply copy the contents of the file to
    /// stdout, without augmenting the output with e.g. line numbers.
    fn can_write_fast(&self) -> bool {
        !(self.show_tabs
            || self.show_nonprint
            || self.show_ends
            || self.squeeze_blank
            || self.number != NumberingMode::None)
    }
}

/// State that persists between output of each file. This struct is only used
/// when we can't write fast.
struct OutputState {
    /// The current line number
    line_number: usize,

    /// Whether the output cursor is at the beginning of a new line
    at_line_start: bool,

    /// Whether we skipped a \r, which still needs to be printed
    skipped_carriage_return: bool,

    /// Whether we have already printed a blank line
    one_blank_kept: bool,
}

#[cfg(unix)]
trait FdReadable: Read + AsRawFd {}
#[cfg(not(unix))]
trait FdReadable: Read {}

#[cfg(unix)]
impl<T> FdReadable for T where T: Read + AsRawFd {}
#[cfg(not(unix))]
impl<T> FdReadable for T where T: Read {}

/// Represents an open file handle, stream, or other device
struct InputHandle<R: FdReadable> {
    reader: R,
    is_interactive: bool,
}

/// Concrete enum of recognized file types.
///
/// *Note*: `cat`-ing a directory should result in an
/// CatError::IsDirectory
enum InputType {
    Directory,
    File,
    StdIn,
    SymLink,
    #[cfg(unix)]
    BlockDevice,
    #[cfg(unix)]
    CharacterDevice,
    #[cfg(unix)]
    Fifo,
    #[cfg(unix)]
    Socket,
}

mod options {
    pub static FILE: &str = "file";
    pub static SHOW_ALL: &str = "show-all";
    pub static NUMBER_NONBLANK: &str = "number-nonblank";
    pub static SHOW_NONPRINTING_ENDS: &str = "e";
    pub static SHOW_ENDS: &str = "show-ends";
    pub static NUMBER: &str = "number";
    pub static SQUEEZE_BLANK: &str = "squeeze-blank";
    pub static SHOW_NONPRINTING_TABS: &str = "t";
    pub static SHOW_TABS: &str = "show-tabs";
    pub static SHOW_NONPRINTING: &str = "show-nonprinting";
}

#[uucore::main]
pub fn uumain(args: impl uucore::Args) -> UResult<()> {
    let args = args.collect_ignore();

    let matches = uu_app().try_get_matches_from(args)?;

    let number_mode = if matches.get_flag(options::NUMBER_NONBLANK) {
        NumberingMode::NonEmpty
    } else if matches.get_flag(options::NUMBER) {
        NumberingMode::All
    } else {
        NumberingMode::None
    };

    let show_nonprint = [
        options::SHOW_ALL.to_owned(),
        options::SHOW_NONPRINTING_ENDS.to_owned(),
        options::SHOW_NONPRINTING_TABS.to_owned(),
        options::SHOW_NONPRINTING.to_owned(),
    ]
    .iter()
    .any(|v| matches.get_flag(v));

    let show_ends = [
        options::SHOW_ENDS.to_owned(),
        options::SHOW_ALL.to_owned(),
        options::SHOW_NONPRINTING_ENDS.to_owned(),
    ]
    .iter()
    .any(|v| matches.get_flag(v));

    let show_tabs = [
        options::SHOW_ALL.to_owned(),
        options::SHOW_TABS.to_owned(),
        options::SHOW_NONPRINTING_TABS.to_owned(),
    ]
    .iter()
    .any(|v| matches.get_flag(v));

    let squeeze_blank = matches.get_flag(options::SQUEEZE_BLANK);
    let files: Vec<String> = match matches.get_many::<String>(options::FILE) {
        Some(v) => v.clone().map(|v| v.to_owned()).collect(),
        None => vec!["-".to_owned()],
    };

    let options = OutputOptions {
        show_ends,
        number: number_mode,
        show_nonprint,
        show_tabs,
        squeeze_blank,
    };
    cat_files(&files, &options)
}

pub fn uu_app() -> Command {
    Command::new(uucore::util_name())
        .version(crate_version!())
        .override_usage(format_usage(USAGE))
        .about(ABOUT)
        .infer_long_args(true)
        .arg(
            Arg::new(options::FILE)
                .hide(true)
                .action(clap::ArgAction::Append)
                .value_hint(clap::ValueHint::FilePath),
        )
        .arg(
            Arg::new(options::SHOW_ALL)
                .short('A')
                .long(options::SHOW_ALL)
                .help("equivalent to -vET")
                .action(ArgAction::SetTrue),
        )
        .arg(
            Arg::new(options::NUMBER_NONBLANK)
                .short('b')
                .long(options::NUMBER_NONBLANK)
                .help("number nonempty output lines, overrides -n")
                .overrides_with(options::NUMBER)
                .action(ArgAction::SetTrue),
        )
        .arg(
            Arg::new(options::SHOW_NONPRINTING_ENDS)
                .short('e')
                .help("equivalent to -vE")
                .action(ArgAction::SetTrue),
        )
        .arg(
            Arg::new(options::SHOW_ENDS)
                .short('E')
                .long(options::SHOW_ENDS)
                .help("display $ at end of each line")
                .action(ArgAction::SetTrue),
        )
        .arg(
            Arg::new(options::NUMBER)
                .short('n')
                .long(options::NUMBER)
                .help("number all output lines")
                .action(ArgAction::SetTrue),
        )
        .arg(
            Arg::new(options::SQUEEZE_BLANK)
                .short('s')
                .long(options::SQUEEZE_BLANK)
                .help("suppress repeated empty output lines")
                .action(ArgAction::SetTrue),
        )
        .arg(
            Arg::new(options::SHOW_NONPRINTING_TABS)
                .short('t')
                .help("equivalent to -vT")
                .action(ArgAction::SetTrue),
        )
        .arg(
            Arg::new(options::SHOW_TABS)
                .short('T')
                .long(options::SHOW_TABS)
                .help("display TAB characters at ^I")
                .action(ArgAction::SetTrue),
        )
        .arg(
            Arg::new(options::SHOW_NONPRINTING)
                .short('v')
                .long(options::SHOW_NONPRINTING)
                .help("use ^ and M- notation, except for LF (\\n) and TAB (\\t)")
                .action(ArgAction::SetTrue),
        )
}

fn cat_handle<R: FdReadable>(
    handle: &mut InputHandle<R>,
    options: &OutputOptions,
    state: &mut OutputState,
) -> CatResult<()> {
    if options.can_write_fast() {
        write_fast(handle)
    } else {
        write_lines(handle, options, state)
    }
}

fn cat_path(
    path: &str,
    options: &OutputOptions,
    state: &mut OutputState,
    out_info: Option<&FileInformation>,
) -> CatResult<()> {
    match get_input_type(path)? {
        InputType::StdIn => {
            let stdin = io::stdin();
            let mut handle = InputHandle {
                reader: stdin,
                is_interactive: std::io::stdin().is_terminal(),
            };
            cat_handle(&mut handle, options, state)
        }
        InputType::Directory => Err(CatError::IsDirectory),
        #[cfg(unix)]
        InputType::Socket => {
            let socket = UnixStream::connect(path)?;
            socket.shutdown(Shutdown::Write)?;
            let mut handle = InputHandle {
                reader: socket,
                is_interactive: false,
            };
            cat_handle(&mut handle, options, state)
        }
        _ => {
            let file = File::open(path)?;

            if let Some(out_info) = out_info {
                if out_info.file_size() != 0
                    && FileInformation::from_file(&file).ok().as_ref() == Some(out_info)
                {
                    return Err(CatError::OutputIsInput);
                }
            }

            let mut handle = InputHandle {
                reader: file,
                is_interactive: false,
            };
            cat_handle(&mut handle, options, state)
        }
    }
}

fn cat_files(files: &[String], options: &OutputOptions) -> UResult<()> {
    let out_info = FileInformation::from_file(&std::io::stdout()).ok();

    let mut state = OutputState {
        line_number: 1,
        at_line_start: true,
        skipped_carriage_return: false,
        one_blank_kept: false,
    };
    let mut error_messages: Vec<String> = Vec::new();

    for path in files {
        if let Err(err) = cat_path(path, options, &mut state, out_info.as_ref()) {
            error_messages.push(format!("{}: {}", path.maybe_quote(), err));
        }
    }
    if state.skipped_carriage_return {
        print!("\r");
    }
    if error_messages.is_empty() {
        Ok(())
    } else {
        // each next line is expected to display "cat: …"
        let line_joiner = format!("\n{}: ", uucore::util_name());

        Err(uucore::error::USimpleError::new(
            error_messages.len() as i32,
            error_messages.join(&line_joiner),
        ))
    }
}

/// Classifies the `InputType` of file at `path` if possible
///
/// # Arguments
///
/// * `path` - Path on a file system to classify metadata
fn get_input_type(path: &str) -> CatResult<InputType> {
    if path == "-" {
        return Ok(InputType::StdIn);
    }

    let ft = match metadata(path) {
        Ok(md) => md.file_type(),
        Err(e) => {
            if let Some(raw_error) = e.raw_os_error() {
                // On Unix-like systems, the error code for "Too many levels of symbolic links" is 40 (ELOOP).
                // we want to provide a proper error message in this case.
                #[cfg(not(target_os = "macos"))]
                let too_many_symlink_code = 40;
                #[cfg(target_os = "macos")]
                let too_many_symlink_code = 62;
                if raw_error == too_many_symlink_code {
                    return Err(CatError::TooManySymlinks);
                }
            }
            return Err(CatError::Io(e));
        }
    };
    match ft {
        #[cfg(unix)]
        ft if ft.is_block_device() => Ok(InputType::BlockDevice),
        #[cfg(unix)]
        ft if ft.is_char_device() => Ok(InputType::CharacterDevice),
        #[cfg(unix)]
        ft if ft.is_fifo() => Ok(InputType::Fifo),
        #[cfg(unix)]
        ft if ft.is_socket() => Ok(InputType::Socket),
        ft if ft.is_dir() => Ok(InputType::Directory),
        ft if ft.is_file() => Ok(InputType::File),
        ft if ft.is_symlink() => Ok(InputType::SymLink),
        _ => Err(CatError::UnknownFiletype {
            ft_debug: format!("{ft:?}"),
        }),
    }
}

/// Writes handle to stdout with no configuration. This allows a
/// simple memory copy.
fn write_fast<R: FdReadable>(handle: &mut InputHandle<R>) -> CatResult<()> {
    let stdout = io::stdout();
    let mut stdout_lock = stdout.lock();
    #[cfg(any(target_os = "linux", target_os = "android"))]
    {
        // If we're on Linux or Android, try to use the splice() system call
        // for faster writing. If it works, we're done.
        if !splice::write_fast_using_splice(handle, &stdout_lock)? {
            return Ok(());
        }
    }
    // If we're not on Linux or Android, or the splice() call failed,
    // fall back on slower writing.
    let mut buf = [0; 1024 * 64];
    while let Ok(n) = handle.reader.read(&mut buf) {
        if n == 0 {
            break;
        }
        stdout_lock.write_all(&buf[..n])?;
    }
    Ok(())
}

/// Outputs file contents to stdout in a line-by-line fashion,
/// propagating any errors that might occur.
#[allow(clippy::cognitive_complexity)]
fn write_lines<R: FdReadable>(
    handle: &mut InputHandle<R>,
    options: &OutputOptions,
    state: &mut OutputState,
) -> CatResult<()> {
    let mut in_buf = [0; 1024 * 31];
    let stdout = io::stdout();
    let mut writer = stdout.lock();

    while let Ok(n) = handle.reader.read(&mut in_buf) {
        if n == 0 {
            break;
        }
        let in_buf = &in_buf[..n];
        let mut pos = 0;
        while pos < n {
            // skip empty line_number enumerating them if needed
            if in_buf[pos] == b'\n' {
                // \r followed by \n is printed as ^M when show_ends is enabled, so that \r\n prints as ^M$
                if state.skipped_carriage_return && options.show_ends {
                    writer.write_all(b"^M")?;
                    state.skipped_carriage_return = false;
                }
                if !state.at_line_start || !options.squeeze_blank || !state.one_blank_kept {
                    state.one_blank_kept = true;
                    if state.at_line_start && options.number == NumberingMode::All {
                        write!(writer, "{0:6}\t", state.line_number)?;
                        state.line_number += 1;
                    }
                    writer.write_all(options.end_of_line().as_bytes())?;
                    if handle.is_interactive {
                        writer.flush()?;
                    }
                }
                state.at_line_start = true;
                pos += 1;
                continue;
            }
            if state.skipped_carriage_return {
                writer.write_all(b"\r")?;
                state.skipped_carriage_return = false;
                state.at_line_start = false;
            }
            state.one_blank_kept = false;
            if state.at_line_start && options.number != NumberingMode::None {
                write!(writer, "{0:6}\t", state.line_number)?;
                state.line_number += 1;
            }

            // print to end of line or end of buffer
            let offset = if options.show_nonprint {
                write_nonprint_to_end(&in_buf[pos..], &mut writer, options.tab().as_bytes())
            } else if options.show_tabs {
                write_tab_to_end(&in_buf[pos..], &mut writer)
            } else {
                write_to_end(&in_buf[pos..], &mut writer)
            };
            // end of buffer?
            if offset + pos == in_buf.len() {
                state.at_line_start = false;
                break;
            }
            if in_buf[pos + offset] == b'\r' {
                state.skipped_carriage_return = true;
            } else {
                assert_eq!(in_buf[pos + offset], b'\n');
                // print suitable end of line
                writer.write_all(options.end_of_line().as_bytes())?;
                if handle.is_interactive {
                    writer.flush()?;
                }
                state.at_line_start = true;
            }
            pos += offset + 1;
        }
    }

    Ok(())
}

// write***_to_end methods
// Write all symbols till \n or \r or end of buffer is reached
// We need to stop at \r because it may be written as ^M depending on the byte after and settings;
// however, write_nonprint_to_end doesn't need to stop at \r because it will always write \r as ^M.
// Return the number of written symbols
fn write_to_end<W: Write>(in_buf: &[u8], writer: &mut W) -> usize {
    match in_buf.iter().position(|c| *c == b'\n' || *c == b'\r') {
        Some(p) => {
            writer.write_all(&in_buf[..p]).unwrap();
            p
        }
        None => {
            writer.write_all(in_buf).unwrap();
            in_buf.len()
        }
    }
}

fn write_tab_to_end<W: Write>(mut in_buf: &[u8], writer: &mut W) -> usize {
    let mut count = 0;
    loop {
        match in_buf
            .iter()
            .position(|c| *c == b'\n' || *c == b'\t' || *c == b'\r')
        {
            Some(p) => {
                writer.write_all(&in_buf[..p]).unwrap();
                if in_buf[p] == b'\t' {
                    writer.write_all(b"^I").unwrap();
                    in_buf = &in_buf[p + 1..];
                    count += p + 1;
                } else {
                    // b'\n' or b'\r'
                    return count + p;
                }
            }
            None => {
                writer.write_all(in_buf).unwrap();
                return in_buf.len();
            }
        };
    }
}

fn write_nonprint_to_end<W: Write>(in_buf: &[u8], writer: &mut W, tab: &[u8]) -> usize {
    let mut count = 0;

    for byte in in_buf.iter().copied() {
        if byte == b'\n' {
            break;
        }
        match byte {
            9 => writer.write_all(tab),
            0..=8 | 10..=31 => writer.write_all(&[b'^', byte + 64]),
            32..=126 => writer.write_all(&[byte]),
            127 => writer.write_all(&[b'^', b'?']),
            128..=159 => writer.write_all(&[b'M', b'-', b'^', byte - 64]),
            160..=254 => writer.write_all(&[b'M', b'-', byte - 128]),
            _ => writer.write_all(&[b'M', b'-', b'^', b'?']),
        }
        .unwrap();
        count += 1;
    }
    count
}

#[cfg(test)]
mod tests {
    use std::io::{stdout, BufWriter};

    #[test]
    fn test_write_nonprint_to_end_new_line() {
        let mut writer = BufWriter::with_capacity(1024 * 64, stdout());
        let in_buf = b"\n";
        let tab = b"";
        super::write_nonprint_to_end(in_buf, &mut writer, tab);
        assert_eq!(writer.buffer().len(), 0);
    }

    #[test]
    fn test_write_nonprint_to_end_9() {
        let mut writer = BufWriter::with_capacity(1024 * 64, stdout());
        let in_buf = &[9u8];
        let tab = b"tab";
        super::write_nonprint_to_end(in_buf, &mut writer, tab);
        assert_eq!(writer.buffer(), tab);
    }

    #[test]
    fn test_write_nonprint_to_end_0_to_8() {
        for byte in 0u8..=8u8 {
            let mut writer = BufWriter::with_capacity(1024 * 64, stdout());
            let in_buf = &[byte];
            let tab = b"";
            super::write_nonprint_to_end(in_buf, &mut writer, tab);
            assert_eq!(writer.buffer(), [b'^', byte + 64]);
        }
    }

    #[test]
    fn test_write_nonprint_to_end_10_to_31() {
        for byte in 11u8..=31u8 {
            let mut writer = BufWriter::with_capacity(1024 * 64, stdout());
            let in_buf = &[byte];
            let tab = b"";
            super::write_nonprint_to_end(in_buf, &mut writer, tab);
            assert_eq!(writer.buffer(), [b'^', byte + 64]);
        }
    }
}<|MERGE_RESOLUTION|>--- conflicted
+++ resolved
@@ -3,13 +3,7 @@
 // For the full copyright and license information, please view the LICENSE
 // file that was distributed with this source code.
 
-<<<<<<< HEAD
 // spell-checker:ignore (ToDO) nonprint nonblank nonprinting ELOOP
-
-// last synced with: cat (GNU coreutils) 8.13
-=======
-// spell-checker:ignore (ToDO) nonprint nonblank nonprinting
->>>>>>> 64916b06
 use clap::{crate_version, Arg, ArgAction, Command};
 use std::fs::{metadata, File};
 use std::io::{self, IsTerminal, Read, Write};
