--- conflicted
+++ resolved
@@ -8,11 +8,7 @@
 use clap::{Arg, ArgAction, Command};
 use std::ffi::OsString;
 use std::fs::File;
-<<<<<<< HEAD
 use std::io::{self, Read, Seek};
-=======
-use std::io::{self, ErrorKind, Read, Seek, Write};
->>>>>>> 5318c9c8
 use std::path::{Path, PathBuf};
 use uucore::display::Quotable;
 use uucore::encoding::{
@@ -493,16 +489,8 @@
 }
 
 pub mod fast_decode {
-<<<<<<< HEAD
     use std::io::{self, BufReader, Read, Write};
     use uucore::{encoding::SupportsFastDecodeAndEncode, error::UResult};
-=======
-    use std::io::{self, Write};
-    use uucore::{
-        encoding::SupportsFastDecodeAndEncode,
-        error::{UResult, USimpleError},
-    };
->>>>>>> 5318c9c8
 
     // Start of helper functions
     fn alphabet_lookup(alphabet: &[u8]) -> [bool; 256] {
@@ -624,15 +612,11 @@
                 });
         }
 
-<<<<<<< HEAD
         // Cleanup
         // `input` has finished producing data, so the data remaining in the buffers needs to be decoded and printed
         {
             // Decode all remaining encoded bytes, placing them in `decoded_buffer`
             supports_fast_decode_and_encode.decode_into_vec(&buffer, &mut decoded_buffer)?;
-=======
-        let supports_partial_decode = supports_fast_decode_and_encode.supports_partial_decode();
->>>>>>> 5318c9c8
 
         for &byte in &input {
             if byte == b'\n' || byte == b'\r' {
