[package]
name = "uutils"
version = "0.0.1"
authors = []
<<<<<<< HEAD

[[bin]]
name = "base64"
path = "base64/base64.rs"

[[bin]]
name = "basename"
path = "basename/basename.rs"

[[bin]]
name = "cat"
path = "cat/cat.rs"

[[bin]]
name = "chmod"
path = "chmod/chmod.rs"

[[bin]]
name = "chroot"
path = "chroot/chroot.rs"

[[bin]]
name = "cksum"
path = "cksum/cksum.rs"

[[bin]]
name = "comm"
path = "comm/comm.rs"

[[bin]]
name = "cp"
path = "cp/cp.rs"

[[bin]]
name = "cut"
path = "cut/cut.rs"

[[bin]]
name = "dirname"
path = "dirname/dirname.rs"

[[bin]]
name = "du"
path = "du/du.rs"

[[bin]]
name = "echo"
path = "echo/echo.rs"

[[bin]]
name = "env"
path = "env/env.rs"

[[bin]]
name = "expand"
path = "expand/expand.rs"

[[bin]]
name = "factor"
path = "factor/factor.rs"

[[bin]]
name = "false"
path = "false/false.rs"

[[bin]]
name = "fmt"
path = "fmt/fmt.rs"

[[bin]]
name = "fold"
path = "fold/fold.rs"

[[bin]]
name = "groups"
path = "groups/groups.rs"

[[bin]]
name = "hashsum"
path = "hashsum/hashsum.rs"

[[bin]]
name = "head"
path = "head/head.rs"

[[bin]]
name = "hostid"
path = "hostid/hostid.rs"

[[bin]]
name = "hostname"
path = "hostname/hostname.rs"

[[bin]]
name = "id"
path = "id/id.rs"

[[bin]]
name = "join"
path = "join/join.rs"

[[bin]]
name = "kill"
path = "kill/kill.rs"

[[bin]]
name = "link"
path = "link/link.rs"

[[bin]]
name = "logname"
path = "logname/logname.rs"

[[bin]]
name = "mkdir"
path = "mkdir/mkdir.rs"

[[bin]]
name = "mv"
path = "mv/mv.rs"

[[bin]]
name = "mkfifo"
path = "mkfifo/mkfifo.rs"

[[bin]]
name = "nl"
path = "nl/nl.rs"

[[bin]]
name = "nohup"
path = "nohup/nohup.rs"

[[bin]]
name = "paste"
path = "paste/paste.rs"

[[bin]]
name = "printenv"
path = "printenv/printenv.rs"

[[bin]]
name = "pwd"
path = "pwd/pwd.rs"

[[bin]]
name = "realpath"
path = "realpath/realpath.rs"

[[bin]]
name = "relpath"
path = "relpath/relpath.rs"

[[bin]]
name = "rm"
path = "rm/rm.rs"

[[bin]]
name = "rmdir"
path = "rmdir/rmdir.rs"

[[bin]]
name = "seq"
path = "seq/seq.rs"

[[bin]]
name = "shuf"
path = "shuf/shuf.rs"

[[bin]]
name = "sleep"
path = "sleep/sleep.rs"

[[bin]]
name = "sort"
path = "sort/sort.rs"

[[bin]]
name = "split"
path = "split/split.rs"

[[bin]]
name = "sum"
path = "sum/sum.rs"

[[bin]]
name = "sync"
path = "sync/sync.rs"

[[bin]]
name = "tac"
path = "tac/tac.rs"

[[bin]]
name = "tail"
path = "tail/tail.rs"

[[bin]]
name = "tee"
path = "tee/tee.rs"

[[bin]]
name = "test"
path = "test/test.rs"

[[bin]]
name = "timeout"
path = "timeout/timeout.rs"

[[bin]]
name = "touch"
path = "touch/touch.rs"

[[bin]]
name = "tr"
path = "tr/tr.rs"

[[bin]]
name = "true"
path = "true/true.rs"

[[bin]]
name = "truncate"
path = "truncate/truncate.rs"

[[bin]]
name = "tsort"
path = "tsort/tsort.rs"

[[bin]]
name = "tty"
path = "tty/tty.rs"

[[bin]]
name = "uname"
path = "uname/uname.rs"

[[bin]]
name = "unexpand"
path = "unexpand/unexpand.rs"

[[bin]]
name = "uniq"
path = "uniq/uniq.rs"

[[bin]]
name = "unlink"
path = "unlink/unlink.rs"

[[bin]]
name = "uptime"
path = "uptime/uptime.rs"

[[bin]]
name = "users"
path = "users/users.rs"

[[bin]]
name = "wc"
path = "wc/wc.rs"

[[bin]]
name = "whoami"
path = "whoami/whoami.rs"

[[bin]]
name = "yes"
path = "yes/yes.rs"

[dependencies.rust-crypto]
git = "https://github.com/dagenix/rust-crypto"

[dependencies]
getopts = "0.2.10"
=======
build = "build.rs"

[features]
default = ["all"]
all = [
    "base64",
    "basename",
    "cat",
    "chmod",
    "chroot",
    "cksum",
    "comm",
    "cp",
    "cut",
    "dirname",
    "du",
    "echo",
    "env",
    "expand",
    "expr",
    "factor",
    "false",
    "fmt",
    "fold",
    "groups",
    "hashsum",
    "head",
    "hostid",
    "hostname",
    "id",
    "kill",
    "link",
    "ln",
    "logname",
    "mkdir",
    "mkfifo",
    "mv",
    "nice",
    "nl",
    "nohup",
    "nproc",
    "od",
    "paste",
    "printenv",
    "ptx",
    "pwd",
    "readlink",
    "realpath",
    "relpath",
    "rm",
    "rmdir",
    "seq",
    "shuf",
    "sleep",
    "sort",
    "split",
    "sum",
    "sync",
    "tac",
    "tail",
    "tee",
    "test",
    "timeout",
    "touch",
    "tr",
    "true",
    "truncate",
    "tsort",
    "tty",
    "uname",
    "unexpand",
    "uniq",
    "unlink",
    "uptime",
    "users",
    "wc",
    "whoami",
    "yes",
]

[dependencies]
base64   = { optional=true, path="src/base64" }
basename = { optional=true, path="src/basename" }
cat      = { optional=true, path="src/cat" }
chmod    = { optional=true, path="src/chmod" }
chroot   = { optional=true, path="src/chroot" }
cksum    = { optional=true, path="src/cksum" }
comm     = { optional=true, path="src/comm" }
cp       = { optional=true, path="src/cp" }
cut      = { optional=true, path="src/cut" }
dirname  = { optional=true, path="src/dirname" }
du       = { optional=true, path="src/du" }
echo     = { optional=true, path="src/echo" }
env      = { optional=true, path="src/env" }
expand   = { optional=true, path="src/expand" }
expr     = { optional=true, path="src/expr" }
factor   = { optional=true, path="src/factor" }
false    = { optional=true, path="src/false" }
fmt      = { optional=true, path="src/fmt" }
fold     = { optional=true, path="src/fold" }
groups   = { optional=true, path="src/groups" }
hashsum  = { optional=true, path="src/hashsum" }
head     = { optional=true, path="src/head" }
hostid   = { optional=true, path="src/hostid" }
hostname = { optional=true, path="src/hostname" }
id       = { optional=true, path="src/id" }
kill     = { optional=true, path="src/kill" }
link     = { optional=true, path="src/link" }
ln       = { optional=true, path="src/ln" }
logname  = { optional=true, path="src/logname" }
mkdir    = { optional=true, path="src/mkdir" }
mkfifo   = { optional=true, path="src/mkfifo" }
mv       = { optional=true, path="src/mv" }
nice     = { optional=true, path="src/nice" }
nl       = { optional=true, path="src/nl" }
nohup    = { optional=true, path="src/nohup" }
nproc    = { optional=true, path="src/nproc" }
od       = { optional=true, path="src/od" }
paste    = { optional=true, path="src/paste" }
printenv = { optional=true, path="src/printenv" }
ptx      = { optional=true, path="src/ptx" }
pwd      = { optional=true, path="src/pwd" }
readlink = { optional=true, path="src/readlink" }
realpath = { optional=true, path="src/realpath" }
relpath  = { optional=true, path="src/relpath" }
rm       = { optional=true, path="src/rm" }
rmdir    = { optional=true, path="src/rmdir" }
seq      = { optional=true, path="src/seq" }
shuf     = { optional=true, path="src/shuf" }
sleep    = { optional=true, path="src/sleep" }
sort     = { optional=true, path="src/sort" }
split    = { optional=true, path="src/split" }
sum      = { optional=true, path="src/sum" }
sync     = { optional=true, path="src/sync" }
tac      = { optional=true, path="src/tac" }
tail     = { optional=true, path="src/tail" }
tee      = { optional=true, path="src/tee" }
test     = { optional=true, path="src/test" }
timeout  = { optional=true, path="src/timeout" }
touch    = { optional=true, path="src/touch" }
tr       = { optional=true, path="src/tr" }
true     = { optional=true, path="src/true" }
truncate = { optional=true, path="src/truncate" }
tsort    = { optional=true, path="src/tsort" }
tty      = { optional=true, path="src/tty" }
uname    = { optional=true, path="src/uname" }
unexpand = { optional=true, path="src/unexpand" }
uniq     = { optional=true, path="src/uniq" }
unlink   = { optional=true, path="src/unlink" }
uptime   = { optional=true, path="src/uptime" }
users    = { optional=true, path="src/users" }
wc       = { optional=true, path="src/wc" }
whoami   = { optional=true, path="src/whoami" }
yes      = { optional=true, path="src/yes" }


[[bin]]
name="uutils"
path="src/uutils/uutils_cargo.rs"
>>>>>>> 57839e47
<|MERGE_RESOLUTION|>--- conflicted
+++ resolved
@@ -2,282 +2,6 @@
 name = "uutils"
 version = "0.0.1"
 authors = []
-<<<<<<< HEAD
-
-[[bin]]
-name = "base64"
-path = "base64/base64.rs"
-
-[[bin]]
-name = "basename"
-path = "basename/basename.rs"
-
-[[bin]]
-name = "cat"
-path = "cat/cat.rs"
-
-[[bin]]
-name = "chmod"
-path = "chmod/chmod.rs"
-
-[[bin]]
-name = "chroot"
-path = "chroot/chroot.rs"
-
-[[bin]]
-name = "cksum"
-path = "cksum/cksum.rs"
-
-[[bin]]
-name = "comm"
-path = "comm/comm.rs"
-
-[[bin]]
-name = "cp"
-path = "cp/cp.rs"
-
-[[bin]]
-name = "cut"
-path = "cut/cut.rs"
-
-[[bin]]
-name = "dirname"
-path = "dirname/dirname.rs"
-
-[[bin]]
-name = "du"
-path = "du/du.rs"
-
-[[bin]]
-name = "echo"
-path = "echo/echo.rs"
-
-[[bin]]
-name = "env"
-path = "env/env.rs"
-
-[[bin]]
-name = "expand"
-path = "expand/expand.rs"
-
-[[bin]]
-name = "factor"
-path = "factor/factor.rs"
-
-[[bin]]
-name = "false"
-path = "false/false.rs"
-
-[[bin]]
-name = "fmt"
-path = "fmt/fmt.rs"
-
-[[bin]]
-name = "fold"
-path = "fold/fold.rs"
-
-[[bin]]
-name = "groups"
-path = "groups/groups.rs"
-
-[[bin]]
-name = "hashsum"
-path = "hashsum/hashsum.rs"
-
-[[bin]]
-name = "head"
-path = "head/head.rs"
-
-[[bin]]
-name = "hostid"
-path = "hostid/hostid.rs"
-
-[[bin]]
-name = "hostname"
-path = "hostname/hostname.rs"
-
-[[bin]]
-name = "id"
-path = "id/id.rs"
-
-[[bin]]
-name = "join"
-path = "join/join.rs"
-
-[[bin]]
-name = "kill"
-path = "kill/kill.rs"
-
-[[bin]]
-name = "link"
-path = "link/link.rs"
-
-[[bin]]
-name = "logname"
-path = "logname/logname.rs"
-
-[[bin]]
-name = "mkdir"
-path = "mkdir/mkdir.rs"
-
-[[bin]]
-name = "mv"
-path = "mv/mv.rs"
-
-[[bin]]
-name = "mkfifo"
-path = "mkfifo/mkfifo.rs"
-
-[[bin]]
-name = "nl"
-path = "nl/nl.rs"
-
-[[bin]]
-name = "nohup"
-path = "nohup/nohup.rs"
-
-[[bin]]
-name = "paste"
-path = "paste/paste.rs"
-
-[[bin]]
-name = "printenv"
-path = "printenv/printenv.rs"
-
-[[bin]]
-name = "pwd"
-path = "pwd/pwd.rs"
-
-[[bin]]
-name = "realpath"
-path = "realpath/realpath.rs"
-
-[[bin]]
-name = "relpath"
-path = "relpath/relpath.rs"
-
-[[bin]]
-name = "rm"
-path = "rm/rm.rs"
-
-[[bin]]
-name = "rmdir"
-path = "rmdir/rmdir.rs"
-
-[[bin]]
-name = "seq"
-path = "seq/seq.rs"
-
-[[bin]]
-name = "shuf"
-path = "shuf/shuf.rs"
-
-[[bin]]
-name = "sleep"
-path = "sleep/sleep.rs"
-
-[[bin]]
-name = "sort"
-path = "sort/sort.rs"
-
-[[bin]]
-name = "split"
-path = "split/split.rs"
-
-[[bin]]
-name = "sum"
-path = "sum/sum.rs"
-
-[[bin]]
-name = "sync"
-path = "sync/sync.rs"
-
-[[bin]]
-name = "tac"
-path = "tac/tac.rs"
-
-[[bin]]
-name = "tail"
-path = "tail/tail.rs"
-
-[[bin]]
-name = "tee"
-path = "tee/tee.rs"
-
-[[bin]]
-name = "test"
-path = "test/test.rs"
-
-[[bin]]
-name = "timeout"
-path = "timeout/timeout.rs"
-
-[[bin]]
-name = "touch"
-path = "touch/touch.rs"
-
-[[bin]]
-name = "tr"
-path = "tr/tr.rs"
-
-[[bin]]
-name = "true"
-path = "true/true.rs"
-
-[[bin]]
-name = "truncate"
-path = "truncate/truncate.rs"
-
-[[bin]]
-name = "tsort"
-path = "tsort/tsort.rs"
-
-[[bin]]
-name = "tty"
-path = "tty/tty.rs"
-
-[[bin]]
-name = "uname"
-path = "uname/uname.rs"
-
-[[bin]]
-name = "unexpand"
-path = "unexpand/unexpand.rs"
-
-[[bin]]
-name = "uniq"
-path = "uniq/uniq.rs"
-
-[[bin]]
-name = "unlink"
-path = "unlink/unlink.rs"
-
-[[bin]]
-name = "uptime"
-path = "uptime/uptime.rs"
-
-[[bin]]
-name = "users"
-path = "users/users.rs"
-
-[[bin]]
-name = "wc"
-path = "wc/wc.rs"
-
-[[bin]]
-name = "whoami"
-path = "whoami/whoami.rs"
-
-[[bin]]
-name = "yes"
-path = "yes/yes.rs"
-
-[dependencies.rust-crypto]
-git = "https://github.com/dagenix/rust-crypto"
-
-[dependencies]
-getopts = "0.2.10"
-=======
 build = "build.rs"
 
 [features]
@@ -308,6 +32,7 @@
     "hostid",
     "hostname",
     "id",
+    "join",
     "kill",
     "link",
     "ln",
@@ -384,6 +109,7 @@
 hostid   = { optional=true, path="src/hostid" }
 hostname = { optional=true, path="src/hostname" }
 id       = { optional=true, path="src/id" }
+join     = { optional=true, path="src/join" }
 kill     = { optional=true, path="src/kill" }
 link     = { optional=true, path="src/link" }
 ln       = { optional=true, path="src/ln" }
@@ -436,5 +162,4 @@
 
 [[bin]]
 name="uutils"
-path="src/uutils/uutils_cargo.rs"
->>>>>>> 57839e47
+path="src/uutils/uutils_cargo.rs"