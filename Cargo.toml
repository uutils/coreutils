--- conflicted
+++ resolved
@@ -267,15 +267,10 @@
   "alloc",
   "clock",
 ] }
-<<<<<<< HEAD
 chrono-tz = "0.8.3"
 iana-time-zone = "0.1.57"
-clap = { version = "4.3", features = ["wrap_help", "cargo"] }
-clap_complete = "4.3"
-=======
 clap = { version = "4.4", features = ["wrap_help", "cargo"] }
 clap_complete = "4.4"
->>>>>>> a596cda5
 clap_mangen = "0.2"
 compare = "0.1.0"
 coz = { version = "0.1.3" }
