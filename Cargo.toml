# coreutils (uutils)
# * see the repository LICENSE, README, and CONTRIBUTING files for more information

# spell-checker:ignore (libs) bigdecimal datetime fundu gethostid kqueue libselinux mangen memmap procfs uuhelp

[package]
name = "coreutils"
version = "0.0.26"
authors = ["uutils developers"]
license = "MIT"
description = "coreutils ~ GNU coreutils (updated); implemented as universal (cross-platform) utils, written in Rust"
default-run = "coreutils"

homepage = "https://github.com/uutils/coreutils"
repository = "https://github.com/uutils/coreutils"
readme = "README.md"
keywords = ["coreutils", "uutils", "cross-platform", "cli", "utility"]
categories = ["command-line-utilities"]
rust-version = "1.70.0"
edition = "2021"

build = "build.rs"

[features]
default = ["feat_common_core"]
## OS feature shortcodes
macos = ["feat_os_macos"]
unix = ["feat_os_unix"]
windows = ["feat_os_windows"]
## project-specific feature shortcodes
nightly = []
test_unimplemented = []
# * only build `uudoc` when `--feature uudoc` is activated
uudoc = ["zip", "dep:uuhelp_parser"]
## features
# "feat_acl" == enable support for ACLs (access control lists; by using`--features feat_acl`)
# NOTE:
# * On linux, the posix-acl/acl-sys crate requires `libacl` headers and shared library to be accessible in the C toolchain at compile time.
# * On FreeBSD and macOS this is not required.
feat_acl = ["cp/feat_acl"]
# "feat_selinux" == enable support for SELinux Security Context (by using `--features feat_selinux`)
# NOTE:
# * The selinux(-sys) crate requires `libselinux` headers and shared library to be accessible in the C toolchain at compile time.
# * Running a uutils compiled with `feat_selinux` requires an SELinux enabled Kernel at run time.
feat_selinux = [
  "cp/selinux",
  "id/selinux",
  "ls/selinux",
  "selinux",
  "feat_require_selinux",
]
##
## feature sets
## (common/core and Tier1) feature sets
# "feat_common_core" == baseline core set of utilities which can be built/run on most targets
feat_common_core = [
  "base32",
  "base64",
  "basename",
  "basenc",
  "cat",
  "cksum",
  "comm",
  "cp",
  "csplit",
  "cut",
  "date",
  "df",
  "dir",
  "dircolors",
  "dirname",
  "dd",
  "du",
  "echo",
  "env",
  "expand",
  "expr",
  "factor",
  "false",
  "fmt",
  "fold",
  "hashsum",
  "head",
  "join",
  "link",
  "ln",
  "ls",
  "mkdir",
  "mktemp",
  "more",
  "mv",
  "nl",
  "numfmt",
  "od",
  "paste",
  "pr",
  "printenv",
  "printf",
  "ptx",
  "pwd",
  "readlink",
  "realpath",
  "rm",
  "rmdir",
  "seq",
  "shred",
  "shuf",
  "sleep",
  "sort",
  "split",
  "sum",
  "tac",
  "tail",
  "tee",
  "test",
  "tr",
  "true",
  "truncate",
  "tsort",
  "touch",
  "unexpand",
  "uniq",
  "unlink",
  "vdir",
  "wc",
  "yes",
]
# "feat_Tier1" == expanded set of utilities which can be built/run on the usual rust "Tier 1" target platforms (ref: <https://forge.rust-lang.org/release/platform-support.html>)
feat_Tier1 = [
  "feat_common_core",
  #
  "arch",
  "hostname",
  "nproc",
  "sync",
  "touch",
  "uname",
  "whoami",
]
## (primary platforms) feature sets
# "feat_os_macos" == set of utilities which can be built/run on the MacOS platform
feat_os_macos = [
  "feat_os_unix", ## == a modern/usual *nix platform
  #
  "feat_require_unix_hostid",
]
# "feat_os_unix" == set of utilities which can be built/run on modern/usual *nix platforms
feat_os_unix = [
  "feat_Tier1",
  #
  "feat_require_crate_cpp",
  "feat_require_unix",
  "feat_require_unix_utmpx",
  "feat_require_unix_hostid",
]
# "feat_os_windows" == set of utilities which can be built/run on modern/usual windows platforms
feat_os_windows = [
  "feat_Tier1", ## == "feat_os_windows_legacy" + "hostname"
]
## (secondary platforms) feature sets
# "feat_os_unix_gnueabihf" == set of utilities which can be built/run on the "arm-unknown-linux-gnueabihf" target (ARMv6 Linux [hardfloat])
feat_os_unix_gnueabihf = [
  "feat_Tier1",
  #
  "feat_require_unix",
  "feat_require_unix_hostid",
  "feat_require_unix_utmpx",
]
# "feat_os_unix_musl" == set of utilities which can be built/run on targets binding to the "musl" library (ref: <https://musl.libc.org/about.html>)
feat_os_unix_musl = [
  "feat_Tier1",
  #
  "feat_require_unix",
  "feat_require_unix_hostid",
]
feat_os_unix_android = [
  "feat_Tier1",
  #
  "feat_require_unix",
]
## feature sets with requirements (restricting cross-platform availability)
#
# ** NOTE: these `feat_require_...` sets should be minimized as much as possible to encourage cross-platform availability of utilities
#
# "feat_require_crate_cpp" == set of utilities requiring the `cpp` crate (which fail to compile on several platforms; as of 2020-04-23)
feat_require_crate_cpp = ["stdbuf"]
# "feat_require_unix" == set of utilities requiring support which is only available on unix platforms (as of 2020-04-23)
feat_require_unix = [
  "chgrp",
  "chmod",
  "chown",
  "chroot",
  "groups",
  "id",
  "install",
  "kill",
  "logname",
  "mkfifo",
  "mknod",
  "nice",
  "nohup",
  "pathchk",
  "stat",
  "stty",
  "timeout",
  "tty",
]
# "feat_require_unix_utmpx" == set of utilities requiring unix utmp/utmpx support
# * ref: <https://wiki.musl-libc.org/faq.html#Q:-Why-is-the-utmp/wtmp-functionality-only-implemented-as-stubs?>
feat_require_unix_utmpx = ["pinky", "uptime", "users", "who"]
# "feat_require_unix_hostid" == set of utilities requiring gethostid in libc (only some unixes provide)
feat_require_unix_hostid = ["hostid"]
# "feat_require_selinux" == set of utilities depending on SELinux.
feat_require_selinux = ["chcon", "runcon"]
## (alternate/newer/smaller platforms) feature sets
# "feat_os_unix_fuchsia" == set of utilities which can be built/run on the "Fuchsia" OS (refs: <https://fuchsia.dev>; <https://en.wikipedia.org/wiki/Google_Fuchsia>)
feat_os_unix_fuchsia = [
  "feat_common_core",
  #
  "feat_require_crate_cpp",
  #
  "chgrp",
  "chmod",
  "chown",
  "du",
  "groups",
  "hostid",
  "install",
  "logname",
  "mkfifo",
  "mknod",
  "nice",
  "pathchk",
  "tty",
  "uname",
  "unlink",
]
# "feat_os_unix_redox" == set of utilities which can be built/run on "Redox OS" (refs: <https://www.redox-os.org>; <https://en.wikipedia.org/wiki/Redox_(operating_system)>)
feat_os_unix_redox = [
  "feat_common_core",
  #
  "chmod",
  "stat",
  "uname",
]
# "feat_os_windows_legacy" == slightly restricted set of utilities which can be built/run on early windows platforms (eg, "WinXP")
feat_os_windows_legacy = [
  "feat_common_core",
  #
  "arch",
  "nproc",
  "sync",
  "touch",
  "whoami",
]
##
# * bypass/override ~ translate 'test' feature name to avoid dependency collision with rust core 'test' crate (o/w surfaces as compiler errors during testing)
test = ["uu_test"]

[workspace.dependencies]
ansi-width = "0.1.0"
bigdecimal = "0.4"
binary-heap-plus = "0.5.0"
bstr = "1.9.1"
bytecount = "0.6.8"
byteorder = "1.5.0"
chrono = { version = "0.4.38", default-features = false, features = [
  "std",
  "alloc",
  "clock",
] }
clap = { version = "4.4", features = ["wrap_help", "cargo"] }
clap_complete = "4.4"
clap_mangen = "0.2"
compare = "0.1.0"
coz = { version = "0.1.3" }
crossterm = ">=0.27.0"
ctrlc = { version = "3.4.4", features = ["termination"] }
exacl = "0.12.0"
file_diff = "1.0.0"
filetime = "0.2.23"
fnv = "1.0.7"
fs_extra = "1.3.0"
fts-sys = "0.2.9"
fundu = "2.0.0"
gcd = "2.3"
glob = "0.3.1"
half = "2.4.1"
hostname = "0.4"
indicatif = "0.17.8"
itertools = "0.12.1"
libc = "0.2.153"
lscolors = { version = "0.16.0", default-features = false, features = [
  "gnu_legacy",
] }
memchr = "2.7.2"
memmap2 = "0.9.4"
nix = { version = "0.28", default-features = false }
nom = "7.1.3"
notify = { version = "=6.0.1", features = ["macos_kqueue"] }
num-bigint = "0.4.4"
num-prime = "0.4.3"
num-traits = "0.2.19"
number_prefix = "0.4"
once_cell = "1.19.0"
onig = { version = "~6.4", default-features = false }
parse_datetime = "0.6.0"
phf = "0.11.2"
phf_codegen = "0.11.2"
platform-info = "2.0.3"
quick-error = "2.0.1"
rand = { version = "0.8.5", features = ["small_rng"] }
rand_core = "0.6.4"
rayon = "1.10"
redox_syscall = "0.5.1"
regex = "1.10.4"
rstest = "0.19.0"
rust-ini = "0.21.0"
same-file = "1.0.6"
self_cell = "1.0.4"
selinux = "0.4.4"
signal-hook = "0.3.17"
smallvec = { version = "1.13.2", features = ["union"] }
tempfile = "3.10.1"
uutils_term_grid = "0.6"
terminal_size = "0.3.0"
textwrap = { version = "0.16.1", features = ["terminal_size"] }
thiserror = "1.0.59"
time = { version = "0.3.36" }
unicode-segmentation = "1.11.0"
unicode-width = "0.1.12"
utf-8 = "0.7.6"
walkdir = "2.5"
winapi-util = "0.1.8"
windows-sys = { version = "0.48.0", default-features = false }
xattr = "1.3.1"
zip = { version = "1.1.4", default-features = false, features = ["deflate"] }

hex = "0.4.3"
md-5 = "0.10.6"
sha1 = "0.10.6"
sha2 = "0.10.8"
sha3 = "0.10.8"
blake2b_simd = "1.0.2"
blake3 = "1.5.1"
sm3 = "0.4.2"
digest = "0.10.7"

uucore = { version = ">=0.0.19", package = "uucore", path = "src/uucore" }
uucore_procs = { version = ">=0.0.19", package = "uucore_procs", path = "src/uucore_procs" }
uu_ls = { version = ">=0.0.18", path = "src/uu/ls" }
uu_base32 = { version = ">=0.0.18", path = "src/uu/base32" }

[dependencies]
clap = { workspace = true }
once_cell = { workspace = true }
uucore = { workspace = true }
clap_complete = { workspace = true }
clap_mangen = { workspace = true }
phf = { workspace = true }
selinux = { workspace = true, optional = true }
textwrap = { workspace = true }
zip = { workspace = true, optional = true }

uuhelp_parser = { optional = true, version = ">=0.0.19", path = "src/uuhelp_parser" }

# * uutils
uu_test = { optional = true, version = "0.0.26", package = "uu_test", path = "src/uu/test" }
#
arch = { optional = true, version = "0.0.26", package = "uu_arch", path = "src/uu/arch" }
base32 = { optional = true, version = "0.0.26", package = "uu_base32", path = "src/uu/base32" }
base64 = { optional = true, version = "0.0.26", package = "uu_base64", path = "src/uu/base64" }
basename = { optional = true, version = "0.0.26", package = "uu_basename", path = "src/uu/basename" }
basenc = { optional = true, version = "0.0.26", package = "uu_basenc", path = "src/uu/basenc" }
cat = { optional = true, version = "0.0.26", package = "uu_cat", path = "src/uu/cat" }
chcon = { optional = true, version = "0.0.26", package = "uu_chcon", path = "src/uu/chcon" }
chgrp = { optional = true, version = "0.0.26", package = "uu_chgrp", path = "src/uu/chgrp" }
chmod = { optional = true, version = "0.0.26", package = "uu_chmod", path = "src/uu/chmod" }
chown = { optional = true, version = "0.0.26", package = "uu_chown", path = "src/uu/chown" }
chroot = { optional = true, version = "0.0.26", package = "uu_chroot", path = "src/uu/chroot" }
cksum = { optional = true, version = "0.0.26", package = "uu_cksum", path = "src/uu/cksum" }
comm = { optional = true, version = "0.0.26", package = "uu_comm", path = "src/uu/comm" }
cp = { optional = true, version = "0.0.26", package = "uu_cp", path = "src/uu/cp" }
csplit = { optional = true, version = "0.0.26", package = "uu_csplit", path = "src/uu/csplit" }
cut = { optional = true, version = "0.0.26", package = "uu_cut", path = "src/uu/cut" }
date = { optional = true, version = "0.0.26", package = "uu_date", path = "src/uu/date" }
dd = { optional = true, version = "0.0.26", package = "uu_dd", path = "src/uu/dd" }
df = { optional = true, version = "0.0.26", package = "uu_df", path = "src/uu/df" }
dir = { optional = true, version = "0.0.26", package = "uu_dir", path = "src/uu/dir" }
dircolors = { optional = true, version = "0.0.26", package = "uu_dircolors", path = "src/uu/dircolors" }
dirname = { optional = true, version = "0.0.26", package = "uu_dirname", path = "src/uu/dirname" }
du = { optional = true, version = "0.0.26", package = "uu_du", path = "src/uu/du" }
echo = { optional = true, version = "0.0.26", package = "uu_echo", path = "src/uu/echo" }
env = { optional = true, version = "0.0.26", package = "uu_env", path = "src/uu/env" }
expand = { optional = true, version = "0.0.26", package = "uu_expand", path = "src/uu/expand" }
expr = { optional = true, version = "0.0.26", package = "uu_expr", path = "src/uu/expr" }
factor = { optional = true, version = "0.0.26", package = "uu_factor", path = "src/uu/factor" }
false = { optional = true, version = "0.0.26", package = "uu_false", path = "src/uu/false" }
fmt = { optional = true, version = "0.0.26", package = "uu_fmt", path = "src/uu/fmt" }
fold = { optional = true, version = "0.0.26", package = "uu_fold", path = "src/uu/fold" }
groups = { optional = true, version = "0.0.26", package = "uu_groups", path = "src/uu/groups" }
hashsum = { optional = true, version = "0.0.26", package = "uu_hashsum", path = "src/uu/hashsum" }
head = { optional = true, version = "0.0.26", package = "uu_head", path = "src/uu/head" }
hostid = { optional = true, version = "0.0.26", package = "uu_hostid", path = "src/uu/hostid" }
hostname = { optional = true, version = "0.0.26", package = "uu_hostname", path = "src/uu/hostname" }
id = { optional = true, version = "0.0.26", package = "uu_id", path = "src/uu/id" }
install = { optional = true, version = "0.0.26", package = "uu_install", path = "src/uu/install" }
join = { optional = true, version = "0.0.26", package = "uu_join", path = "src/uu/join" }
kill = { optional = true, version = "0.0.26", package = "uu_kill", path = "src/uu/kill" }
link = { optional = true, version = "0.0.26", package = "uu_link", path = "src/uu/link" }
ln = { optional = true, version = "0.0.26", package = "uu_ln", path = "src/uu/ln" }
ls = { optional = true, version = "0.0.26", package = "uu_ls", path = "src/uu/ls" }
logname = { optional = true, version = "0.0.26", package = "uu_logname", path = "src/uu/logname" }
mkdir = { optional = true, version = "0.0.26", package = "uu_mkdir", path = "src/uu/mkdir" }
mkfifo = { optional = true, version = "0.0.26", package = "uu_mkfifo", path = "src/uu/mkfifo" }
mknod = { optional = true, version = "0.0.26", package = "uu_mknod", path = "src/uu/mknod" }
mktemp = { optional = true, version = "0.0.26", package = "uu_mktemp", path = "src/uu/mktemp" }
more = { optional = true, version = "0.0.26", package = "uu_more", path = "src/uu/more" }
mv = { optional = true, version = "0.0.26", package = "uu_mv", path = "src/uu/mv" }
nice = { optional = true, version = "0.0.26", package = "uu_nice", path = "src/uu/nice" }
nl = { optional = true, version = "0.0.26", package = "uu_nl", path = "src/uu/nl" }
nohup = { optional = true, version = "0.0.26", package = "uu_nohup", path = "src/uu/nohup" }
nproc = { optional = true, version = "0.0.26", package = "uu_nproc", path = "src/uu/nproc" }
numfmt = { optional = true, version = "0.0.26", package = "uu_numfmt", path = "src/uu/numfmt" }
od = { optional = true, version = "0.0.26", package = "uu_od", path = "src/uu/od" }
paste = { optional = true, version = "0.0.26", package = "uu_paste", path = "src/uu/paste" }
pathchk = { optional = true, version = "0.0.26", package = "uu_pathchk", path = "src/uu/pathchk" }
pinky = { optional = true, version = "0.0.26", package = "uu_pinky", path = "src/uu/pinky" }
pr = { optional = true, version = "0.0.26", package = "uu_pr", path = "src/uu/pr" }
printenv = { optional = true, version = "0.0.26", package = "uu_printenv", path = "src/uu/printenv" }
printf = { optional = true, version = "0.0.26", package = "uu_printf", path = "src/uu/printf" }
ptx = { optional = true, version = "0.0.26", package = "uu_ptx", path = "src/uu/ptx" }
pwd = { optional = true, version = "0.0.26", package = "uu_pwd", path = "src/uu/pwd" }
readlink = { optional = true, version = "0.0.26", package = "uu_readlink", path = "src/uu/readlink" }
realpath = { optional = true, version = "0.0.26", package = "uu_realpath", path = "src/uu/realpath" }
rm = { optional = true, version = "0.0.26", package = "uu_rm", path = "src/uu/rm" }
rmdir = { optional = true, version = "0.0.26", package = "uu_rmdir", path = "src/uu/rmdir" }
runcon = { optional = true, version = "0.0.26", package = "uu_runcon", path = "src/uu/runcon" }
seq = { optional = true, version = "0.0.26", package = "uu_seq", path = "src/uu/seq" }
shred = { optional = true, version = "0.0.26", package = "uu_shred", path = "src/uu/shred" }
shuf = { optional = true, version = "0.0.26", package = "uu_shuf", path = "src/uu/shuf" }
sleep = { optional = true, version = "0.0.26", package = "uu_sleep", path = "src/uu/sleep" }
sort = { optional = true, version = "0.0.26", package = "uu_sort", path = "src/uu/sort" }
split = { optional = true, version = "0.0.26", package = "uu_split", path = "src/uu/split" }
stat = { optional = true, version = "0.0.26", package = "uu_stat", path = "src/uu/stat" }
stdbuf = { optional = true, version = "0.0.26", package = "uu_stdbuf", path = "src/uu/stdbuf" }
stty = { optional = true, version = "0.0.26", package = "uu_stty", path = "src/uu/stty" }
sum = { optional = true, version = "0.0.26", package = "uu_sum", path = "src/uu/sum" }
sync = { optional = true, version = "0.0.26", package = "uu_sync", path = "src/uu/sync" }
tac = { optional = true, version = "0.0.26", package = "uu_tac", path = "src/uu/tac" }
tail = { optional = true, version = "0.0.26", package = "uu_tail", path = "src/uu/tail" }
tee = { optional = true, version = "0.0.26", package = "uu_tee", path = "src/uu/tee" }
timeout = { optional = true, version = "0.0.26", package = "uu_timeout", path = "src/uu/timeout" }
touch = { optional = true, version = "0.0.26", package = "uu_touch", path = "src/uu/touch" }
tr = { optional = true, version = "0.0.26", package = "uu_tr", path = "src/uu/tr" }
true = { optional = true, version = "0.0.26", package = "uu_true", path = "src/uu/true" }
truncate = { optional = true, version = "0.0.26", package = "uu_truncate", path = "src/uu/truncate" }
tsort = { optional = true, version = "0.0.26", package = "uu_tsort", path = "src/uu/tsort" }
tty = { optional = true, version = "0.0.26", package = "uu_tty", path = "src/uu/tty" }
uname = { optional = true, version = "0.0.26", package = "uu_uname", path = "src/uu/uname" }
unexpand = { optional = true, version = "0.0.26", package = "uu_unexpand", path = "src/uu/unexpand" }
uniq = { optional = true, version = "0.0.26", package = "uu_uniq", path = "src/uu/uniq" }
unlink = { optional = true, version = "0.0.26", package = "uu_unlink", path = "src/uu/unlink" }
uptime = { optional = true, version = "0.0.26", package = "uu_uptime", path = "src/uu/uptime" }
users = { optional = true, version = "0.0.26", package = "uu_users", path = "src/uu/users" }
vdir = { optional = true, version = "0.0.26", package = "uu_vdir", path = "src/uu/vdir" }
wc = { optional = true, version = "0.0.26", package = "uu_wc", path = "src/uu/wc" }
who = { optional = true, version = "0.0.26", package = "uu_who", path = "src/uu/who" }
whoami = { optional = true, version = "0.0.26", package = "uu_whoami", path = "src/uu/whoami" }
yes = { optional = true, version = "0.0.26", package = "uu_yes", path = "src/uu/yes" }

# this breaks clippy linting with: "tests/by-util/test_factor_benches.rs: No such file or directory (os error 2)"
# factor_benches = { optional = true, version = "0.0.0", package = "uu_factor_benches", path = "tests/benches/factor" }

#
# * pinned transitive dependencies
# Not needed for now. Keep as examples:
#pin_cc = { version="1.0.61, < 1.0.62", package="cc" } ## cc v1.0.62 has compiler errors for MinRustV v1.32.0, requires 1.34 (for `std::str::split_ascii_whitespace()`)

[dev-dependencies]
chrono = { workspace = true }
filetime = { workspace = true }
glob = { workspace = true }
libc = { workspace = true }
num-prime = { workspace = true }
pretty_assertions = "1.4.0"
rand = { workspace = true }
regex = { workspace = true }
sha1 = { version = "0.10.6", features = ["std"] }
tempfile = { workspace = true }
time = { workspace = true, features = ["local-offset"] }
unindent = "0.2.3"
uucore = { workspace = true, features = [
<<<<<<< HEAD
  "mode",
  "entries",
  "process",
  "signals",
  "utmpx",
] }
serde = { version = "1.0.202", features = ["derive"] }
=======
  "entries",
  "mode",
  "process",
  "signals",
] }
>>>>>>> 5825c2b1
walkdir = { workspace = true }
bincode = { version = "1.3.3" }
serde-big-array = "0.5.1"
hex-literal = "0.4.1"
rstest = { workspace = true }

[target.'cfg(any(target_os = "linux", target_os = "android"))'.dev-dependencies]
procfs = { version = "0.16", default-features = false }

[target.'cfg(unix)'.dev-dependencies]
nix = { workspace = true, features = ["process", "signal", "user", "term"] }
rlimit = "0.10.1"
rand_pcg = "0.3.1"
xattr = { workspace = true }

[build-dependencies]
phf_codegen = { workspace = true }

[[bin]]
name = "coreutils"
path = "src/bin/coreutils.rs"

[[bin]]
name = "uudoc"
path = "src/bin/uudoc.rs"
required-features = ["uudoc"]

# The default release profile. It contains all optimizations, without
# sacrificing debug info. With this profile (like in the standard
# release profile), the debug info and the stack traces will still be available.
[profile.release]
lto = true

# A release-like profile that is tuned to be fast, even when being fast
# compromises on binary size. This includes aborting on panic.
[profile.release-fast]
inherits = "release"
panic = "abort"

# A release-like profile that is as small as possible.
[profile.release-small]
inherits = "release"
opt-level = "z"
panic = "abort"
strip = true<|MERGE_RESOLUTION|>--- conflicted
+++ resolved
@@ -491,21 +491,14 @@
 time = { workspace = true, features = ["local-offset"] }
 unindent = "0.2.3"
 uucore = { workspace = true, features = [
-<<<<<<< HEAD
+support_files_in_uptime
   "mode",
   "entries",
   "process",
   "signals",
   "utmpx",
 ] }
-serde = { version = "1.0.202", features = ["derive"] }
-=======
-  "entries",
-  "mode",
-  "process",
-  "signals",
-] }
->>>>>>> 5825c2b1
+
 walkdir = { workspace = true }
 bincode = { version = "1.3.3" }
 serde-big-array = "0.5.1"
