# coreutils (uutils)
# * see the repository LICENSE, README, and CONTRIBUTING files for more information

# spell-checker:ignore (libs) bigdecimal datetime serde bincode gethostid kqueue libselinux mangen memmap uuhelp startswith constness expl unnested logind cfgs

[package]
name = "coreutils"
description = "coreutils ~ GNU coreutils (updated); implemented as universal (cross-platform) utils, written in Rust"
default-run = "coreutils"
repository = "https://github.com/uutils/coreutils"
rust-version = "1.85.0"
version.workspace = true
authors.workspace = true
license.workspace = true
homepage.workspace = true
keywords.workspace = true
categories.workspace = true
edition.workspace = true

[package.metadata.docs.rs]
all-features = true

[features]
default = ["feat_common_core"]
## OS feature shortcodes
macos = ["feat_os_macos"]
unix = ["feat_os_unix"]
windows = ["feat_os_windows"]
## project-specific feature shortcodes
expensive_tests = []
# "test_risky_names" == enable tests that create problematic file names (would make a network share inaccessible to Windows, breaks SVN on Mac OS, etc.)
test_risky_names = []
# * only build `uudoc` when `--feature uudoc` is activated
uudoc = ["dep:clap_complete", "dep:clap_mangen", "dep:fluent-syntax", "dep:zip"]
## features
## Optional feature for stdbuf
# "feat_external_libstdbuf" == use an external libstdbuf.so for stdbuf instead of embedding it
feat_external_libstdbuf = ["stdbuf/feat_external_libstdbuf"]
# "feat_systemd_logind" == enable feat_systemd_logind support for utmpx replacement
feat_systemd_logind = [
  "pinky/feat_systemd_logind",
  "uptime/feat_systemd_logind",
  "users/feat_systemd_logind",
  "uucore/feat_systemd_logind",
  "who/feat_systemd_logind",
]
# "feat_acl" == enable support for ACLs (access control lists; by using`--features feat_acl`)
# NOTE:
# * On linux, the posix-acl/acl-sys crate requires `libacl` headers and shared library to be accessible in the C toolchain at compile time.
# * On FreeBSD and macOS this is not required.
feat_acl = ["cp/feat_acl"]
# "feat_selinux" == enable support for SELinux Security Context (by using `--features feat_selinux`)
# NOTE:
# * The selinux(-sys) crate requires `libselinux` headers and shared library to be accessible in the C toolchain at compile time.
# * Running a uutils compiled with `feat_selinux` requires an SELinux enabled Kernel at run time.
feat_selinux = [
  "cp/selinux",
  "feat_require_selinux",
  "id/selinux",
  "install/selinux",
  "ls/selinux",
  "mkdir/selinux",
  "mkfifo/selinux",
  "mknod/selinux",
  "selinux",
  "stat/selinux",
]
##
## feature sets
## (common/core and Tier1) feature sets
# "feat_common_core" == baseline core set of utilities which can be built/run on most targets
feat_common_core = [
  "base32",
  "base64",
  "basename",
  "basenc",
  "cat",
  "cksum",
  "comm",
  "cp",
  "csplit",
  "cut",
  "date",
  "dd",
  "df",
  "dir",
  "dircolors",
  "dirname",
  "du",
  "echo",
  "env",
  "expand",
  "expr",
  "factor",
  "false",
  "fmt",
  "fold",
  "hashsum",
  "head",
  "join",
  "link",
  "ln",
  "ls",
  "mkdir",
  "mktemp",
  "more",
  "mv",
  "nl",
  "numfmt",
  "od",
  "paste",
  "pr",
  "printenv",
  "printf",
  "ptx",
  "pwd",
  "readlink",
  "realpath",
  "rm",
  "rmdir",
  "seq",
  "shred",
  "shuf",
  "sleep",
  "sort",
  "split",
  "sum",
  "tac",
  "tail",
  "tee",
  "test",
  "touch",
  "tr",
  "true",
  "truncate",
  "tsort",
  "unexpand",
  "uniq",
  "unlink",
  "vdir",
  "wc",
  "yes",
]
# "feat_Tier1" == expanded set of utilities which can be built/run on the usual rust "Tier 1" target platforms (ref: <https://forge.rust-lang.org/release/platform-support.html>)
feat_Tier1 = [
  "feat_common_core",
  #
  "arch",
  "hostname",
  "nproc",
  "sync",
  "uname",
  "whoami",
]
## (primary platforms) feature sets
# "feat_os_macos" == set of utilities which can be built/run on the MacOS platform
feat_os_macos = [
  "feat_os_unix", ## == a modern/usual *nix platform
  #
  "feat_require_unix_hostid",
]
# "feat_os_unix" == set of utilities which can be built/run on modern/usual *nix platforms.
feat_os_unix = [
  "feat_Tier1",
  #
  "feat_require_unix",
  "feat_require_unix_hostid",
  "feat_require_unix_utmpx",
]
# "feat_os_unix_musl" == set of utilities which can be built/run on targets binding to the "musl" library (ref: <https://musl.libc.org/about.html>)
# It excludes stdbuf due to cdylib limitations (https://github.com/rust-lang/rust/issues/82193)
feat_os_unix_musl = [
  "feat_Tier1",
  #
  "feat_require_unix_musl",
  "feat_require_unix_hostid",
  "feat_require_unix_utmpx",
]
# "feat_os_windows" == set of utilities which can be built/run on modern/usual windows platforms
feat_os_windows = [
  "feat_Tier1", ## == "feat_os_windows_legacy" + "hostname"
]
## (secondary platforms) feature sets
# "feat_os_unix_gnueabihf" == set of utilities which can be built/run on the "arm-unknown-linux-gnueabihf" target (ARMv6 Linux [hardfloat])
feat_os_unix_gnueabihf = [
  "feat_Tier1",
  #
  "feat_require_unix",
  "feat_require_unix_hostid",
  "feat_require_unix_utmpx",
]
feat_os_unix_android = [
  "feat_Tier1",
  #
  "feat_require_unix",
]
## feature sets with requirements (restricting cross-platform availability)
#
# ** NOTE: these `feat_require_...` sets should be minimized as much as possible to encourage cross-platform availability of utilities
#
# "feat_require_unix" == set of utilities requiring support which is only available on unix platforms
feat_require_unix = ["feat_require_unix_core", "stdbuf"]
# "feat_require_unix_musl" == set of utilities requiring unix support, excluding stdbuf (cdylib not supported on musl)
feat_require_unix_musl = ["feat_require_unix_core"]
# "feat_require_unix_core" == core unix utilities (shared between regular unix and musl)
feat_require_unix_core = [
  "chgrp",
  "chmod",
  "chown",
  "chroot",
  "groups",
  "id",
  "install",
  "kill",
  "logname",
  "mkfifo",
  "mknod",
  "nice",
  "nohup",
  "pathchk",
  "stat",
  "stty",
  "timeout",
  "tty",
]
# "feat_require_unix_utmpx" == set of utilities requiring unix utmp/utmpx support
# * ref: <https://wiki.musl-libc.org/faq.html#Q:-Why-is-the-utmp/wtmp-functionality-only-implemented-as-stubs?>
feat_require_unix_utmpx = ["pinky", "uptime", "users", "who"]
# "feat_require_unix_hostid" == set of utilities requiring gethostid in libc (only some unixes provide)
feat_require_unix_hostid = ["hostid"]
# "feat_require_selinux" == set of utilities depending on SELinux.
feat_require_selinux = ["chcon", "runcon"]
## (alternate/newer/smaller platforms) feature sets
# "feat_os_unix_fuchsia" == set of utilities which can be built/run on the "Fuchsia" OS (refs: <https://fuchsia.dev>; <https://en.wikipedia.org/wiki/Google_Fuchsia>)
feat_os_unix_fuchsia = [
  "feat_common_core",
  #
  "chgrp",
  "chmod",
  "chown",
  "du",
  "groups",
  "hostid",
  "install",
  "logname",
  "mkfifo",
  "mknod",
  "nice",
  "pathchk",
  "tty",
  "uname",
  "unlink",
]
# "feat_os_unix_redox" == set of utilities which can be built/run on "Redox OS" (refs: <https://www.redox-os.org>; <https://en.wikipedia.org/wiki/Redox_(operating_system)>)
feat_os_unix_redox = [
  "feat_common_core",
  #
  "chmod",
  "stat",
  "uname",
]
# "feat_os_windows_legacy" == slightly restricted set of utilities which can be built/run on early windows platforms (eg, "WinXP")
feat_os_windows_legacy = [
  "feat_common_core",
  #
  "arch",
  "nproc",
  "sync",
  "whoami",
]
##
# * bypass/override ~ translate 'test' feature name to avoid dependency collision with rust core 'test' crate (o/w surfaces as compiler errors during testing)
test = ["uu_test"]

[workspace]
resolver = "3"
members = [
  ".",
  "src/uu/*",
  "src/uu/stdbuf/src/libstdbuf",
  "src/uucore",
  "src/uucore_procs",
  "tests/uutests",
  # "fuzz",  # TODO
]

[workspace.package]
authors = ["uutils developers"]
categories = ["command-line-utilities"]
edition = "2024"
homepage = "https://github.com/uutils/coreutils"
keywords = ["coreutils", "uutils", "cross-platform", "cli", "utility"]
license = "MIT"
readme = "README.package.md"
version = "0.5.0"

[workspace.dependencies]
ansi-width = "0.1.0"
bigdecimal = "0.4"
binary-heap-plus = "0.5.0"
bstr = "1.9.1"
bytecount = "0.6.8"
byteorder = "1.5.0"
chrono = { version = "0.4.41", default-features = false, features = [
  "std",
  "alloc",
  "clock",
] }
clap = { version = "4.5", features = ["wrap_help", "cargo", "color"] }
clap_complete = "4.4"
clap_mangen = "0.2"
compare = "0.1.0"
crossterm = "0.29.0"
ctor = "0.6.0"
ctrlc = { version = "3.4.7", features = ["termination"] }
divan = { package = "codspeed-divan-compat", version = "4.0.5" }
dns-lookup = { version = "3.0.0" }
exacl = "0.12.0"
file_diff = "1.0.0"
filetime = "0.2.23"
fnv = "1.0.7"
fs_extra = "1.3.0"
fts-sys = "0.2.16"
gcd = "2.3"
glob = "0.3.1"
half = "2.4.1"
hostname = "0.4"
icu_collator = "2.0.0"
icu_decimal = "2.0.0"
icu_locale = "2.0.0"
icu_provider = "2.0.0"
indicatif = "0.18.0"
itertools = "0.14.0"
jiff = { version = "0.2.10", default-features = false, features = [
  "std",
  "alloc",
  "tz-system",
] }
libc = "0.2.172"
linux-raw-sys = "0.12"
lscolors = { version = "0.21.0", default-features = false, features = [
  "gnu_legacy",
] }
memchr = "2.7.2"
memmap2 = "0.9.4"
nix = { version = "0.30", default-features = false }
nom = "8.0.0"
notify = { version = "=8.2.0", features = ["macos_kqueue"] }
num-bigint = "0.4.4"
num-prime = "0.4.4"
num-traits = "0.2.19"
onig = { version = "~6.5.1", default-features = false }
parse_datetime = "0.13.0"
phf = "0.13.1"
phf_codegen = "0.13.1"
platform-info = "2.0.3"
procfs = "0.18"
rand = { version = "0.9.0", features = ["small_rng"] }
rand_core = "0.9.0"
rayon = "1.10"
regex = "1.10.4"
rstest = "0.26.0"
rust-ini = "0.21.0"
same-file = "1.0.6"
self_cell = "1.0.4"
# FIXME we use the exact version because the new 0.5.3 requires an MSRV of 1.88
selinux = "=0.5.2"
signal-hook = "0.3.17"
tempfile = "3.15.0"
terminal_size = "0.4.0"
textwrap = { version = "0.16.1", features = ["terminal_size"] }
thiserror = "2.0.3"
time = { version = "0.3.36" }
unicode-width = "0.2.0"
unit-prefix = "0.5"
utmp-classic = "0.1.6"
uutils_term_grid = "0.7"
walkdir = "2.5"
winapi-util = "0.1.8"
windows-sys = { version = "0.61.0", default-features = false }
xattr = "1.3.1"
zip = { version = "6.0.0", default-features = false, features = ["deflate"] }

hex = "0.4.3"
md-5 = "0.10.6"
sha1 = "0.10.6"
sha2 = "0.10.8"
sha3 = "0.10.8"
blake2b_simd = "1.0.2"
blake3 = "1.5.1"
sm3 = "0.4.2"
crc-fast = "1.5.0"
digest = "0.10.7"

# Fluent dependencies
fluent = "0.17.0"
fluent-bundle = "0.16.0"
unic-langid = "0.9.6"
fluent-syntax = "0.12.0"

uucore = { version = "0.5.0", package = "uucore", path = "src/uucore" }
uucore_procs = { version = "0.5.0", package = "uucore_procs", path = "src/uucore_procs" }
uu_ls = { version = "0.5.0", path = "src/uu/ls" }
uu_base32 = { version = "0.5.0", path = "src/uu/base32" }
uutests = { version = "0.5.0", package = "uutests", path = "tests/uutests" }

[dependencies]
clap.workspace = true
clap_complete = { workspace = true, optional = true }
clap_mangen = { workspace = true, optional = true }
fluent-syntax = { workspace = true, optional = true }
phf.workspace = true
selinux = { workspace = true, optional = true }
textwrap.workspace = true
uucore.workspace = true
zip = { workspace = true, optional = true }


# * uutils
uu_test = { optional = true, version = "0.5.0", package = "uu_test", path = "src/uu/test" }
#
arch = { optional = true, version = "0.5.0", package = "uu_arch", path = "src/uu/arch" }
base32 = { optional = true, version = "0.5.0", package = "uu_base32", path = "src/uu/base32" }
base64 = { optional = true, version = "0.5.0", package = "uu_base64", path = "src/uu/base64" }
basename = { optional = true, version = "0.5.0", package = "uu_basename", path = "src/uu/basename" }
basenc = { optional = true, version = "0.5.0", package = "uu_basenc", path = "src/uu/basenc" }
cat = { optional = true, version = "0.5.0", package = "uu_cat", path = "src/uu/cat" }
chcon = { optional = true, version = "0.5.0", package = "uu_chcon", path = "src/uu/chcon" }
chgrp = { optional = true, version = "0.5.0", package = "uu_chgrp", path = "src/uu/chgrp" }
chmod = { optional = true, version = "0.5.0", package = "uu_chmod", path = "src/uu/chmod" }
chown = { optional = true, version = "0.5.0", package = "uu_chown", path = "src/uu/chown" }
chroot = { optional = true, version = "0.5.0", package = "uu_chroot", path = "src/uu/chroot" }
cksum = { optional = true, version = "0.5.0", package = "uu_cksum", path = "src/uu/cksum" }
comm = { optional = true, version = "0.5.0", package = "uu_comm", path = "src/uu/comm" }
cp = { optional = true, version = "0.5.0", package = "uu_cp", path = "src/uu/cp" }
csplit = { optional = true, version = "0.5.0", package = "uu_csplit", path = "src/uu/csplit" }
cut = { optional = true, version = "0.5.0", package = "uu_cut", path = "src/uu/cut" }
date = { optional = true, version = "0.5.0", package = "uu_date", path = "src/uu/date" }
dd = { optional = true, version = "0.5.0", package = "uu_dd", path = "src/uu/dd" }
df = { optional = true, version = "0.5.0", package = "uu_df", path = "src/uu/df" }
dir = { optional = true, version = "0.5.0", package = "uu_dir", path = "src/uu/dir" }
dircolors = { optional = true, version = "0.5.0", package = "uu_dircolors", path = "src/uu/dircolors" }
dirname = { optional = true, version = "0.5.0", package = "uu_dirname", path = "src/uu/dirname" }
du = { optional = true, version = "0.5.0", package = "uu_du", path = "src/uu/du" }
echo = { optional = true, version = "0.5.0", package = "uu_echo", path = "src/uu/echo" }
env = { optional = true, version = "0.5.0", package = "uu_env", path = "src/uu/env" }
expand = { optional = true, version = "0.5.0", package = "uu_expand", path = "src/uu/expand" }
expr = { optional = true, version = "0.5.0", package = "uu_expr", path = "src/uu/expr" }
factor = { optional = true, version = "0.5.0", package = "uu_factor", path = "src/uu/factor" }
false = { optional = true, version = "0.5.0", package = "uu_false", path = "src/uu/false" }
fmt = { optional = true, version = "0.5.0", package = "uu_fmt", path = "src/uu/fmt" }
fold = { optional = true, version = "0.5.0", package = "uu_fold", path = "src/uu/fold" }
groups = { optional = true, version = "0.5.0", package = "uu_groups", path = "src/uu/groups" }
hashsum = { optional = true, version = "0.5.0", package = "uu_hashsum", path = "src/uu/hashsum" }
head = { optional = true, version = "0.5.0", package = "uu_head", path = "src/uu/head" }
hostid = { optional = true, version = "0.5.0", package = "uu_hostid", path = "src/uu/hostid" }
hostname = { optional = true, version = "0.5.0", package = "uu_hostname", path = "src/uu/hostname" }
id = { optional = true, version = "0.5.0", package = "uu_id", path = "src/uu/id" }
install = { optional = true, version = "0.5.0", package = "uu_install", path = "src/uu/install" }
join = { optional = true, version = "0.5.0", package = "uu_join", path = "src/uu/join" }
kill = { optional = true, version = "0.5.0", package = "uu_kill", path = "src/uu/kill" }
link = { optional = true, version = "0.5.0", package = "uu_link", path = "src/uu/link" }
ln = { optional = true, version = "0.5.0", package = "uu_ln", path = "src/uu/ln" }
ls = { optional = true, version = "0.5.0", package = "uu_ls", path = "src/uu/ls" }
logname = { optional = true, version = "0.5.0", package = "uu_logname", path = "src/uu/logname" }
mkdir = { optional = true, version = "0.5.0", package = "uu_mkdir", path = "src/uu/mkdir" }
mkfifo = { optional = true, version = "0.5.0", package = "uu_mkfifo", path = "src/uu/mkfifo" }
mknod = { optional = true, version = "0.5.0", package = "uu_mknod", path = "src/uu/mknod" }
mktemp = { optional = true, version = "0.5.0", package = "uu_mktemp", path = "src/uu/mktemp" }
more = { optional = true, version = "0.5.0", package = "uu_more", path = "src/uu/more" }
mv = { optional = true, version = "0.5.0", package = "uu_mv", path = "src/uu/mv" }
nice = { optional = true, version = "0.5.0", package = "uu_nice", path = "src/uu/nice" }
nl = { optional = true, version = "0.5.0", package = "uu_nl", path = "src/uu/nl" }
nohup = { optional = true, version = "0.5.0", package = "uu_nohup", path = "src/uu/nohup" }
nproc = { optional = true, version = "0.5.0", package = "uu_nproc", path = "src/uu/nproc" }
numfmt = { optional = true, version = "0.5.0", package = "uu_numfmt", path = "src/uu/numfmt" }
od = { optional = true, version = "0.5.0", package = "uu_od", path = "src/uu/od" }
paste = { optional = true, version = "0.5.0", package = "uu_paste", path = "src/uu/paste" }
pathchk = { optional = true, version = "0.5.0", package = "uu_pathchk", path = "src/uu/pathchk" }
pinky = { optional = true, version = "0.5.0", package = "uu_pinky", path = "src/uu/pinky" }
pr = { optional = true, version = "0.5.0", package = "uu_pr", path = "src/uu/pr" }
printenv = { optional = true, version = "0.5.0", package = "uu_printenv", path = "src/uu/printenv" }
printf = { optional = true, version = "0.5.0", package = "uu_printf", path = "src/uu/printf" }
ptx = { optional = true, version = "0.5.0", package = "uu_ptx", path = "src/uu/ptx" }
pwd = { optional = true, version = "0.5.0", package = "uu_pwd", path = "src/uu/pwd" }
readlink = { optional = true, version = "0.5.0", package = "uu_readlink", path = "src/uu/readlink" }
realpath = { optional = true, version = "0.5.0", package = "uu_realpath", path = "src/uu/realpath" }
rm = { optional = true, version = "0.5.0", package = "uu_rm", path = "src/uu/rm" }
rmdir = { optional = true, version = "0.5.0", package = "uu_rmdir", path = "src/uu/rmdir" }
runcon = { optional = true, version = "0.5.0", package = "uu_runcon", path = "src/uu/runcon" }
seq = { optional = true, version = "0.5.0", package = "uu_seq", path = "src/uu/seq" }
shred = { optional = true, version = "0.5.0", package = "uu_shred", path = "src/uu/shred" }
shuf = { optional = true, version = "0.5.0", package = "uu_shuf", path = "src/uu/shuf" }
sleep = { optional = true, version = "0.5.0", package = "uu_sleep", path = "src/uu/sleep" }
sort = { optional = true, version = "0.5.0", package = "uu_sort", path = "src/uu/sort" }
split = { optional = true, version = "0.5.0", package = "uu_split", path = "src/uu/split" }
stat = { optional = true, version = "0.5.0", package = "uu_stat", path = "src/uu/stat" }
stdbuf = { optional = true, version = "0.5.0", package = "uu_stdbuf", path = "src/uu/stdbuf" }
stty = { optional = true, version = "0.5.0", package = "uu_stty", path = "src/uu/stty" }
sum = { optional = true, version = "0.5.0", package = "uu_sum", path = "src/uu/sum" }
sync = { optional = true, version = "0.5.0", package = "uu_sync", path = "src/uu/sync" }
tac = { optional = true, version = "0.5.0", package = "uu_tac", path = "src/uu/tac" }
tail = { optional = true, version = "0.5.0", package = "uu_tail", path = "src/uu/tail" }
tee = { optional = true, version = "0.5.0", package = "uu_tee", path = "src/uu/tee" }
timeout = { optional = true, version = "0.5.0", package = "uu_timeout", path = "src/uu/timeout" }
touch = { optional = true, version = "0.5.0", package = "uu_touch", path = "src/uu/touch" }
tr = { optional = true, version = "0.5.0", package = "uu_tr", path = "src/uu/tr" }
true = { optional = true, version = "0.5.0", package = "uu_true", path = "src/uu/true" }
truncate = { optional = true, version = "0.5.0", package = "uu_truncate", path = "src/uu/truncate" }
tsort = { optional = true, version = "0.5.0", package = "uu_tsort", path = "src/uu/tsort" }
tty = { optional = true, version = "0.5.0", package = "uu_tty", path = "src/uu/tty" }
uname = { optional = true, version = "0.5.0", package = "uu_uname", path = "src/uu/uname" }
unexpand = { optional = true, version = "0.5.0", package = "uu_unexpand", path = "src/uu/unexpand" }
uniq = { optional = true, version = "0.5.0", package = "uu_uniq", path = "src/uu/uniq" }
unlink = { optional = true, version = "0.5.0", package = "uu_unlink", path = "src/uu/unlink" }
uptime = { optional = true, version = "0.5.0", package = "uu_uptime", path = "src/uu/uptime" }
users = { optional = true, version = "0.5.0", package = "uu_users", path = "src/uu/users" }
vdir = { optional = true, version = "0.5.0", package = "uu_vdir", path = "src/uu/vdir" }
wc = { optional = true, version = "0.5.0", package = "uu_wc", path = "src/uu/wc" }
who = { optional = true, version = "0.5.0", package = "uu_who", path = "src/uu/who" }
whoami = { optional = true, version = "0.5.0", package = "uu_whoami", path = "src/uu/whoami" }
yes = { optional = true, version = "0.5.0", package = "uu_yes", path = "src/uu/yes" }

# this breaks clippy linting with: "tests/by-util/test_factor_benches.rs: No such file or directory (os error 2)"
# factor_benches = { optional = true, version = "0.0.0", package = "uu_factor_benches", path = "tests/benches/factor" }

#
# * pinned transitive dependencies
# Not needed for now. Keep as examples:
#pin_cc = { version="1.0.61, < 1.0.62", package="cc" } ## cc v1.0.62 has compiler errors for MinRustV v1.32.0, requires 1.34 (for `std::str::split_ascii_whitespace()`)

[dev-dependencies]
chrono.workspace = true
ctor.workspace = true
filetime.workspace = true
glob.workspace = true
libc.workspace = true
num-prime.workspace = true
pretty_assertions = "1.4.0"
rand.workspace = true
regex.workspace = true
sha1 = { workspace = true, features = ["std"] }
tempfile.workspace = true
time = { workspace = true, features = ["local-offset"] }
unindent = "0.2.3"
uutests.workspace = true
uucore = { workspace = true, features = [
  "mode",
  "entries",
  "process",
  "signals",
  "utmpx",
] }
walkdir.workspace = true
hex-literal = "1.0.0"
rstest.workspace = true

[target.'cfg(unix)'.dev-dependencies]
nix = { workspace = true, features = [
  "process",
  "signal",
  "socket",
  "user",
  "term",
] }
rlimit = "0.10.1"
xattr.workspace = true

# Used in test_uptime::test_uptime_with_file_containing_valid_boot_time_utmpx_record
# to deserialize an utmpx struct into a binary file
[target.'cfg(all(target_family= "unix",not(target_os = "macos")))'.dev-dependencies]
serde = { version = "1.0.202", features = ["derive"] }
bincode = { version = "2.0.1", features = ["serde"] }
serde-big-array = "0.5.1"


[build-dependencies]
phf_codegen.workspace = true

[[bin]]
name = "coreutils"
path = "src/bin/coreutils.rs"

[[bin]]
name = "uudoc"
path = "src/bin/uudoc.rs"
required-features = ["uudoc"]

# The default release profile with some optimizations.
[profile.release]
lto = true
<<<<<<< HEAD
codegen-units = 1
=======
panic = "abort"
>>>>>>> aaa06105

[profile.release-fast]
inherits = "release"
<<<<<<< HEAD
panic = "abort"
=======
codegen-units = 1
>>>>>>> aaa06105

# A release-like profile that is as small as possible.
[profile.release-small]
inherits = "release-fast"
opt-level = "z"
strip = true

# A release-like profile with debug info for profiling.
# See https://github.com/mstange/samply .
[profile.profiling]
inherits = "release"
panic = "unwind"
debug = true

[lints]
workspace = true

# This is the linting configuration for all crates.
# In order to use these, all crates have `[lints] workspace = true` section.
[workspace.lints.rust]
# Allow "fuzzing" as a "cfg" condition name
# https://doc.rust-lang.org/nightly/rustc/check-cfg/cargo-specifics.html
unexpected_cfgs = { level = "warn", check-cfg = ['cfg(fuzzing)'] }
#unused_qualifications = "warn" // TODO: fix warnings in uucore, then re-enable this lint

[workspace.lints.clippy]
# The counts were generated with this command:
#   cargo clippy --all-targets --workspace --message-format=json --quiet \
#     | jq -r '.message.code.code | select(. != null and startswith("clippy::"))' \
#     | sort | uniq -c | sort -h -r
#
# TODO:
#  remove large_stack_arrays when https://github.com/rust-lang/rust-clippy/issues/13774 is fixed
#
all = { level = "warn", priority = -1 }
cargo = { level = "warn", priority = -1 }
pedantic = { level = "warn", priority = -1 }
use_self = "warn"                            # nursery lint
cargo_common_metadata = "allow"              # 3240
multiple_crate_versions = "allow"            # 2882
missing_errors_doc = "allow"                 # 1572
missing_panics_doc = "allow"                 # 946
must_use_candidate = "allow"                 # 322
match_same_arms = "allow"                    # 204
redundant_closure_for_method_calls = "allow" # 125
cast_possible_truncation = "allow"           # 122
too_many_lines = "allow"                     # 101
trivially_copy_pass_by_ref = "allow"         # 84
single_match_else = "allow"                  # 82
cast_possible_wrap = "allow"                 # 78
cast_sign_loss = "allow"                     # 70
struct_excessive_bools = "allow"             # 68
cast_precision_loss = "allow"                # 52
cast_lossless = "allow"                      # 35
unnecessary_wraps = "allow"                  # 33
ignored_unit_patterns = "allow"              # 21
similar_names = "allow"                      # 20
large_stack_arrays = "allow"                 # 20
wildcard_imports = "allow"                   # 18
used_underscore_binding = "allow"            # 18
needless_pass_by_value = "allow"             # 16
float_cmp = "allow"                          # 12
items_after_statements = "allow"             # 11
return_self_not_must_use = "allow"           # 8
needless_continue = "allow"                  # 6
inline_always = "allow"                      # 6
fn_params_excessive_bools = "allow"          # 6
used_underscore_items = "allow"              # 2
should_panic_without_expect = "allow"        # 2

doc_markdown = "allow"
unused_self = "allow"
map_unwrap_or = "allow"
enum_glob_use = "allow"
ptr_cast_constness = "allow"
borrow_as_ptr = "allow"
ptr_as_ptr = "allow"
needless_raw_string_hashes = "allow"
unreadable_literal = "allow"
unnested_or_patterns = "allow"
implicit_hasher = "allow"
struct_field_names = "allow"
doc_link_with_quotes = "allow"
format_push_string = "allow"
flat_map_option = "allow"
from_iter_instead_of_collect = "allow"
large_types_passed_by_value = "allow"<|MERGE_RESOLUTION|>--- conflicted
+++ resolved
@@ -589,19 +589,11 @@
 # The default release profile with some optimizations.
 [profile.release]
 lto = true
-<<<<<<< HEAD
+panic = "abort"
 codegen-units = 1
-=======
-panic = "abort"
->>>>>>> aaa06105
 
 [profile.release-fast]
 inherits = "release"
-<<<<<<< HEAD
-panic = "abort"
-=======
-codegen-units = 1
->>>>>>> aaa06105
 
 # A release-like profile that is as small as possible.
 [profile.release-small]
