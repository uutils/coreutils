# coreutils (uutils)
# * see the repository LICENSE, README, and CONTRIBUTING files for more information

# spell-checker:ignore (libs) bigdecimal datetime fundu gethostid kqueue libselinux mangen memmap procfs uuhelp

[package]
name = "coreutils"
version = "0.0.21"
authors = ["uutils developers"]
license = "MIT"
description = "coreutils ~ GNU coreutils (updated); implemented as universal (cross-platform) utils, written in Rust"
default-run = "coreutils"

homepage = "https://github.com/uutils/coreutils"
repository = "https://github.com/uutils/coreutils"
readme = "README.md"
keywords = ["coreutils", "uutils", "cross-platform", "cli", "utility"]
categories = ["command-line-utilities"]
rust-version = "1.70.0"
edition = "2021"

build = "build.rs"

[features]
default = ["feat_common_core"]
## OS feature shortcodes
macos = ["feat_os_macos"]
unix = ["feat_os_unix"]
windows = ["feat_os_windows"]
## project-specific feature shortcodes
nightly = []
test_unimplemented = []
# * only build `uudoc` when `--feature uudoc` is activated
uudoc = ["zip", "dep:uuhelp_parser"]
## features
# "feat_acl" == enable support for ACLs (access control lists; by using`--features feat_acl`)
# NOTE:
# * On linux, the posix-acl/acl-sys crate requires `libacl` headers and shared library to be accessible in the C toolchain at compile time.
# * On FreeBSD and macOS this is not required.
feat_acl = ["cp/feat_acl"]
# "feat_selinux" == enable support for SELinux Security Context (by using `--features feat_selinux`)
# NOTE:
# * The selinux(-sys) crate requires `libselinux` headers and shared library to be accessible in the C toolchain at compile time.
# * Running a uutils compiled with `feat_selinux` requires an SELinux enabled Kernel at run time.
feat_selinux = [
  "cp/selinux",
  "id/selinux",
  "ls/selinux",
  "selinux",
  "feat_require_selinux",
]
##
## feature sets
## (common/core and Tier1) feature sets
# "feat_common_core" == baseline core set of utilities which can be built/run on most targets
feat_common_core = [
  "base32",
  "base64",
  "basename",
  "basenc",
  "cat",
  "cksum",
  "comm",
  "cp",
  "csplit",
  "cut",
  "date",
  "df",
  "dir",
  "dircolors",
  "dirname",
  "dd",
  "du",
  "echo",
  "env",
  "expand",
  "expr",
  "factor",
  "false",
  "fmt",
  "fold",
  "hashsum",
  "head",
  "join",
  "link",
  "ln",
  "ls",
  "mkdir",
  "mktemp",
  "more",
  "mv",
  "nl",
  "numfmt",
  "od",
  "paste",
  "pr",
  "printenv",
  "printf",
  "ptx",
  "pwd",
  "readlink",
  "realpath",
  "relpath",
  "rm",
  "rmdir",
  "seq",
  "shred",
  "shuf",
  "sleep",
  "sort",
  "split",
  "sum",
  "tac",
  "tail",
  "tee",
  "test",
  "tr",
  "true",
  "truncate",
  "tsort",
  "touch",
  "unexpand",
  "uniq",
  "unlink",
  "vdir",
  "wc",
  "yes",
]
# "feat_Tier1" == expanded set of utilities which can be built/run on the usual rust "Tier 1" target platforms (ref: <https://forge.rust-lang.org/release/platform-support.html>)
feat_Tier1 = [
  "feat_common_core",
  #
  "arch",
  "hostname",
  "nproc",
  "sync",
  "touch",
  "uname",
  "whoami",
]
## (primary platforms) feature sets
# "feat_os_macos" == set of utilities which can be built/run on the MacOS platform
feat_os_macos = [
  "feat_os_unix", ## == a modern/usual *nix platform
  #
  "feat_require_unix_hostid",
]
# "feat_os_unix" == set of utilities which can be built/run on modern/usual *nix platforms
feat_os_unix = [
  "feat_Tier1",
  #
  "feat_require_crate_cpp",
  "feat_require_unix",
  "feat_require_unix_utmpx",
  "feat_require_unix_hostid",
]
# "feat_os_windows" == set of utilities which can be built/run on modern/usual windows platforms
feat_os_windows = [
  "feat_Tier1", ## == "feat_os_windows_legacy" + "hostname"
]
## (secondary platforms) feature sets
# "feat_os_unix_gnueabihf" == set of utilities which can be built/run on the "arm-unknown-linux-gnueabihf" target (ARMv6 Linux [hardfloat])
feat_os_unix_gnueabihf = [
  "feat_Tier1",
  #
  "feat_require_unix",
  "feat_require_unix_hostid",
  "feat_require_unix_utmpx",
]
# "feat_os_unix_musl" == set of utilities which can be built/run on targets binding to the "musl" library (ref: <https://musl.libc.org/about.html>)
feat_os_unix_musl = [
  "feat_Tier1",
  #
  "feat_require_unix",
  "feat_require_unix_hostid",
]
feat_os_unix_android = [
  "feat_Tier1",
  #
  "feat_require_unix",
]
## feature sets with requirements (restricting cross-platform availability)
#
# ** NOTE: these `feat_require_...` sets should be minimized as much as possible to encourage cross-platform availability of utilities
#
# "feat_require_crate_cpp" == set of utilities requiring the `cpp` crate (which fail to compile on several platforms; as of 2020-04-23)
feat_require_crate_cpp = ["stdbuf"]
# "feat_require_unix" == set of utilities requiring support which is only available on unix platforms (as of 2020-04-23)
feat_require_unix = [
  "chgrp",
  "chmod",
  "chown",
  "chroot",
  "groups",
  "id",
  "install",
  "kill",
  "logname",
  "mkfifo",
  "mknod",
  "nice",
  "nohup",
  "pathchk",
  "stat",
  "stty",
  "timeout",
  "tty",
]
# "feat_require_unix_utmpx" == set of utilities requiring unix utmp/utmpx support
# * ref: <https://wiki.musl-libc.org/faq.html#Q:-Why-is-the-utmp/wtmp-functionality-only-implemented-as-stubs?>
feat_require_unix_utmpx = ["pinky", "uptime", "users", "who"]
# "feat_require_unix_hostid" == set of utilities requiring gethostid in libc (only some unixes provide)
feat_require_unix_hostid = ["hostid"]
# "feat_require_selinux" == set of utilities depending on SELinux.
feat_require_selinux = ["chcon", "runcon"]
## (alternate/newer/smaller platforms) feature sets
# "feat_os_unix_fuchsia" == set of utilities which can be built/run on the "Fuchsia" OS (refs: <https://fuchsia.dev>; <https://en.wikipedia.org/wiki/Google_Fuchsia>)
feat_os_unix_fuchsia = [
  "feat_common_core",
  #
  "feat_require_crate_cpp",
  #
  "chgrp",
  "chmod",
  "chown",
  "du",
  "groups",
  "hostid",
  "install",
  "logname",
  "mkfifo",
  "mknod",
  "nice",
  "pathchk",
  "tty",
  "uname",
  "unlink",
]
# "feat_os_unix_redox" == set of utilities which can be built/run on "Redox OS" (refs: <https://www.redox-os.org>; <https://en.wikipedia.org/wiki/Redox_(operating_system)>)
feat_os_unix_redox = [
  "feat_common_core",
  #
  "chmod",
  "uname",
]
# "feat_os_windows_legacy" == slightly restricted set of utilities which can be built/run on early windows platforms (eg, "WinXP")
feat_os_windows_legacy = [
  "feat_common_core",
  #
  "arch",
  "nproc",
  "sync",
  "touch",
  "whoami",
]
##
# * bypass/override ~ translate 'test' feature name to avoid dependency collision with rust core 'test' crate (o/w surfaces as compiler errors during testing)
test = ["uu_test"]

[workspace.dependencies]
bigdecimal = "0.4"
binary-heap-plus = "0.5.0"
bstr = "1.6"
bytecount = "0.6.3"
byteorder = "1.4.3"
chrono = { version = "^0.4.31", default-features = false, features = [
  "std",
  "alloc",
  "clock",
] }
clap = { version = "4.4", features = ["wrap_help", "cargo"] }
clap_complete = "4.4"
clap_mangen = "0.2"
compare = "0.1.0"
coz = { version = "0.1.3" }
crossterm = ">=0.27.0"
ctrlc = { version = "3.4", features = ["termination"] }
exacl = "0.10.0"
file_diff = "1.0.0"
filetime = "0.2"
fnv = "1.0.7"
fs_extra = "1.3.0"
fts-sys = "0.2"
fundu = "2.0.0"
gcd = "2.3"
glob = "0.3.1"
half = "2.3"
indicatif = "0.17"
<<<<<<< HEAD
is-terminal = "0.4.7"
itertools = "0.10.5"
libc = "0.2.146"
lscolors = { git = "https://github.com/alexkunde/lscolors.git", rev = "e3f99dd", default-features=false, features = ["gnu_legacy"] }
=======
itertools = "0.11.0"
libc = "0.2.148"
lscolors = { version = "0.15.0", default-features = false, features = [
  "nu-ansi-term",
] }
>>>>>>> e2e42ac2
memchr = "2"
memmap2 = "0.7"
nix = { version = "0.27", default-features = false }
nom = "7.1.3"
notify = { version = "=6.0.1", features = ["macos_kqueue"] }
num-bigint = "0.4.4"
num-traits = "0.2.16"
number_prefix = "0.4"
once_cell = "1.18.0"
onig = { version = "~6.4", default-features = false }
parse_datetime = "0.4.0"
phf = "0.11.2"
phf_codegen = "0.11.2"
platform-info = "2.0.2"
quick-error = "2.0.1"
rand = { version = "0.8", features = ["small_rng"] }
rand_core = "0.6"
rayon = "1.8"
redox_syscall = "0.4"
regex = "1.9.5"
rstest = "0.18.2"
rust-ini = "0.19.0"
same-file = "1.0.6"
self_cell = "1.0.1"
selinux = "0.4"
signal-hook = "0.3.17"
smallvec = { version = "1.11", features = ["union"] }
tempfile = "3.8.0"
term_grid = "0.1.5"
terminal_size = "0.3.0"
textwrap = { version = "0.16.0", features = ["terminal_size"] }
thiserror = "1.0"
time = { version = "0.3" }
unicode-segmentation = "1.10.1"
unicode-width = "0.1.11"
utf-8 = "0.7.6"
walkdir = "2.4"
winapi-util = "0.1.6"
windows-sys = { version = "0.48.0", default-features = false }
xattr = "1.0.1"
zip = { version = "0.6.6", default_features = false, features = ["deflate"] }

hex = "0.4.3"
md-5 = "0.10.6"
sha1 = "0.10.6"
sha2 = "0.10.7"
sha3 = "0.10.8"
blake2b_simd = "1.0.2"
blake3 = "1.5.0"
sm3 = "0.4.2"
digest = "0.10.7"

uucore = { version = ">=0.0.19", package = "uucore", path = "src/uucore" }
uucore_procs = { version = ">=0.0.19", package = "uucore_procs", path = "src/uucore_procs" }
uu_ls = { version = ">=0.0.18", path = "src/uu/ls" }
uu_base32 = { version = ">=0.0.18", path = "src/uu/base32" }
uu_dircolors = { version = ">=0.0.18", path = "src/uu/dircolors" }

[dependencies]
clap = { workspace = true }
once_cell = { workspace = true }
uucore = { workspace = true }
clap_complete = { workspace = true }
clap_mangen = { workspace = true }
phf = { workspace = true }
selinux = { workspace = true, optional = true }
textwrap = { workspace = true }
zip = { workspace = true, optional = true }

uuhelp_parser = { optional = true, version = ">=0.0.19", path = "src/uuhelp_parser" }

# * uutils
uu_test = { optional = true, version = "0.0.21", package = "uu_test", path = "src/uu/test" }
#
arch = { optional = true, version = "0.0.21", package = "uu_arch", path = "src/uu/arch" }
base32 = { optional = true, version = "0.0.21", package = "uu_base32", path = "src/uu/base32" }
base64 = { optional = true, version = "0.0.21", package = "uu_base64", path = "src/uu/base64" }
basename = { optional = true, version = "0.0.21", package = "uu_basename", path = "src/uu/basename" }
basenc = { optional = true, version = "0.0.21", package = "uu_basenc", path = "src/uu/basenc" }
cat = { optional = true, version = "0.0.21", package = "uu_cat", path = "src/uu/cat" }
chcon = { optional = true, version = "0.0.21", package = "uu_chcon", path = "src/uu/chcon" }
chgrp = { optional = true, version = "0.0.21", package = "uu_chgrp", path = "src/uu/chgrp" }
chmod = { optional = true, version = "0.0.21", package = "uu_chmod", path = "src/uu/chmod" }
chown = { optional = true, version = "0.0.21", package = "uu_chown", path = "src/uu/chown" }
chroot = { optional = true, version = "0.0.21", package = "uu_chroot", path = "src/uu/chroot" }
cksum = { optional = true, version = "0.0.21", package = "uu_cksum", path = "src/uu/cksum" }
comm = { optional = true, version = "0.0.21", package = "uu_comm", path = "src/uu/comm" }
cp = { optional = true, version = "0.0.21", package = "uu_cp", path = "src/uu/cp" }
csplit = { optional = true, version = "0.0.21", package = "uu_csplit", path = "src/uu/csplit" }
cut = { optional = true, version = "0.0.21", package = "uu_cut", path = "src/uu/cut" }
date = { optional = true, version = "0.0.21", package = "uu_date", path = "src/uu/date" }
dd = { optional = true, version = "0.0.21", package = "uu_dd", path = "src/uu/dd" }
df = { optional = true, version = "0.0.21", package = "uu_df", path = "src/uu/df" }
dir = { optional = true, version = "0.0.21", package = "uu_dir", path = "src/uu/dir" }
dircolors = { optional = true, version = "0.0.21", package = "uu_dircolors", path = "src/uu/dircolors" }
dirname = { optional = true, version = "0.0.21", package = "uu_dirname", path = "src/uu/dirname" }
du = { optional = true, version = "0.0.21", package = "uu_du", path = "src/uu/du" }
echo = { optional = true, version = "0.0.21", package = "uu_echo", path = "src/uu/echo" }
env = { optional = true, version = "0.0.21", package = "uu_env", path = "src/uu/env" }
expand = { optional = true, version = "0.0.21", package = "uu_expand", path = "src/uu/expand" }
expr = { optional = true, version = "0.0.21", package = "uu_expr", path = "src/uu/expr" }
factor = { optional = true, version = "0.0.21", package = "uu_factor", path = "src/uu/factor" }
false = { optional = true, version = "0.0.21", package = "uu_false", path = "src/uu/false" }
fmt = { optional = true, version = "0.0.21", package = "uu_fmt", path = "src/uu/fmt" }
fold = { optional = true, version = "0.0.21", package = "uu_fold", path = "src/uu/fold" }
groups = { optional = true, version = "0.0.21", package = "uu_groups", path = "src/uu/groups" }
hashsum = { optional = true, version = "0.0.21", package = "uu_hashsum", path = "src/uu/hashsum" }
head = { optional = true, version = "0.0.21", package = "uu_head", path = "src/uu/head" }
hostid = { optional = true, version = "0.0.21", package = "uu_hostid", path = "src/uu/hostid" }
hostname = { optional = true, version = "0.0.21", package = "uu_hostname", path = "src/uu/hostname" }
id = { optional = true, version = "0.0.21", package = "uu_id", path = "src/uu/id" }
install = { optional = true, version = "0.0.21", package = "uu_install", path = "src/uu/install" }
join = { optional = true, version = "0.0.21", package = "uu_join", path = "src/uu/join" }
kill = { optional = true, version = "0.0.21", package = "uu_kill", path = "src/uu/kill" }
link = { optional = true, version = "0.0.21", package = "uu_link", path = "src/uu/link" }
ln = { optional = true, version = "0.0.21", package = "uu_ln", path = "src/uu/ln" }
ls = { optional = true, version = "0.0.21", package = "uu_ls", path = "src/uu/ls" }
logname = { optional = true, version = "0.0.21", package = "uu_logname", path = "src/uu/logname" }
mkdir = { optional = true, version = "0.0.21", package = "uu_mkdir", path = "src/uu/mkdir" }
mkfifo = { optional = true, version = "0.0.21", package = "uu_mkfifo", path = "src/uu/mkfifo" }
mknod = { optional = true, version = "0.0.21", package = "uu_mknod", path = "src/uu/mknod" }
mktemp = { optional = true, version = "0.0.21", package = "uu_mktemp", path = "src/uu/mktemp" }
more = { optional = true, version = "0.0.21", package = "uu_more", path = "src/uu/more" }
mv = { optional = true, version = "0.0.21", package = "uu_mv", path = "src/uu/mv" }
nice = { optional = true, version = "0.0.21", package = "uu_nice", path = "src/uu/nice" }
nl = { optional = true, version = "0.0.21", package = "uu_nl", path = "src/uu/nl" }
nohup = { optional = true, version = "0.0.21", package = "uu_nohup", path = "src/uu/nohup" }
nproc = { optional = true, version = "0.0.21", package = "uu_nproc", path = "src/uu/nproc" }
numfmt = { optional = true, version = "0.0.21", package = "uu_numfmt", path = "src/uu/numfmt" }
od = { optional = true, version = "0.0.21", package = "uu_od", path = "src/uu/od" }
paste = { optional = true, version = "0.0.21", package = "uu_paste", path = "src/uu/paste" }
pathchk = { optional = true, version = "0.0.21", package = "uu_pathchk", path = "src/uu/pathchk" }
pinky = { optional = true, version = "0.0.21", package = "uu_pinky", path = "src/uu/pinky" }
pr = { optional = true, version = "0.0.21", package = "uu_pr", path = "src/uu/pr" }
printenv = { optional = true, version = "0.0.21", package = "uu_printenv", path = "src/uu/printenv" }
printf = { optional = true, version = "0.0.21", package = "uu_printf", path = "src/uu/printf" }
ptx = { optional = true, version = "0.0.21", package = "uu_ptx", path = "src/uu/ptx" }
pwd = { optional = true, version = "0.0.21", package = "uu_pwd", path = "src/uu/pwd" }
readlink = { optional = true, version = "0.0.21", package = "uu_readlink", path = "src/uu/readlink" }
realpath = { optional = true, version = "0.0.21", package = "uu_realpath", path = "src/uu/realpath" }
relpath = { optional = true, version = "0.0.21", package = "uu_relpath", path = "src/uu/relpath" }
rm = { optional = true, version = "0.0.21", package = "uu_rm", path = "src/uu/rm" }
rmdir = { optional = true, version = "0.0.21", package = "uu_rmdir", path = "src/uu/rmdir" }
runcon = { optional = true, version = "0.0.21", package = "uu_runcon", path = "src/uu/runcon" }
seq = { optional = true, version = "0.0.21", package = "uu_seq", path = "src/uu/seq" }
shred = { optional = true, version = "0.0.21", package = "uu_shred", path = "src/uu/shred" }
shuf = { optional = true, version = "0.0.21", package = "uu_shuf", path = "src/uu/shuf" }
sleep = { optional = true, version = "0.0.21", package = "uu_sleep", path = "src/uu/sleep" }
sort = { optional = true, version = "0.0.21", package = "uu_sort", path = "src/uu/sort" }
split = { optional = true, version = "0.0.21", package = "uu_split", path = "src/uu/split" }
stat = { optional = true, version = "0.0.21", package = "uu_stat", path = "src/uu/stat" }
stdbuf = { optional = true, version = "0.0.21", package = "uu_stdbuf", path = "src/uu/stdbuf" }
stty = { optional = true, version = "0.0.21", package = "uu_stty", path = "src/uu/stty" }
sum = { optional = true, version = "0.0.21", package = "uu_sum", path = "src/uu/sum" }
sync = { optional = true, version = "0.0.21", package = "uu_sync", path = "src/uu/sync" }
tac = { optional = true, version = "0.0.21", package = "uu_tac", path = "src/uu/tac" }
tail = { optional = true, version = "0.0.21", package = "uu_tail", path = "src/uu/tail" }
tee = { optional = true, version = "0.0.21", package = "uu_tee", path = "src/uu/tee" }
timeout = { optional = true, version = "0.0.21", package = "uu_timeout", path = "src/uu/timeout" }
touch = { optional = true, version = "0.0.21", package = "uu_touch", path = "src/uu/touch" }
tr = { optional = true, version = "0.0.21", package = "uu_tr", path = "src/uu/tr" }
true = { optional = true, version = "0.0.21", package = "uu_true", path = "src/uu/true" }
truncate = { optional = true, version = "0.0.21", package = "uu_truncate", path = "src/uu/truncate" }
tsort = { optional = true, version = "0.0.21", package = "uu_tsort", path = "src/uu/tsort" }
tty = { optional = true, version = "0.0.21", package = "uu_tty", path = "src/uu/tty" }
uname = { optional = true, version = "0.0.21", package = "uu_uname", path = "src/uu/uname" }
unexpand = { optional = true, version = "0.0.21", package = "uu_unexpand", path = "src/uu/unexpand" }
uniq = { optional = true, version = "0.0.21", package = "uu_uniq", path = "src/uu/uniq" }
unlink = { optional = true, version = "0.0.21", package = "uu_unlink", path = "src/uu/unlink" }
uptime = { optional = true, version = "0.0.21", package = "uu_uptime", path = "src/uu/uptime" }
users = { optional = true, version = "0.0.21", package = "uu_users", path = "src/uu/users" }
vdir = { optional = true, version = "0.0.21", package = "uu_vdir", path = "src/uu/vdir" }
wc = { optional = true, version = "0.0.21", package = "uu_wc", path = "src/uu/wc" }
who = { optional = true, version = "0.0.21", package = "uu_who", path = "src/uu/who" }
whoami = { optional = true, version = "0.0.21", package = "uu_whoami", path = "src/uu/whoami" }
yes = { optional = true, version = "0.0.21", package = "uu_yes", path = "src/uu/yes" }

# this breaks clippy linting with: "tests/by-util/test_factor_benches.rs: No such file or directory (os error 2)"
# factor_benches = { optional = true, version = "0.0.0", package = "uu_factor_benches", path = "tests/benches/factor" }

#
# * pinned transitive dependencies
# Not needed for now. Keep as examples:
#pin_cc = { version="1.0.61, < 1.0.62", package="cc" } ## cc v1.0.62 has compiler errors for MinRustV v1.32.0, requires 1.34 (for `std::str::split_ascii_whitespace()`)

[dev-dependencies]
chrono = { workspace = true }
conv = "0.3"
filetime = { workspace = true }
glob = { workspace = true }
libc = { workspace = true }
pretty_assertions = "1"
rand = { workspace = true }
regex = { workspace = true }
sha1 = { version = "0.10", features = ["std"] }
tempfile = { workspace = true }
time = { workspace = true, features = ["local-offset"] }
unindent = "0.2"
uucore = { workspace = true, features = ["entries", "process", "signals"] }
walkdir = { workspace = true }
hex-literal = "0.4.1"
rstest = { workspace = true }

[target.'cfg(any(target_os = "linux", target_os = "android"))'.dev-dependencies]
procfs = { version = "0.15", default-features = false }
rlimit = "0.10.1"

[target.'cfg(unix)'.dev-dependencies]
nix = { workspace = true, features = ["process", "signal", "user"] }
rand_pcg = "0.3"

[build-dependencies]
phf_codegen = { workspace = true }

[[bin]]
name = "coreutils"
path = "src/bin/coreutils.rs"

[[bin]]
name = "uudoc"
path = "src/bin/uudoc.rs"
required-features = ["uudoc"]

# The default release profile. It contains all optimizations, without
# sacrificing debug info. With this profile (like in the standard
# release profile), the debug info and the stack traces will still be available.
[profile.release]
lto = true

# A release-like profile that is tuned to be fast, even when being fast
# compromises on binary size. This includes aborting on panic.
[profile.release-fast]
inherits = "release"
panic = "abort"

# A release-like profile that is as small as possible.
[profile.release-small]
inherits = "release"
opt-level = "z"
panic = "abort"
strip = true<|MERGE_RESOLUTION|>--- conflicted
+++ resolved
@@ -286,18 +286,12 @@
 glob = "0.3.1"
 half = "2.3"
 indicatif = "0.17"
-<<<<<<< HEAD
 is-terminal = "0.4.7"
-itertools = "0.10.5"
-libc = "0.2.146"
-lscolors = { git = "https://github.com/alexkunde/lscolors.git", rev = "e3f99dd", default-features=false, features = ["gnu_legacy"] }
-=======
 itertools = "0.11.0"
 libc = "0.2.148"
 lscolors = { version = "0.15.0", default-features = false, features = [
-  "nu-ansi-term",
+  "nu-ansi-term", "gnu_legacy"
 ] }
->>>>>>> e2e42ac2
 memchr = "2"
 memmap2 = "0.7"
 nix = { version = "0.27", default-features = false }
