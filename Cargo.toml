# coreutils (uutils)
# * see the repository LICENSE, README, and CONTRIBUTING files for more information

# spell-checker:ignore (libs) libselinux gethostid procfs bigdecimal kqueue fundu mangen humantime uuhelp

[package]
name = "coreutils"
version = "0.0.19"
authors = ["uutils developers"]
license = "MIT"
description = "coreutils ~ GNU coreutils (updated); implemented as universal (cross-platform) utils, written in Rust"
default-run = "coreutils"

homepage = "https://github.com/uutils/coreutils"
repository = "https://github.com/uutils/coreutils"
readme = "README.md"
keywords = ["coreutils", "uutils", "cross-platform", "cli", "utility"]
categories = ["command-line-utilities"]
rust-version = "1.64.0"
edition = "2021"

build = "build.rs"

[features]
default = [ "feat_common_core" ]
## OS feature shortcodes
macos = [ "feat_os_macos" ]
unix = [ "feat_os_unix" ]
windows = [ "feat_os_windows" ]
## project-specific feature shortcodes
nightly = []
test_unimplemented = []
# * only build `uudoc` when `--feature uudoc` is activated
uudoc = ["zip", "dep:uuhelp_parser"]
## features
# "feat_acl" == enable support for ACLs (access control lists; by using`--features feat_acl`)
# NOTE:
# * On linux, the posix-acl/acl-sys crate requires `libacl` headers and shared library to be accessible in the C toolchain at compile time.
# * On FreeBSD and macOS this is not required.
feat_acl = ["cp/feat_acl"]
# "feat_selinux" == enable support for SELinux Security Context (by using `--features feat_selinux`)
# NOTE:
# * The selinux(-sys) crate requires `libselinux` headers and shared library to be accessible in the C toolchain at compile time.
# * Running a uutils compiled with `feat_selinux` requires an SELinux enabled Kernel at run time.
feat_selinux = ["cp/selinux", "id/selinux", "ls/selinux", "selinux", "feat_require_selinux"]
##
## feature sets
## (common/core and Tier1) feature sets
# "feat_common_core" == baseline core set of utilities which can be built/run on most targets
feat_common_core = [
    "base32",
    "base64",
    "basename",
    "basenc",
    "cat",
    "cksum",
    "comm",
    "cp",
    "csplit",
    "cut",
    "date",
    "df",
    "dir",
    "dircolors",
    "dirname",
    "dd",
    "du",
    "echo",
    "env",
    "expand",
    "expr",
    "factor",
    "false",
    "fmt",
    "fold",
    "hashsum",
    "head",
    "join",
    "link",
    "ln",
    "ls",
    "mkdir",
    "mktemp",
    "more",
    "mv",
    "nl",
    "numfmt",
    "od",
    "paste",
    "pr",
    "printenv",
    "printf",
    "ptx",
    "pwd",
    "readlink",
    "realpath",
    "relpath",
    "rm",
    "rmdir",
    "seq",
    "shred",
    "shuf",
    "sleep",
    "sort",
    "split",
    "sum",
    "tac",
    "tail",
    "tee",
    "test",
    "tr",
    "true",
    "truncate",
    "tsort",
    "touch",
    "unexpand",
    "uniq",
    "unlink",
    "vdir",
    "wc",
    "yes",
]
# "feat_Tier1" == expanded set of utilities which can be built/run on the usual rust "Tier 1" target platforms (ref: <https://forge.rust-lang.org/release/platform-support.html>)
feat_Tier1 = [
    "feat_common_core",
    #
    "arch",
    "hostname",
    "nproc",
    "sync",
    "touch",
    "uname",
    "whoami",
]
## (primary platforms) feature sets
# "feat_os_macos" == set of utilities which can be built/run on the MacOS platform
feat_os_macos = [
    "feat_os_unix", ## == a modern/usual *nix platform
    #
    "feat_require_unix_hostid",
]
# "feat_os_unix" == set of utilities which can be built/run on modern/usual *nix platforms
feat_os_unix = [
    "feat_Tier1",
    #
    "feat_require_crate_cpp",
    "feat_require_unix",
    "feat_require_unix_utmpx",
]
# "feat_os_windows" == set of utilities which can be built/run on modern/usual windows platforms
feat_os_windows = [
    "feat_Tier1", ## == "feat_os_windows_legacy" + "hostname"
]
## (secondary platforms) feature sets
# "feat_os_unix_gnueabihf" == set of utilities which can be built/run on the "arm-unknown-linux-gnueabihf" target (ARMv6 Linux [hardfloat])
feat_os_unix_gnueabihf = [
    "feat_Tier1",
    #
    "feat_require_unix",
    "feat_require_unix_hostid",
    "feat_require_unix_utmpx",
]
# "feat_os_unix_musl" == set of utilities which can be built/run on targets binding to the "musl" library (ref: <https://musl.libc.org/about.html>)
feat_os_unix_musl = [
    "feat_Tier1",
    #
    "feat_require_unix",
    "feat_require_unix_hostid",
]
feat_os_unix_android = [
    "feat_Tier1",
    #
    "feat_require_unix",
]
## feature sets with requirements (restricting cross-platform availability)
#
# ** NOTE: these `feat_require_...` sets should be minimized as much as possible to encourage cross-platform availability of utilities
#
# "feat_require_crate_cpp" == set of utilities requiring the `cpp` crate (which fail to compile on several platforms; as of 2020-04-23)
feat_require_crate_cpp = [
    "stdbuf",
]
# "feat_require_unix" == set of utilities requiring support which is only available on unix platforms (as of 2020-04-23)
feat_require_unix = [
    "chgrp",
    "chmod",
    "chown",
    "chroot",
    "groups",
    "id",
    "install",
    "kill",
    "logname",
    "mkfifo",
    "mknod",
    "nice",
    "nohup",
    "pathchk",
    "stat",
    "stty",
    "timeout",
    "tty",
]
# "feat_require_unix_utmpx" == set of utilities requiring unix utmp/utmpx support
# * ref: <https://wiki.musl-libc.org/faq.html#Q:-Why-is-the-utmp/wtmp-functionality-only-implemented-as-stubs?>
feat_require_unix_utmpx = [
    "pinky",
    "uptime",
    "users",
    "who",
]
# "feat_require_unix_hostid" == set of utilities requiring gethostid in libc (only some unixes provide)
feat_require_unix_hostid = [
    "hostid",
]
# "feat_require_selinux" == set of utilities depending on SELinux.
feat_require_selinux = [
    "chcon",
    "runcon",
]
## (alternate/newer/smaller platforms) feature sets
# "feat_os_unix_fuchsia" == set of utilities which can be built/run on the "Fuchsia" OS (refs: <https://fuchsia.dev>; <https://en.wikipedia.org/wiki/Google_Fuchsia>)
feat_os_unix_fuchsia = [
    "feat_common_core",
    #
    "feat_require_crate_cpp",
    #
    "chgrp",
    "chmod",
    "chown",
    "du",
    "groups",
    "hostid",
    "install",
    "logname",
    "mkfifo",
    "mknod",
    "nice",
    "pathchk",
    "tty",
    "uname",
    "unlink",
]
# "feat_os_unix_redox" == set of utilities which can be built/run on "Redox OS" (refs: <https://www.redox-os.org>; <https://en.wikipedia.org/wiki/Redox_(operating_system)>)
feat_os_unix_redox = [
    "feat_common_core",
    #
    "chmod",
    "uname",
]
# "feat_os_windows_legacy" == slightly restricted set of utilities which can be built/run on early windows platforms (eg, "WinXP")
feat_os_windows_legacy = [
    "feat_common_core",
    #
    "arch",
    "nproc",
    "sync",
    "touch",
    "whoami",
]
##
# * bypass/override ~ translate 'test' feature name to avoid dependency collision with rust core 'test' crate (o/w surfaces as compiler errors during testing)
test = [ "uu_test" ]

[workspace.dependencies]
bigdecimal = "0.3"
binary-heap-plus = "0.5.0"
bstr = "1.5"
bytecount = "0.6.3"
byteorder = "1.4.3"
chrono = { version="^0.4.26", default-features=false, features=["std", "alloc", "clock"]}
clap = { version = "4.3", features = ["wrap_help", "cargo"] }
clap_complete = "4.3"
clap_mangen = "0.2"
compare = "0.1.0"
coz = { version = "0.1.3" }
crossterm = ">=0.26.1"
ctrlc = { version = "3.4", features = ["termination"] }
exacl = "0.10.0"
file_diff = "1.0.0"
filetime = "0.2"
fnv = "1.0.7"
fs_extra = "1.3.0"
fts-sys = "0.2"
fundu = "0.5.1"
gcd = "2.3"
glob = "0.3.1"
half = "2.2"
humantime_to_duration = "0.3.1"
indicatif = "0.17"
is-terminal = "0.4.7"
itertools = "0.10.5"
<<<<<<< HEAD
libc = "0.2.144"
lscolors = { git = "https://github.com/alexkunde/lscolors.git", rev = "b10b4bc", default-features=false, features = ["gnu_legacy"] }
=======
libc = "0.2.146"
lscolors = { version = "0.14.0", default-features=false, features = ["nu-ansi-term"] }
>>>>>>> c3fcde24
memchr = "2"
nix = { version="0.26", default-features=false }
nom = "7.1.3"
notify = { version = "=6.0.0", features=["macos_kqueue"]}
num-bigint = "0.4.3"
num-traits = "0.2.15"
number_prefix = "0.4"
once_cell = "1.18.0"
onig = { version = "~6.4", default-features = false }
ouroboros = "0.15.6"
phf = "0.11.1"
phf_codegen = "0.11.1"
platform-info = "2.0.1"
quick-error = "2.0.1"
rand = { version = "0.8", features = ["small_rng"] }
rand_core = "0.6"
rayon = "1.7"
redox_syscall = "0.3"
regex = "1.8.4"
rstest = "0.17.0"
rust-ini = "0.18.0"
same-file = "1.0.6"
selinux = "0.4"
signal-hook = "0.3.15"
smallvec = { version = "1.10", features = ["union"] }
tempfile = "3.6.0"
term_grid = "0.1.5"
terminal_size = "0.2.6"
textwrap = { version="0.16.0", features=["terminal_size"] }
thiserror = "1.0"
time = { version="0.3" }
unicode-segmentation = "1.10.1"
unicode-width = "0.1.10"
utf-8 = "0.7.6"
walkdir = "2.3"
winapi-util = "0.1.5"
windows-sys = { version="0.48.0", default-features=false }
xattr = "1.0.0"
zip = { version = "0.6.6", default_features=false, features=["deflate"] }

hex = "0.4.3"
md-5 = "0.10.5"
sha1 = "0.10.5"
sha2 = "0.10.6"
sha3 = "0.10.8"
blake2b_simd = "1.0.1"
blake3 = "1.3.3"
sm3 = "0.4.2"
digest = "0.10.7"

uucore = { version=">=0.0.19", package="uucore", path="src/uucore" }
uucore_procs = { version=">=0.0.19", package="uucore_procs", path="src/uucore_procs" }
uu_ls = { version=">=0.0.18", path="src/uu/ls" }
uu_base32 = { version=">=0.0.18", path="src/uu/base32"}
uu_dircolors = { version=">=0.0.18", path="src/uu/dircolors"}

[dependencies]
clap = { workspace=true }
once_cell = { workspace=true }
uucore = { workspace=true }
clap_complete = { workspace=true }
clap_mangen = { workspace=true }
phf = { workspace=true }
selinux = { workspace=true, optional = true }
textwrap = { workspace=true }
zip = { workspace=true, optional = true }

uuhelp_parser = { optional=true, version=">=0.0.19", path="src/uuhelp_parser"}

# * uutils
uu_test  = { optional=true, version="0.0.19", package="uu_test", path="src/uu/test" }
#
arch     = { optional=true, version="0.0.19", package="uu_arch", path="src/uu/arch" }
base32   = { optional=true, version="0.0.19", package="uu_base32", path="src/uu/base32" }
base64   = { optional=true, version="0.0.19", package="uu_base64", path="src/uu/base64" }
basename = { optional=true, version="0.0.19", package="uu_basename", path="src/uu/basename" }
basenc   = { optional=true, version="0.0.19", package="uu_basenc", path="src/uu/basenc" }
cat      = { optional=true, version="0.0.19", package="uu_cat", path="src/uu/cat" }
chcon    = { optional=true, version="0.0.19", package="uu_chcon", path="src/uu/chcon" }
chgrp    = { optional=true, version="0.0.19", package="uu_chgrp", path="src/uu/chgrp" }
chmod    = { optional=true, version="0.0.19", package="uu_chmod", path="src/uu/chmod" }
chown    = { optional=true, version="0.0.19", package="uu_chown", path="src/uu/chown" }
chroot   = { optional=true, version="0.0.19", package="uu_chroot", path="src/uu/chroot" }
cksum    = { optional=true, version="0.0.19", package="uu_cksum", path="src/uu/cksum" }
comm     = { optional=true, version="0.0.19", package="uu_comm", path="src/uu/comm" }
cp       = { optional=true, version="0.0.19", package="uu_cp", path="src/uu/cp" }
csplit   = { optional=true, version="0.0.19", package="uu_csplit", path="src/uu/csplit" }
cut      = { optional=true, version="0.0.19", package="uu_cut", path="src/uu/cut" }
date     = { optional=true, version="0.0.19", package="uu_date", path="src/uu/date" }
dd       = { optional=true, version="0.0.19", package="uu_dd", path="src/uu/dd" }
df       = { optional=true, version="0.0.19", package="uu_df", path="src/uu/df" }
dir      = { optional=true, version="0.0.19", package="uu_dir", path="src/uu/dir" }
dircolors= { optional=true, version="0.0.19", package="uu_dircolors", path="src/uu/dircolors" }
dirname  = { optional=true, version="0.0.19", package="uu_dirname", path="src/uu/dirname" }
du       = { optional=true, version="0.0.19", package="uu_du", path="src/uu/du" }
echo     = { optional=true, version="0.0.19", package="uu_echo", path="src/uu/echo" }
env      = { optional=true, version="0.0.19", package="uu_env", path="src/uu/env" }
expand   = { optional=true, version="0.0.19", package="uu_expand", path="src/uu/expand" }
expr     = { optional=true, version="0.0.19", package="uu_expr", path="src/uu/expr" }
factor   = { optional=true, version="0.0.19", package="uu_factor", path="src/uu/factor" }
false    = { optional=true, version="0.0.19", package="uu_false", path="src/uu/false" }
fmt      = { optional=true, version="0.0.19", package="uu_fmt", path="src/uu/fmt" }
fold     = { optional=true, version="0.0.19", package="uu_fold", path="src/uu/fold" }
groups   = { optional=true, version="0.0.19", package="uu_groups", path="src/uu/groups" }
hashsum  = { optional=true, version="0.0.19", package="uu_hashsum", path="src/uu/hashsum" }
head     = { optional=true, version="0.0.19", package="uu_head", path="src/uu/head" }
hostid   = { optional=true, version="0.0.19", package="uu_hostid", path="src/uu/hostid" }
hostname = { optional=true, version="0.0.19", package="uu_hostname", path="src/uu/hostname" }
id       = { optional=true, version="0.0.19", package="uu_id", path="src/uu/id" }
install  = { optional=true, version="0.0.19", package="uu_install", path="src/uu/install" }
join     = { optional=true, version="0.0.19", package="uu_join", path="src/uu/join" }
kill     = { optional=true, version="0.0.19", package="uu_kill", path="src/uu/kill" }
link     = { optional=true, version="0.0.19", package="uu_link", path="src/uu/link" }
ln       = { optional=true, version="0.0.19", package="uu_ln", path="src/uu/ln" }
ls       = { optional=true, version="0.0.19", package="uu_ls", path="src/uu/ls" }
logname  = { optional=true, version="0.0.19", package="uu_logname", path="src/uu/logname" }
mkdir    = { optional=true, version="0.0.19", package="uu_mkdir", path="src/uu/mkdir" }
mkfifo   = { optional=true, version="0.0.19", package="uu_mkfifo", path="src/uu/mkfifo" }
mknod    = { optional=true, version="0.0.19", package="uu_mknod", path="src/uu/mknod" }
mktemp   = { optional=true, version="0.0.19", package="uu_mktemp", path="src/uu/mktemp" }
more     = { optional=true, version="0.0.19", package="uu_more", path="src/uu/more" }
mv       = { optional=true, version="0.0.19", package="uu_mv", path="src/uu/mv" }
nice     = { optional=true, version="0.0.19", package="uu_nice", path="src/uu/nice" }
nl       = { optional=true, version="0.0.19", package="uu_nl", path="src/uu/nl" }
nohup    = { optional=true, version="0.0.19", package="uu_nohup", path="src/uu/nohup" }
nproc    = { optional=true, version="0.0.19", package="uu_nproc", path="src/uu/nproc" }
numfmt   = { optional=true, version="0.0.19", package="uu_numfmt", path="src/uu/numfmt" }
od       = { optional=true, version="0.0.19", package="uu_od", path="src/uu/od" }
paste    = { optional=true, version="0.0.19", package="uu_paste", path="src/uu/paste" }
pathchk  = { optional=true, version="0.0.19", package="uu_pathchk", path="src/uu/pathchk" }
pinky    = { optional=true, version="0.0.19", package="uu_pinky", path="src/uu/pinky" }
pr       = { optional=true, version="0.0.19", package="uu_pr", path="src/uu/pr" }
printenv = { optional=true, version="0.0.19", package="uu_printenv", path="src/uu/printenv" }
printf   = { optional=true, version="0.0.19", package="uu_printf", path="src/uu/printf" }
ptx      = { optional=true, version="0.0.19", package="uu_ptx", path="src/uu/ptx" }
pwd      = { optional=true, version="0.0.19", package="uu_pwd", path="src/uu/pwd" }
readlink = { optional=true, version="0.0.19", package="uu_readlink", path="src/uu/readlink" }
realpath = { optional=true, version="0.0.19", package="uu_realpath", path="src/uu/realpath" }
relpath  = { optional=true, version="0.0.19", package="uu_relpath", path="src/uu/relpath" }
rm       = { optional=true, version="0.0.19", package="uu_rm", path="src/uu/rm" }
rmdir    = { optional=true, version="0.0.19", package="uu_rmdir", path="src/uu/rmdir" }
runcon   = { optional=true, version="0.0.19", package="uu_runcon", path="src/uu/runcon" }
seq      = { optional=true, version="0.0.19", package="uu_seq", path="src/uu/seq" }
shred    = { optional=true, version="0.0.19", package="uu_shred", path="src/uu/shred" }
shuf     = { optional=true, version="0.0.19", package="uu_shuf", path="src/uu/shuf" }
sleep    = { optional=true, version="0.0.19", package="uu_sleep", path="src/uu/sleep" }
sort     = { optional=true, version="0.0.19", package="uu_sort", path="src/uu/sort" }
split    = { optional=true, version="0.0.19", package="uu_split", path="src/uu/split" }
stat     = { optional=true, version="0.0.19", package="uu_stat", path="src/uu/stat" }
stdbuf   = { optional=true, version="0.0.19", package="uu_stdbuf", path="src/uu/stdbuf" }
stty     = { optional=true, version="0.0.19", package="uu_stty", path="src/uu/stty" }
sum      = { optional=true, version="0.0.19", package="uu_sum", path="src/uu/sum" }
sync     = { optional=true, version="0.0.19", package="uu_sync", path="src/uu/sync" }
tac      = { optional=true, version="0.0.19", package="uu_tac", path="src/uu/tac" }
tail     = { optional=true, version="0.0.19", package="uu_tail", path="src/uu/tail" }
tee      = { optional=true, version="0.0.19", package="uu_tee", path="src/uu/tee" }
timeout  = { optional=true, version="0.0.19", package="uu_timeout", path="src/uu/timeout" }
touch    = { optional=true, version="0.0.19", package="uu_touch", path="src/uu/touch" }
tr       = { optional=true, version="0.0.19", package="uu_tr", path="src/uu/tr" }
true     = { optional=true, version="0.0.19", package="uu_true", path="src/uu/true" }
truncate = { optional=true, version="0.0.19", package="uu_truncate", path="src/uu/truncate" }
tsort    = { optional=true, version="0.0.19", package="uu_tsort", path="src/uu/tsort" }
tty      = { optional=true, version="0.0.19", package="uu_tty", path="src/uu/tty" }
uname    = { optional=true, version="0.0.19", package="uu_uname", path="src/uu/uname" }
unexpand = { optional=true, version="0.0.19", package="uu_unexpand", path="src/uu/unexpand" }
uniq     = { optional=true, version="0.0.19", package="uu_uniq", path="src/uu/uniq" }
unlink   = { optional=true, version="0.0.19", package="uu_unlink", path="src/uu/unlink" }
uptime   = { optional=true, version="0.0.19", package="uu_uptime", path="src/uu/uptime" }
users    = { optional=true, version="0.0.19", package="uu_users", path="src/uu/users" }
vdir     = { optional=true, version="0.0.19", package="uu_vdir", path="src/uu/vdir" }
wc       = { optional=true, version="0.0.19", package="uu_wc", path="src/uu/wc" }
who      = { optional=true, version="0.0.19", package="uu_who", path="src/uu/who" }
whoami   = { optional=true, version="0.0.19", package="uu_whoami", path="src/uu/whoami" }
yes      = { optional=true, version="0.0.19", package="uu_yes", path="src/uu/yes" }

# this breaks clippy linting with: "tests/by-util/test_factor_benches.rs: No such file or directory (os error 2)"
# factor_benches = { optional = true, version = "0.0.0", package = "uu_factor_benches", path = "tests/benches/factor" }

#
# * pinned transitive dependencies
# Not needed for now. Keep as examples:
#pin_cc = { version="1.0.61, < 1.0.62", package="cc" } ## cc v1.0.62 has compiler errors for MinRustV v1.32.0, requires 1.34 (for `std::str::split_ascii_whitespace()`)

[dev-dependencies]
chrono = { workspace=true }
conv = "0.3"
filetime = { workspace=true }
glob = { workspace=true }
libc = { workspace=true }
pretty_assertions = "1"
rand = { workspace=true }
regex = { workspace=true }
sha1 = { version="0.10", features=["std"] }
tempfile = { workspace=true }
time = { workspace=true, features=["local-offset"] }
unindent = "0.2"
uucore = { workspace=true, features=["entries", "process", "signals"] }
walkdir = { workspace=true }
is-terminal = { workspace=true }
hex-literal = "0.4.1"
rstest = "0.17.0"

[target.'cfg(any(target_os = "linux", target_os = "android"))'.dev-dependencies]
procfs = { version = "0.15", default-features = false }
rlimit = "0.9.1"

[target.'cfg(unix)'.dev-dependencies]
nix = { workspace=true, features=["process", "signal", "user"] }
rand_pcg = "0.3"

[build-dependencies]
phf_codegen = { workspace=true }

[[bin]]
name = "coreutils"
path = "src/bin/coreutils.rs"

[[bin]]
name = "uudoc"
path = "src/bin/uudoc.rs"
required-features = ["uudoc"]

# The default release profile. It contains all optimizations, without
# sacrificing debug info. With this profile (like in the standard
# release profile), the debug info and the stack traces will still be available.
[profile.release]
lto = true

# A release-like profile that is tuned to be fast, even when being fast
# compromises on binary size. This includes aborting on panic.
[profile.release-fast]
inherits = "release"
panic = "abort"

# A release-like profile that is as small as possible.
[profile.release-small]
inherits = "release"
opt-level = "z"
panic = "abort"
strip = true<|MERGE_RESOLUTION|>--- conflicted
+++ resolved
@@ -290,13 +290,8 @@
 indicatif = "0.17"
 is-terminal = "0.4.7"
 itertools = "0.10.5"
-<<<<<<< HEAD
-libc = "0.2.144"
+libc = "0.2.146"
 lscolors = { git = "https://github.com/alexkunde/lscolors.git", rev = "b10b4bc", default-features=false, features = ["gnu_legacy"] }
-=======
-libc = "0.2.146"
-lscolors = { version = "0.14.0", default-features=false, features = ["nu-ansi-term"] }
->>>>>>> c3fcde24
 memchr = "2"
 nix = { version="0.26", default-features=false }
 nom = "7.1.3"
