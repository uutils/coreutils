--- conflicted
+++ resolved
@@ -289,13 +289,9 @@
 humantime = "2.1.0"
 indicatif = "0.17"
 itertools = "0.12.1"
-<<<<<<< HEAD
-libc = "0.2.153"
+libc = "0.2.154"
 log = "0.4"
 fern = { version = "0.6.2", default-features = false }
-=======
-libc = "0.2.154"
->>>>>>> d6399f3a
 lscolors = { version = "0.16.0", default-features = false, features = [
   "gnu_legacy",
 ] }
