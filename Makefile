--- conflicted
+++ resolved
@@ -60,11 +60,8 @@
   fold \
   link \
   hashsum \
-<<<<<<< HEAD
   join \
-=======
   ln \
->>>>>>> 57839e47
   mkdir \
   nl \
   nproc \
