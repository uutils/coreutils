<<<<<<< HEAD
# Config options
PROFILE         ?= debug
MULTICALL       ?= n
INSTALL         ?= install
ifneq (,$(filter install, $(MAKECMDGOALS)))
override PROFILE:=release
endif

PROFILE_CMD :=
ifeq ($(PROFILE),release)
	PROFILE_CMD = --release
endif

RM := rm -rf

# Binaries
CARGO  ?= cargo
CARGOFLAGS ?=

# Install directories
PREFIX ?= /usr/local
DESTDIR ?=
BINDIR ?= /bin
LIBDIR ?= /lib

INSTALLDIR_BIN=$(DESTDIR)$(PREFIX)$(BINDIR)
INSTALLDIR_LIB=$(DESTDIR)$(PREFIX)$(LIBDIR)

#prefix to apply to uutils binary and all tool binaries
PROG_PREFIX ?=

# This won't support any directory with spaces in its name, but you can just
# make a symlink without spaces that points to the directory.
BASEDIR       ?= $(shell pwd)
BUILDDIR      := $(BASEDIR)/target/${PROFILE}
PKG_BUILDDIR  := $(BUILDDIR)/deps

BUSYBOX_ROOT := $(BASEDIR)/tmp
BUSYBOX_VER  := 1.24.1
BUSYBOX_SRC  := $(BUSYBOX_ROOT)/busybox-$(BUSYBOX_VER)

# Possible programs
PROGS       := \
  base32 \
  base64 \
  basename \
  cat \
  cksum \
  comm \
  cp \
  cut \
  dircolors \
  dirname \
  echo \
  env \
  expand \
  expr \
  factor \
  false \
  fmt \
  fold \
  hashsum \
  head \
  link \
  ln \
  ls \
  mkdir \
  mktemp \
  more \
  mv \
  nl \
  numfmt \
  nproc \
  od \
  paste \
  printenv \
  printf \
  ptx \
  pwd \
  readlink \
  realpath \
  relpath \
  rm \
  rmdir \
  seq \
  shred \
  shuf \
  sleep \
  sort \
  split \
  sum \
  sync \
  tac \
  tail \
  tee \
  test \
  tr \
  true \
  truncate \
  tsort \
  unexpand \
  uniq \
  wc \
  whoami \
  yes

UNIX_PROGS := \
  arch \
  chgrp \
  chmod \
  chown \
  chroot \
  df \
  du \
  groups \
  hostid \
  hostname \
  id \
  install \
  kill \
  logname \
  mkfifo \
  mknod \
  nice \
  nohup \
  pathchk \
  pinky \
  stat \
  stdbuf \
  timeout \
  touch \
  tty \
  uname \
  unlink \
  uptime \
  users \
  who

ifneq ($(OS),Windows_NT)
	PROGS    := $(PROGS) $(UNIX_PROGS)
endif

UTILS ?= $(PROGS)

# Programs with usable tests
TEST_PROGS  := \
	base32 \
	base64 \
	basename \
	cat \
	chgrp \
	chmod \
	chown \
	cksum \
	comm \
	cp \
	cut \
	dircolors \
	dirname \
	df \
	echo \
	env \
	expr \
	factor \
	false \
	fold \
	hashsum \
	head \
	install \
	link \
	ln \
	ls \
	mkdir \
	mktemp \
	mv \
	nl \
	numfmt \
	od \
	paste \
	pathchk \
	pinky \
	printf \
	ptx \
	pwd \
	readlink \
	realpath \
	rm \
	rmdir \
	seq \
	sort \
	split \
	stat \
	stdbuf \
	sum \
	tac \
	tail \
	test \
	touch \
	tr \
	true \
	truncate \
	tsort \
	unexpand \
	uniq \
	unlink \
	wc \
	who

TESTS       := \
	$(sort $(filter $(UTILS),$(filter-out $(SKIP_UTILS),$(TEST_PROGS))))

TEST_NO_FAIL_FAST :=
TEST_SPEC_FEATURE :=
ifneq ($(SPEC),)
TEST_NO_FAIL_FAST :=--no-fail-fast
TEST_SPEC_FEATURE := test_unimplemented
endif

define BUILD_EXE
build_exe_$(1):
	${CARGO} build ${CARGOFLAGS} ${PROFILE_CMD} -p $(1)
endef

define TEST_BUSYBOX
test_busybox_$(1):
	(cd $(BUSYBOX_SRC)/testsuite && bindir=$(BUILDDIR) ./runtest $(RUNTEST_ARGS) $(1) )
endef

# Output names
EXES        := \
  $(sort $(filter $(UTILS),$(filter-out $(SKIP_UTILS),$(PROGS))))

INSTALLEES  := ${EXES}
ifeq (${MULTICALL}, y)
INSTALLEES  := ${INSTALLEES} uutils
endif

# Shared library extension
SYSTEM := $(shell uname)
DYLIB_EXT :=
ifeq ($(SYSTEM),Linux)
	DYLIB_EXT    := so
	DYLIB_FLAGS  := -shared
endif
ifeq ($(SYSTEM),Darwin)
	DYLIB_EXT    := dylib
	DYLIB_FLAGS  := -dynamiclib -undefined dynamic_lookup
endif

# Libaries to install
LIBS :=
ifneq (,$(findstring stdbuf, $(INSTALLEES)))
LIBS += libstdbuf.$(DYLIB_EXT)
endif

all: build

do_install = $(INSTALL) ${1}
use_default := 1

$(foreach util,$(EXES),$(eval $(call BUILD_EXE,$(util))))

build-pkgs: $(addprefix build_exe_,$(EXES))

build-uutils:
	${CARGO} build ${CARGOFLAGS} --features "${EXES}" ${PROFILE_CMD} --no-default-features

build: build-uutils build-pkgs

$(foreach test,$(filter-out $(SKIP_UTILS),$(PROGS)),$(eval $(call TEST_BUSYBOX,$(test))))

test:
	${CARGO} test ${CARGOFLAGS} --features "$(TESTS) $(TEST_SPEC_FEATURE)" --no-default-features $(TEST_NO_FAIL_FAST)

busybox-src:
	if [ ! -e $(BUSYBOX_SRC) ]; then \
	mkdir -p $(BUSYBOX_ROOT); \
	wget https://busybox.net/downloads/busybox-$(BUSYBOX_VER).tar.bz2 -P $(BUSYBOX_ROOT); \
	tar -C $(BUSYBOX_ROOT) -xf $(BUSYBOX_ROOT)/busybox-$(BUSYBOX_VER).tar.bz2; \
	fi; \

# This is a busybox-specific config file their test suite wants to parse.
$(BUILDDIR)/.config: $(BASEDIR)/.busybox-config
	cp $< $@

# Test under the busybox testsuite
$(BUILDDIR)/busybox: busybox-src build-uutils $(BUILDDIR)/.config
	cp $(BUILDDIR)/uutils $(BUILDDIR)/busybox; \
	chmod +x $@;

ifeq ($(EXES),)
busytest:
else
busytest: $(BUILDDIR)/busybox $(addprefix test_busybox_,$(filter-out $(SKIP_UTILS),$(EXES)))
endif

clean:
	$(RM) $(BUILDDIR)

distclean: clean
	$(CARGO) clean $(CARGOFLAGS) && $(CARGO) update $(CARGOFLAGS)

install: build
	mkdir -p $(INSTALLDIR_BIN)
ifeq (${MULTICALL}, y)
	$(INSTALL) $(BUILDDIR)/uutils $(INSTALLDIR_BIN)/$(PROG_PREFIX)uutils
	$(foreach prog, $(filter-out uutils, $(INSTALLEES)), \
		cd $(INSTALLDIR_BIN) && ln -fs $(PROG_PREFIX)uutils $(PROG_PREFIX)$(prog);)
else
	$(foreach prog, $(INSTALLEES), \
		$(INSTALL) $(BUILDDIR)/$(prog) $(INSTALLDIR_BIN)/$(PROG_PREFIX)$(prog);)
endif
	mkdir -p $(INSTALLDIR_LIB)
	$(foreach lib, $(LIBS), $(INSTALL) $(BUILDDIR)/build/*/out/$(lib) $(INSTALLDIR_LIB)/$(lib);)

uninstall:
ifeq (${MULTICALL}, y)
	rm -f $(addprefix $(INSTALLDIR_BIN)/,$(PROG_PREFIX)uutils)
endif
	rm -f $(addprefix $(INSTALLDIR_BIN)/$(PROG_PREFIX),$(PROGS))
	rm -f $(addprefix $(INSTALLDIR_LIB)/,$(LIBS))

.PHONY: all build test distclean clean busytest install uninstall
=======
USEGNU=gmake $*
all:
	@$(USEGNU)
.DEFAULT:
	@$(USEGNU)
>>>>>>> cb260d2f
<|MERGE_RESOLUTION|>--- conflicted
+++ resolved
@@ -1,331 +1,5 @@
-<<<<<<< HEAD
-# Config options
-PROFILE         ?= debug
-MULTICALL       ?= n
-INSTALL         ?= install
-ifneq (,$(filter install, $(MAKECMDGOALS)))
-override PROFILE:=release
-endif
-
-PROFILE_CMD :=
-ifeq ($(PROFILE),release)
-	PROFILE_CMD = --release
-endif
-
-RM := rm -rf
-
-# Binaries
-CARGO  ?= cargo
-CARGOFLAGS ?=
-
-# Install directories
-PREFIX ?= /usr/local
-DESTDIR ?=
-BINDIR ?= /bin
-LIBDIR ?= /lib
-
-INSTALLDIR_BIN=$(DESTDIR)$(PREFIX)$(BINDIR)
-INSTALLDIR_LIB=$(DESTDIR)$(PREFIX)$(LIBDIR)
-
-#prefix to apply to uutils binary and all tool binaries
-PROG_PREFIX ?=
-
-# This won't support any directory with spaces in its name, but you can just
-# make a symlink without spaces that points to the directory.
-BASEDIR       ?= $(shell pwd)
-BUILDDIR      := $(BASEDIR)/target/${PROFILE}
-PKG_BUILDDIR  := $(BUILDDIR)/deps
-
-BUSYBOX_ROOT := $(BASEDIR)/tmp
-BUSYBOX_VER  := 1.24.1
-BUSYBOX_SRC  := $(BUSYBOX_ROOT)/busybox-$(BUSYBOX_VER)
-
-# Possible programs
-PROGS       := \
-  base32 \
-  base64 \
-  basename \
-  cat \
-  cksum \
-  comm \
-  cp \
-  cut \
-  dircolors \
-  dirname \
-  echo \
-  env \
-  expand \
-  expr \
-  factor \
-  false \
-  fmt \
-  fold \
-  hashsum \
-  head \
-  link \
-  ln \
-  ls \
-  mkdir \
-  mktemp \
-  more \
-  mv \
-  nl \
-  numfmt \
-  nproc \
-  od \
-  paste \
-  printenv \
-  printf \
-  ptx \
-  pwd \
-  readlink \
-  realpath \
-  relpath \
-  rm \
-  rmdir \
-  seq \
-  shred \
-  shuf \
-  sleep \
-  sort \
-  split \
-  sum \
-  sync \
-  tac \
-  tail \
-  tee \
-  test \
-  tr \
-  true \
-  truncate \
-  tsort \
-  unexpand \
-  uniq \
-  wc \
-  whoami \
-  yes
-
-UNIX_PROGS := \
-  arch \
-  chgrp \
-  chmod \
-  chown \
-  chroot \
-  df \
-  du \
-  groups \
-  hostid \
-  hostname \
-  id \
-  install \
-  kill \
-  logname \
-  mkfifo \
-  mknod \
-  nice \
-  nohup \
-  pathchk \
-  pinky \
-  stat \
-  stdbuf \
-  timeout \
-  touch \
-  tty \
-  uname \
-  unlink \
-  uptime \
-  users \
-  who
-
-ifneq ($(OS),Windows_NT)
-	PROGS    := $(PROGS) $(UNIX_PROGS)
-endif
-
-UTILS ?= $(PROGS)
-
-# Programs with usable tests
-TEST_PROGS  := \
-	base32 \
-	base64 \
-	basename \
-	cat \
-	chgrp \
-	chmod \
-	chown \
-	cksum \
-	comm \
-	cp \
-	cut \
-	dircolors \
-	dirname \
-	df \
-	echo \
-	env \
-	expr \
-	factor \
-	false \
-	fold \
-	hashsum \
-	head \
-	install \
-	link \
-	ln \
-	ls \
-	mkdir \
-	mktemp \
-	mv \
-	nl \
-	numfmt \
-	od \
-	paste \
-	pathchk \
-	pinky \
-	printf \
-	ptx \
-	pwd \
-	readlink \
-	realpath \
-	rm \
-	rmdir \
-	seq \
-	sort \
-	split \
-	stat \
-	stdbuf \
-	sum \
-	tac \
-	tail \
-	test \
-	touch \
-	tr \
-	true \
-	truncate \
-	tsort \
-	unexpand \
-	uniq \
-	unlink \
-	wc \
-	who
-
-TESTS       := \
-	$(sort $(filter $(UTILS),$(filter-out $(SKIP_UTILS),$(TEST_PROGS))))
-
-TEST_NO_FAIL_FAST :=
-TEST_SPEC_FEATURE :=
-ifneq ($(SPEC),)
-TEST_NO_FAIL_FAST :=--no-fail-fast
-TEST_SPEC_FEATURE := test_unimplemented
-endif
-
-define BUILD_EXE
-build_exe_$(1):
-	${CARGO} build ${CARGOFLAGS} ${PROFILE_CMD} -p $(1)
-endef
-
-define TEST_BUSYBOX
-test_busybox_$(1):
-	(cd $(BUSYBOX_SRC)/testsuite && bindir=$(BUILDDIR) ./runtest $(RUNTEST_ARGS) $(1) )
-endef
-
-# Output names
-EXES        := \
-  $(sort $(filter $(UTILS),$(filter-out $(SKIP_UTILS),$(PROGS))))
-
-INSTALLEES  := ${EXES}
-ifeq (${MULTICALL}, y)
-INSTALLEES  := ${INSTALLEES} uutils
-endif
-
-# Shared library extension
-SYSTEM := $(shell uname)
-DYLIB_EXT :=
-ifeq ($(SYSTEM),Linux)
-	DYLIB_EXT    := so
-	DYLIB_FLAGS  := -shared
-endif
-ifeq ($(SYSTEM),Darwin)
-	DYLIB_EXT    := dylib
-	DYLIB_FLAGS  := -dynamiclib -undefined dynamic_lookup
-endif
-
-# Libaries to install
-LIBS :=
-ifneq (,$(findstring stdbuf, $(INSTALLEES)))
-LIBS += libstdbuf.$(DYLIB_EXT)
-endif
-
-all: build
-
-do_install = $(INSTALL) ${1}
-use_default := 1
-
-$(foreach util,$(EXES),$(eval $(call BUILD_EXE,$(util))))
-
-build-pkgs: $(addprefix build_exe_,$(EXES))
-
-build-uutils:
-	${CARGO} build ${CARGOFLAGS} --features "${EXES}" ${PROFILE_CMD} --no-default-features
-
-build: build-uutils build-pkgs
-
-$(foreach test,$(filter-out $(SKIP_UTILS),$(PROGS)),$(eval $(call TEST_BUSYBOX,$(test))))
-
-test:
-	${CARGO} test ${CARGOFLAGS} --features "$(TESTS) $(TEST_SPEC_FEATURE)" --no-default-features $(TEST_NO_FAIL_FAST)
-
-busybox-src:
-	if [ ! -e $(BUSYBOX_SRC) ]; then \
-	mkdir -p $(BUSYBOX_ROOT); \
-	wget https://busybox.net/downloads/busybox-$(BUSYBOX_VER).tar.bz2 -P $(BUSYBOX_ROOT); \
-	tar -C $(BUSYBOX_ROOT) -xf $(BUSYBOX_ROOT)/busybox-$(BUSYBOX_VER).tar.bz2; \
-	fi; \
-
-# This is a busybox-specific config file their test suite wants to parse.
-$(BUILDDIR)/.config: $(BASEDIR)/.busybox-config
-	cp $< $@
-
-# Test under the busybox testsuite
-$(BUILDDIR)/busybox: busybox-src build-uutils $(BUILDDIR)/.config
-	cp $(BUILDDIR)/uutils $(BUILDDIR)/busybox; \
-	chmod +x $@;
-
-ifeq ($(EXES),)
-busytest:
-else
-busytest: $(BUILDDIR)/busybox $(addprefix test_busybox_,$(filter-out $(SKIP_UTILS),$(EXES)))
-endif
-
-clean:
-	$(RM) $(BUILDDIR)
-
-distclean: clean
-	$(CARGO) clean $(CARGOFLAGS) && $(CARGO) update $(CARGOFLAGS)
-
-install: build
-	mkdir -p $(INSTALLDIR_BIN)
-ifeq (${MULTICALL}, y)
-	$(INSTALL) $(BUILDDIR)/uutils $(INSTALLDIR_BIN)/$(PROG_PREFIX)uutils
-	$(foreach prog, $(filter-out uutils, $(INSTALLEES)), \
-		cd $(INSTALLDIR_BIN) && ln -fs $(PROG_PREFIX)uutils $(PROG_PREFIX)$(prog);)
-else
-	$(foreach prog, $(INSTALLEES), \
-		$(INSTALL) $(BUILDDIR)/$(prog) $(INSTALLDIR_BIN)/$(PROG_PREFIX)$(prog);)
-endif
-	mkdir -p $(INSTALLDIR_LIB)
-	$(foreach lib, $(LIBS), $(INSTALL) $(BUILDDIR)/build/*/out/$(lib) $(INSTALLDIR_LIB)/$(lib);)
-
-uninstall:
-ifeq (${MULTICALL}, y)
-	rm -f $(addprefix $(INSTALLDIR_BIN)/,$(PROG_PREFIX)uutils)
-endif
-	rm -f $(addprefix $(INSTALLDIR_BIN)/$(PROG_PREFIX),$(PROGS))
-	rm -f $(addprefix $(INSTALLDIR_LIB)/,$(LIBS))
-
-.PHONY: all build test distclean clean busytest install uninstall
-=======
 USEGNU=gmake $*
 all:
 	@$(USEGNU)
 .DEFAULT:
-	@$(USEGNU)
->>>>>>> cb260d2f
+	@$(USEGNU)