# spell-checker:ignore (misc) testsuite runtest findstring (targets) busytest toybox distclean pkgs nextest ; (vars/env) BINDIR BUILDDIR CARGOFLAGS DESTDIR DOCSDIR INSTALLDIR INSTALLEES MULTICALL DATAROOTDIR TESTDIR manpages

# Config options
ifneq (,$(filter install, $(MAKECMDGOALS)))
 PROFILE?=release
endif
PROFILE         ?= debug
MULTICALL       ?= n
COMPLETIONS     ?= y
MANPAGES        ?= y
LOCALES         ?= y
<<<<<<< HEAD
ifneq (,$(filter install, $(MAKECMDGOALS)))
override PROFILE:=release
endif
=======
INSTALL         ?= install
>>>>>>> 8fc9d280

# Needed for the foreach loops to split each loop into a separate command
define newline


endef

PROFILE_CMD := --profile=${PROFILE}
ifeq ($(PROFILE),debug)
	PROFILE_CMD =
endif

# Binaries
INSTALL ?= $(shell command -v install)
CARGO  ?= cargo
CARGOFLAGS ?=
RUSTC_ARCH ?= # should be empty except for cross-build, not --target $(shell rustc --print host-tuple)

# Install directories
PREFIX ?= /usr/local
DESTDIR ?=
BINDIR ?= $(PREFIX)/bin
DATAROOTDIR ?= $(PREFIX)/share
LIBSTDBUF_DIR ?= $(PREFIX)/libexec/coreutils
# Export variable so that it is used during the build
export LIBSTDBUF_DIR

INSTALLDIR_BIN=$(DESTDIR)$(BINDIR)

#prefix to apply to coreutils binary and all tool binaries
PROG_PREFIX ?=

# This won't support any directory with spaces in its name, but you can just
# make a symlink without spaces that points to the directory.
BASEDIR       ?= $(shell pwd)
ifdef CARGO_TARGET_DIR
BUILDDIR 	  := $(CARGO_TARGET_DIR)/${PROFILE}
else
BUILDDIR      := $(BASEDIR)/target/${PROFILE}
endif
PKG_BUILDDIR  := $(BUILDDIR)/deps
DOCSDIR       := $(BASEDIR)/docs

BUSYBOX_ROOT := $(BASEDIR)/tmp
BUSYBOX_VER  := 1.36.1
BUSYBOX_SRC  := $(BUSYBOX_ROOT)/busybox-$(BUSYBOX_VER)

TOYBOX_ROOT := $(BASEDIR)/tmp
TOYBOX_VER  := 0.8.12
TOYBOX_SRC  := $(TOYBOX_ROOT)/toybox-$(TOYBOX_VER)

#------------------------------------------------------------------------
# Detect the host system.
# On Windows the environment already sets  OS = Windows_NT.
# Otherwise let it default to the kernel name returned by uname -s
# (Linux, Darwin, FreeBSD, …).
#------------------------------------------------------------------------
OS ?= $(shell uname -s)

# Windows does not allow symlink by default.
# Allow to override LN for AppArmor.
ifeq ($(OS),Windows_NT)
	LN ?= $(shell command -v ln) -f
endif
LN ?= ln -sf

# Possible programs
PROGS       := \
	arch \
	base32 \
	base64 \
	basenc \
	basename \
	cat \
	cksum \
	comm \
	cp \
	csplit \
	cut \
	date \
	dd \
	df \
	dir \
	dircolors \
	dirname \
	du \
	echo \
	env \
	expand \
	expr \
	factor \
	false \
	fmt \
	fold \
	hashsum \
	head \
	hostname \
	join \
	link \
	ln \
	ls \
	mkdir \
	mktemp \
	more \
	mv \
	nl \
	numfmt \
	nproc \
	od \
	paste \
	pr \
	printenv \
	printf \
	ptx \
	pwd \
	readlink \
	realpath \
	rm \
	rmdir \
	seq \
	shred \
	shuf \
	sleep \
	sort \
	split \
	sum \
	sync \
	tac \
	tail \
	tee \
	test \
	touch \
	tr \
	true \
	truncate \
	tsort \
	uname \
	unexpand \
	uniq \
	unlink \
	vdir \
	wc \
	whoami \
	yes

UNIX_PROGS := \
	chgrp \
	chmod \
	chown \
	chroot \
	groups \
	hostid \
	id \
	install \
	kill \
	logname \
	mkfifo \
	mknod \
	nice \
	nohup \
	pathchk \
	pinky \
	stat \
	stdbuf \
	stty \
	timeout \
	tty \
	uptime \
	users \
	who

SELINUX_PROGS := \
	chcon \
	runcon

HASHSUM_PROGS := \
	b2sum \
	md5sum \
	sha1sum \
	sha224sum \
	sha256sum \
	sha384sum \
	sha512sum

$(info Detected OS = $(OS))

# Build the SELinux programs only on Linux
ifeq ($(filter $(OS),Linux),)
	SELINUX_PROGS :=
endif

ifneq ($(OS),Windows_NT)
	PROGS := $(PROGS) $(UNIX_PROGS)
# Build the selinux command even if not on the system
	PROGS := $(PROGS) $(SELINUX_PROGS)
endif

UTILS ?= $(filter-out $(SKIP_UTILS),$(PROGS))
ifneq ($(filter hashsum,$(UTILS)),hashsum)
	HASHSUM_PROGS :=
endif

ifneq ($(findstring stdbuf,$(UTILS)),)
    # Use external libstdbuf per default. It is more robust than embedding libstdbuf.
	CARGOFLAGS += --features feat_external_libstdbuf
endif

# Programs with usable tests
TEST_PROGS  := \
	base32 \
	base64 \
	basename \
	cat \
	chcon \
	chgrp \
	chmod \
	chown \
	cksum \
	comm \
	cp \
	csplit \
	cut \
	date \
	dircolors \
	dirname \
	echo \
	env \
	expr \
	factor \
	false \
	fold \
	hashsum \
	head \
	install \
	link \
	ln \
	ls \
	mkdir \
	mktemp \
	mv \
	nl \
	numfmt \
	od \
	paste \
	pathchk \
	pinky \
	pr \
	printf \
	ptx \
	pwd \
	readlink \
	realpath \
	rm \
	rmdir \
	runcon \
	seq \
	sleep \
	sort \
	split \
	stat \
	stdbuf \
	sum \
	tac \
	tail \
	test \
	touch \
	tr \
	true \
	truncate \
	tsort \
	uname \
	unexpand \
	uniq \
	unlink \
	uudoc \
	wc \
	who

TESTS       := \
	$(sort $(filter $(UTILS),$(TEST_PROGS)))

TEST_NO_FAIL_FAST :=
TEST_SPEC_FEATURE :=
ifneq ($(SPEC),)
TEST_NO_FAIL_FAST :=--no-fail-fast
TEST_SPEC_FEATURE := test_unimplemented
else ifeq ($(SELINUX_ENABLED),1)
TEST_NO_FAIL_FAST :=
TEST_SPEC_FEATURE := selinux
BUILD_SPEC_FEATURE := selinux
endif

define TEST_BUSYBOX
test_busybox_$(1):
	-(cd $(BUSYBOX_SRC)/testsuite && bindir=$(BUILDDIR) ./runtest $(RUNTEST_ARGS) $(1))
endef

# Output names
EXES        := \
	$(sort $(UTILS))

INSTALLEES  := ${EXES}
ifeq (${MULTICALL}, y)
INSTALLEES  := ${INSTALLEES} coreutils
endif

all: build

build-pkgs:
ifneq (${MULTICALL}, y)
ifdef BUILD_SPEC_FEATURE
	${CARGO} build ${CARGOFLAGS} --features "$(BUILD_SPEC_FEATURE)" ${PROFILE_CMD} $(foreach pkg,$(EXES),-p uu_$(pkg)) $(RUSTC_ARCH)
else
	${CARGO} build ${CARGOFLAGS} ${PROFILE_CMD} $(foreach pkg,$(EXES),-p uu_$(pkg)) $(RUSTC_ARCH)
endif
endif

build-coreutils:
	${CARGO} build ${CARGOFLAGS} --features "${EXES} $(BUILD_SPEC_FEATURE)" ${PROFILE_CMD} --no-default-features $(RUSTC_ARCH)

build: build-coreutils build-pkgs locales

$(foreach test,$(UTILS),$(eval $(call TEST_BUSYBOX,$(test))))

test:
	${CARGO} test ${CARGOFLAGS} --features "$(TESTS) $(TEST_SPEC_FEATURE)" $(PROFILE_CMD) --no-default-features $(TEST_NO_FAIL_FAST)

nextest:
	${CARGO} nextest run ${CARGOFLAGS} --features "$(TESTS) $(TEST_SPEC_FEATURE)" --no-default-features $(TEST_NO_FAIL_FAST)

test_toybox:
	-(cd $(TOYBOX_SRC)/ && make tests)

toybox-src:
	if [ ! -e "$(TOYBOX_SRC)" ] ; then \
		mkdir -p "$(TOYBOX_ROOT)" ; \
		curl -Ls "https://github.com/landley/toybox/archive/refs/tags/$(TOYBOX_VER).tar.gz" -o "$(TOYBOX_ROOT)/$(TOYBOX_VER).tar.gz" ; \
		tar -C "$(TOYBOX_ROOT)" -xf "$(TOYBOX_ROOT)/$(TOYBOX_VER).tar.gz" ; \
		sed -i -e "s|TESTDIR=\".*\"|TESTDIR=\"$(BUILDDIR)\"|g" $(TOYBOX_SRC)/scripts/test.sh; \
		sed -i -e "s/ || exit 1//g" $(TOYBOX_SRC)/scripts/test.sh; \
	fi ;

busybox-src:
	if [ ! -e "$(BUSYBOX_SRC)" ] ; then \
		mkdir -p "$(BUSYBOX_ROOT)" ; \
		curl -Ls "https://github.com/mirror/busybox/archive/refs/tags/$(subst .,_,$(BUSYBOX_VER)).tar.gz" -o "$(BUSYBOX_ROOT)/busybox-$(BUSYBOX_VER).tar.gz" ; \
		tar -C "$(BUSYBOX_ROOT)" -xf "$(BUSYBOX_ROOT)/busybox-$(BUSYBOX_VER).tar.gz" ; \
	fi ;

# This is a busybox-specific config file their test suite wants to parse.
$(BUILDDIR)/.config: $(BASEDIR)/.busybox-config
	$(INSTALL) -m 644 $< $@

# Test under the busybox test suite
$(BUILDDIR)/busybox: busybox-src build-coreutils $(BUILDDIR)/.config
	$(INSTALL) -m 755 "$(BUILDDIR)/coreutils" "$(BUILDDIR)/busybox"

prepare-busytest: $(BUILDDIR)/busybox
	# disable inapplicable tests
	-( cd "$(BUSYBOX_SRC)/testsuite" ; if [ -e "busybox.tests" ] ; then mv busybox.tests busybox.tests- ; fi ; )

ifeq ($(EXES),)
busytest:
else
busytest: $(BUILDDIR)/busybox $(addprefix test_busybox_,$(filter-out $(SKIP_UTILS),$(EXES)))
endif

clean:
	cargo clean $(RUSTC_ARCH)
	cd $(DOCSDIR) && $(MAKE) clean $(RUSTC_ARCH)

distclean: clean
	$(CARGO) clean $(CARGOFLAGS) $(RUSTC_ARCH) && $(CARGO) update $(CARGOFLAGS) $(RUSTC_ARCH)

ifeq ($(MANPAGES),y)
build-uudoc:
	# Use same PROFILE with coreutils to share crates (if not cross-build)
	${CARGO} build ${CARGOFLAGS} --bin uudoc --features "uudoc ${EXES}" ${PROFILE_CMD} --no-default-features

install-manpages: build-uudoc
	mkdir -p $(DESTDIR)$(DATAROOTDIR)/man/man1
	$(foreach prog, $(INSTALLEES) $(HASHSUM_PROGS), \
		$(BUILDDIR)/uudoc manpage $(prog) > $(DESTDIR)$(DATAROOTDIR)/man/man1/$(PROG_PREFIX)$(prog).1 $(newline) \
	)
else
install-manpages:
endif

ifeq ($(COMPLETIONS),y)

install-completions: build-uudoc
	mkdir -p $(DESTDIR)$(DATAROOTDIR)/zsh/site-functions
	mkdir -p $(DESTDIR)$(DATAROOTDIR)/bash-completion/completions
	mkdir -p $(DESTDIR)$(DATAROOTDIR)/fish/vendor_completions.d
	$(foreach prog, $(INSTALLEES) $(HASHSUM_PROGS) , \
		$(BUILDDIR)/uudoc completion $(prog) zsh > $(DESTDIR)$(DATAROOTDIR)/zsh/site-functions/_$(PROG_PREFIX)$(prog) $(newline) \
		$(BUILDDIR)/uudoc completion $(prog) bash > $(DESTDIR)$(DATAROOTDIR)/bash-completion/completions/$(PROG_PREFIX)$(prog).bash $(newline) \
		$(BUILDDIR)/uudoc completion $(prog) fish > $(DESTDIR)$(DATAROOTDIR)/fish/vendor_completions.d/$(PROG_PREFIX)$(prog).fish $(newline) \
	)
else
install-completions:
endif

ifeq ($(LOCALES),y)
locales:
	@# Copy uucore common locales
	@if [ -d "$(BASEDIR)/src/uucore/locales" ]; then \
		mkdir -p "$(BUILDDIR)/locales/uucore"; \
		for locale_file in "$(BASEDIR)"/src/uucore/locales/*.ftl; do \
			$(INSTALL) -m 644 "$$locale_file" "$(BUILDDIR)/locales/uucore/"; \
		done; \
	fi; \
	# Copy utility-specific locales
	@for prog in $(INSTALLEES); do \
		if [ -d "$(BASEDIR)/src/uu/$$prog/locales" ]; then \
			mkdir -p "$(BUILDDIR)/locales/$$prog"; \
			for locale_file in "$(BASEDIR)"/src/uu/$$prog/locales/*.ftl; do \
				if [ "$$(basename "$$locale_file")" != "en-US.ftl" ]; then \
					$(INSTALL) -m 644 "$$locale_file" "$(BUILDDIR)/locales/$$prog/"; \
				fi; \
			done; \
		fi; \
	done


install-locales:
	@for prog in $(INSTALLEES); do \
		if [ -d "$(BASEDIR)/src/uu/$$prog/locales" ]; then \
			mkdir -p "$(DESTDIR)$(DATAROOTDIR)/locales/$$prog"; \
			for locale_file in "$(BASEDIR)"/src/uu/$$prog/locales/*.ftl; do \
				if [ "$$(basename "$$locale_file")" != "en-US.ftl" ]; then \
					$(INSTALL) -m 644 "$$locale_file" "$(DESTDIR)$(DATAROOTDIR)/locales/$$prog/"; \
				fi; \
			done; \
		fi; \
	done
else
locales:
install-locales:
endif

install: build install-manpages install-completions install-locales
	mkdir -p $(INSTALLDIR_BIN)
ifneq (,$(and $(findstring stdbuf,$(UTILS)),$(findstring feat_external_libstdbuf,$(CARGOFLAGS))))
	mkdir -p $(DESTDIR)$(LIBSTDBUF_DIR)
	$(INSTALL) -m 755 $(BUILDDIR)/deps/libstdbuf* $(DESTDIR)$(LIBSTDBUF_DIR)/
endif
ifeq (${MULTICALL}, y)
	$(INSTALL) -m 755 $(BUILDDIR)/coreutils $(INSTALLDIR_BIN)/$(PROG_PREFIX)coreutils
	$(foreach prog, $(filter-out coreutils, $(INSTALLEES)), \
		cd $(INSTALLDIR_BIN) && $(LN) $(PROG_PREFIX)coreutils $(PROG_PREFIX)$(prog) $(newline) \
	)
	$(foreach prog, $(HASHSUM_PROGS), \
		cd $(INSTALLDIR_BIN) && $(LN) $(PROG_PREFIX)coreutils $(PROG_PREFIX)$(prog) $(newline) \
	)
	$(if $(findstring test,$(INSTALLEES)), cd $(INSTALLDIR_BIN) && $(LN) $(PROG_PREFIX)coreutils $(PROG_PREFIX)[)
else
	$(foreach prog, $(INSTALLEES), \
		$(INSTALL) -m 755 $(BUILDDIR)/$(prog) $(INSTALLDIR_BIN)/$(PROG_PREFIX)$(prog) $(newline) \
	)
	$(foreach prog, $(HASHSUM_PROGS), \
		cd $(INSTALLDIR_BIN) && $(LN) $(PROG_PREFIX)hashsum $(PROG_PREFIX)$(prog) $(newline) \
	)
	$(if $(findstring test,$(INSTALLEES)), $(INSTALL) -m 755 $(BUILDDIR)/test $(INSTALLDIR_BIN)/$(PROG_PREFIX)[)
endif

uninstall:
ifneq ($(OS),Windows_NT)
	rm -f $(DESTDIR)$(LIBSTDBUF_DIR)/libstdbuf*
	-rm -d $(DESTDIR)$(LIBSTDBUF_DIR) 2>/dev/null || true
endif
ifeq (${MULTICALL}, y)
	rm -f $(addprefix $(INSTALLDIR_BIN)/,$(PROG_PREFIX)coreutils)
endif
	rm -f $(addprefix $(INSTALLDIR_BIN)/$(PROG_PREFIX),$(PROGS))
	rm -f $(INSTALLDIR_BIN)/$(PROG_PREFIX)[
	rm -f $(addprefix $(DESTDIR)$(DATAROOTDIR)/zsh/site-functions/_$(PROG_PREFIX),$(PROGS))
	rm -f $(addprefix $(DESTDIR)$(DATAROOTDIR)/bash-completion/completions/$(PROG_PREFIX),$(PROGS).bash)
	rm -f $(addprefix $(DESTDIR)$(DATAROOTDIR)/fish/vendor_completions.d/$(PROG_PREFIX),$(addsuffix .fish,$(PROGS)))
	rm -f $(addprefix $(DESTDIR)$(DATAROOTDIR)/man/man1/$(PROG_PREFIX),$(addsuffix .1,$(PROGS)))

.PHONY: all build build-coreutils build-pkgs build-uudoc test distclean clean busytest install uninstall<|MERGE_RESOLUTION|>--- conflicted
+++ resolved
@@ -9,13 +9,7 @@
 COMPLETIONS     ?= y
 MANPAGES        ?= y
 LOCALES         ?= y
-<<<<<<< HEAD
-ifneq (,$(filter install, $(MAKECMDGOALS)))
-override PROFILE:=release
-endif
-=======
 INSTALL         ?= install
->>>>>>> 8fc9d280
 
 # Needed for the foreach loops to split each loop into a separate command
 define newline
