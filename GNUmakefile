# spell-checker:ignore (misc) testsuite runtest findstring (targets) busytest toybox distclean pkgs nextest ; (vars/env) BINDIR BUILDDIR CARGOFLAGS DESTDIR DOCSDIR INSTALLDIR INSTALLEES MULTICALL DATAROOTDIR TESTDIR manpages

# Config options
PROFILE         ?= debug
MULTICALL       ?= n
COMPLETIONS     ?= y
MANPAGES        ?= y
LOCALES         ?= y
INSTALL         ?= install
ifneq (,$(filter install, $(MAKECMDGOALS)))
override PROFILE:=release
endif

# Needed for the foreach loops to split each loop into a separate command
define newline


endef

PROFILE_CMD :=
ifeq ($(PROFILE),release)
	PROFILE_CMD = --release
endif

RM := rm -rf

# Binaries
CARGO  ?= cargo
CARGOFLAGS ?=
RUSTC_ARCH ?= # should be empty except for cross-build, not --target $(shell rustc -vV | sed -n 's/host: //p')

# Install directories
PREFIX ?= /usr/local
DESTDIR ?=
BINDIR ?= $(PREFIX)/bin
DATAROOTDIR ?= $(PREFIX)/share
LIBSTDBUF_DIR ?= $(PREFIX)/libexec/coreutils
# Export variable so that it is used during the build
export LIBSTDBUF_DIR

INSTALLDIR_BIN=$(DESTDIR)$(BINDIR)

#prefix to apply to coreutils binary and all tool binaries
PROG_PREFIX ?=

# This won't support any directory with spaces in its name, but you can just
# make a symlink without spaces that points to the directory.
BASEDIR       ?= $(shell pwd)
ifdef CARGO_TARGET_DIR
BUILDDIR 	  := $(CARGO_TARGET_DIR)/${PROFILE}
else
BUILDDIR      := $(BASEDIR)/target/${PROFILE}
endif
PKG_BUILDDIR  := $(BUILDDIR)/deps
DOCSDIR       := $(BASEDIR)/docs

BUSYBOX_ROOT := $(BASEDIR)/tmp
BUSYBOX_VER  := 1.36.1
BUSYBOX_SRC  := $(BUSYBOX_ROOT)/busybox-$(BUSYBOX_VER)

TOYBOX_ROOT := $(BASEDIR)/tmp
TOYBOX_VER  := 0.8.12
TOYBOX_SRC  := $(TOYBOX_ROOT)/toybox-$(TOYBOX_VER)

#------------------------------------------------------------------------
# Detect the host system.
# On Windows the environment already sets  OS = Windows_NT.
# Otherwise let it default to the kernel name returned by uname -s
# (Linux, Darwin, FreeBSD, …).
#------------------------------------------------------------------------
OS ?= $(shell uname -s)

# Windows does not allow symlink by default.
# Allow to override LN for AppArmor.
ifeq ($(OS),Windows_NT)
	LN ?= ln -f
endif
LN ?= ln -sf

ifdef SELINUX_ENABLED
	override SELINUX_ENABLED := 0
# Now check if we should enable it (only on non-Windows)
	ifneq ($(OS),Windows_NT)
		ifeq ($(shell if [ -x /sbin/selinuxenabled ] && /sbin/selinuxenabled 2>/dev/null; then echo 0; else echo 1; fi),0)
			override SELINUX_ENABLED := 1
$(info /sbin/selinuxenabled successful)
	    else
$(info SELINUX_ENABLED=1 but /sbin/selinuxenabled failed)
		endif
	endif
endif

# Possible programs
PROGS       := \
	arch \
	base32 \
	base64 \
	basenc \
	basename \
	cat \
	cksum \
	comm \
	cp \
	csplit \
	cut \
	date \
	dd \
	df \
	dir \
	dircolors \
	dirname \
	du \
	echo \
	env \
	expand \
	expr \
	factor \
	false \
	fmt \
	fold \
	hashsum \
	head \
	hostname \
	join \
	link \
	ln \
	ls \
	mkdir \
	mktemp \
	more \
	mv \
	nl \
	numfmt \
	nproc \
	od \
	paste \
	pr \
	printenv \
	printf \
	ptx \
	pwd \
	readlink \
	realpath \
	rm \
	rmdir \
	seq \
	shred \
	shuf \
	sleep \
	sort \
	split \
	sum \
	sync \
	tac \
	tail \
	tee \
	test \
	touch \
	tr \
	true \
	truncate \
	tsort \
	uname \
	unexpand \
	uniq \
	unlink \
	vdir \
	wc \
	whoami \
	yes

UNIX_PROGS := \
	chgrp \
	chmod \
	chown \
	chroot \
	groups \
	hostid \
	id \
	install \
	kill \
	logname \
	mkfifo \
	mknod \
	nice \
	nohup \
	pathchk \
	pinky \
	stat \
	stdbuf \
	stty \
	timeout \
	tty \
	uptime \
	users \
	who

SELINUX_PROGS := \
	chcon \
	runcon

# Allow to drop hashsums not in GNU coreutils
EXTRA_HASHSUM_PROGS ?= \
	b3sum \
	sha3-224sum \
	sha3-256sum \
	sha3-384sum \
	sha3-512sum \
	sha3sum \
	shake128sum \
	shake256sum

HASHSUM_PROGS := $(EXTRA_HASHSUM_PROGS) \
	b2sum \
	md5sum \
	sha1sum \
	sha224sum \
	sha256sum \
	sha384sum \
	sha512sum

$(info Detected OS = $(OS))

# Don't build the SELinux programs on macOS (Darwin) and FreeBSD
ifeq ($(filter $(OS),Darwin FreeBSD),$(OS))
	SELINUX_PROGS :=
endif

ifneq ($(OS),Windows_NT)
	PROGS := $(PROGS) $(UNIX_PROGS)
# Build the selinux command even if not on the system
	PROGS := $(PROGS) $(SELINUX_PROGS)
endif

UTILS ?= $(filter-out $(SKIP_UTILS),$(PROGS))
<<<<<<< HEAD
HASHSUM_PROGS := $(filter-out $(SKIP_UTILS),$(HASHSUM_PROGS))
=======
ifneq ($(filter hashsum,$(UTILS)),hashsum)
	HASHSUM_PROGS :=
endif
>>>>>>> 8f6e7201

ifneq ($(findstring stdbuf,$(UTILS)),)
    # Use external libstdbuf per default. It is more robust than embedding libstdbuf.
	CARGOFLAGS += --features feat_external_libstdbuf
endif

# Programs with usable tests
TEST_PROGS  := \
	base32 \
	base64 \
	basename \
	cat \
	chcon \
	chgrp \
	chmod \
	chown \
	cksum \
	comm \
	cp \
	csplit \
	cut \
	date \
	dircolors \
	dirname \
	echo \
	env \
	expr \
	factor \
	false \
	fold \
	hashsum \
	head \
	install \
	link \
	ln \
	ls \
	mkdir \
	mktemp \
	mv \
	nl \
	numfmt \
	od \
	paste \
	pathchk \
	pinky \
	pr \
	printf \
	ptx \
	pwd \
	readlink \
	realpath \
	rm \
	rmdir \
	runcon \
	seq \
	sleep \
	sort \
	split \
	stat \
	stdbuf \
	sum \
	tac \
	tail \
	test \
	touch \
	tr \
	true \
	truncate \
	tsort \
	uname \
	unexpand \
	uniq \
	unlink \
	uudoc \
	wc \
	who

TESTS       := \
	$(sort $(filter $(UTILS),$(TEST_PROGS)))

TEST_NO_FAIL_FAST :=
TEST_SPEC_FEATURE :=
ifneq ($(SPEC),)
TEST_NO_FAIL_FAST :=--no-fail-fast
TEST_SPEC_FEATURE := test_unimplemented
else ifeq ($(SELINUX_ENABLED),1)
TEST_NO_FAIL_FAST :=
TEST_SPEC_FEATURE := selinux
BUILD_SPEC_FEATURE := selinux
endif

define TEST_BUSYBOX
test_busybox_$(1):
	-(cd $(BUSYBOX_SRC)/testsuite && bindir=$(BUILDDIR) ./runtest $(RUNTEST_ARGS) $(1))
endef

# Output names
EXES        := \
	$(sort $(UTILS))

INSTALLEES  := ${EXES}
ifeq (${MULTICALL}, y)
INSTALLEES  := ${INSTALLEES} coreutils
endif

all: build

do_install = $(INSTALL) ${1}
use_default := 1

build-pkgs:
ifneq (${MULTICALL}, y)
ifdef BUILD_SPEC_FEATURE
	${CARGO} build ${CARGOFLAGS} --features "$(BUILD_SPEC_FEATURE)" ${PROFILE_CMD} $(foreach pkg,$(EXES),-p uu_$(pkg)) $(RUSTC_ARCH)
else
	${CARGO} build ${CARGOFLAGS} ${PROFILE_CMD} $(foreach pkg,$(EXES),-p uu_$(pkg)) $(RUSTC_ARCH)
endif
endif

build-coreutils:
	${CARGO} build ${CARGOFLAGS} --features "${EXES} $(BUILD_SPEC_FEATURE)" ${PROFILE_CMD} --no-default-features $(RUSTC_ARCH)

build: build-coreutils build-pkgs locales

$(foreach test,$(UTILS),$(eval $(call TEST_BUSYBOX,$(test))))

test:
	${CARGO} test ${CARGOFLAGS} --features "$(TESTS) $(TEST_SPEC_FEATURE)" --no-default-features $(TEST_NO_FAIL_FAST)

nextest:
	${CARGO} nextest run ${CARGOFLAGS} --features "$(TESTS) $(TEST_SPEC_FEATURE)" --no-default-features $(TEST_NO_FAIL_FAST)

test_toybox:
	-(cd $(TOYBOX_SRC)/ && make tests)

toybox-src:
	if [ ! -e "$(TOYBOX_SRC)" ] ; then \
		mkdir -p "$(TOYBOX_ROOT)" ; \
		wget "https://github.com/landley/toybox/archive/refs/tags/$(TOYBOX_VER).tar.gz" -P "$(TOYBOX_ROOT)" ; \
		tar -C "$(TOYBOX_ROOT)" -xf "$(TOYBOX_ROOT)/$(TOYBOX_VER).tar.gz" ; \
		sed -i -e "s|TESTDIR=\".*\"|TESTDIR=\"$(BUILDDIR)\"|g" $(TOYBOX_SRC)/scripts/test.sh; \
		sed -i -e "s/ || exit 1//g" $(TOYBOX_SRC)/scripts/test.sh; \
	fi ;

busybox-src:
	if [ ! -e "$(BUSYBOX_SRC)" ] ; then \
		mkdir -p "$(BUSYBOX_ROOT)" ; \
		wget "https://busybox.net/downloads/busybox-$(BUSYBOX_VER).tar.bz2" -P "$(BUSYBOX_ROOT)" ; \
		tar -C "$(BUSYBOX_ROOT)" -xf "$(BUSYBOX_ROOT)/busybox-$(BUSYBOX_VER).tar.bz2" ; \
	fi ;

# This is a busybox-specific config file their test suite wants to parse.
$(BUILDDIR)/.config: $(BASEDIR)/.busybox-config
	cp $< $@

# Test under the busybox test suite
$(BUILDDIR)/busybox: busybox-src build-coreutils $(BUILDDIR)/.config
	cp "$(BUILDDIR)/coreutils" "$(BUILDDIR)/busybox"
	chmod +x $@

prepare-busytest: $(BUILDDIR)/busybox
	# disable inapplicable tests
	-( cd "$(BUSYBOX_SRC)/testsuite" ; if [ -e "busybox.tests" ] ; then mv busybox.tests busybox.tests- ; fi ; )

ifeq ($(EXES),)
busytest:
else
busytest: $(BUILDDIR)/busybox $(addprefix test_busybox_,$(filter-out $(SKIP_UTILS),$(EXES)))
endif

clean:
	cargo clean $(RUSTC_ARCH)
	cd $(DOCSDIR) && $(MAKE) clean $(RUSTC_ARCH)

distclean: clean
	$(CARGO) clean $(CARGOFLAGS) $(RUSTC_ARCH) && $(CARGO) update $(CARGOFLAGS) $(RUSTC_ARCH)

ifeq ($(MANPAGES),y)
build-uudoc:
	# Use same PROFILE with coreutils to share crates (if not cross-build)
	${CARGO} build ${CARGOFLAGS} --bin uudoc --features "uudoc ${EXES}" ${PROFILE_CMD} --no-default-features

install-manpages: build-uudoc
	mkdir -p $(DESTDIR)$(DATAROOTDIR)/man/man1
	$(foreach prog, $(INSTALLEES) $(HASHSUM_PROGS), \
		$(BUILDDIR)/uudoc manpage $(prog) > $(DESTDIR)$(DATAROOTDIR)/man/man1/$(PROG_PREFIX)$(prog).1 $(newline) \
	)
else
install-manpages:
endif

ifeq ($(COMPLETIONS),y)

install-completions: build-uudoc
	mkdir -p $(DESTDIR)$(DATAROOTDIR)/zsh/site-functions
	mkdir -p $(DESTDIR)$(DATAROOTDIR)/bash-completion/completions
	mkdir -p $(DESTDIR)$(DATAROOTDIR)/fish/vendor_completions.d
	$(foreach prog, $(INSTALLEES) $(HASHSUM_PROGS) , \
		$(BUILDDIR)/uudoc completion $(prog) zsh > $(DESTDIR)$(DATAROOTDIR)/zsh/site-functions/_$(PROG_PREFIX)$(prog) $(newline) \
		$(BUILDDIR)/uudoc completion $(prog) bash > $(DESTDIR)$(DATAROOTDIR)/bash-completion/completions/$(PROG_PREFIX)$(prog) $(newline) \
		$(BUILDDIR)/uudoc completion $(prog) fish > $(DESTDIR)$(DATAROOTDIR)/fish/vendor_completions.d/$(PROG_PREFIX)$(prog).fish $(newline) \
	)
else
install-completions:
endif

ifeq ($(LOCALES),y)
locales:
	@# Copy uucore common locales
	@if [ -d "$(BASEDIR)/src/uucore/locales" ]; then \
		mkdir -p "$(BUILDDIR)/locales/uucore"; \
		for locale_file in "$(BASEDIR)"/src/uucore/locales/*.ftl; do \
			$(INSTALL) -m 644 -v "$$locale_file" "$(BUILDDIR)/locales/uucore/"; \
		done; \
	fi; \
	# Copy utility-specific locales
	@for prog in $(INSTALLEES); do \
		if [ -d "$(BASEDIR)/src/uu/$$prog/locales" ]; then \
			mkdir -p "$(BUILDDIR)/locales/$$prog"; \
			for locale_file in "$(BASEDIR)"/src/uu/$$prog/locales/*.ftl; do \
				if [ "$$(basename "$$locale_file")" != "en-US.ftl" ]; then \
					$(INSTALL) -m 644 -v "$$locale_file" "$(BUILDDIR)/locales/$$prog/"; \
				fi; \
			done; \
		fi; \
	done


install-locales:
	@for prog in $(INSTALLEES); do \
		if [ -d "$(BASEDIR)/src/uu/$$prog/locales" ]; then \
			mkdir -p "$(DESTDIR)$(DATAROOTDIR)/locales/$$prog"; \
			for locale_file in "$(BASEDIR)"/src/uu/$$prog/locales/*.ftl; do \
				if [ "$$(basename "$$locale_file")" != "en-US.ftl" ]; then \
					$(INSTALL) -m 644 -v "$$locale_file" "$(DESTDIR)$(DATAROOTDIR)/locales/$$prog/"; \
				fi; \
			done; \
		fi; \
	done
else
install-locales:
endif

install: build install-manpages install-completions install-locales
	mkdir -p $(INSTALLDIR_BIN)
ifneq (,$(and $(findstring stdbuf,$(UTILS)),$(findstring feat_external_libstdbuf,$(CARGOFLAGS))))
	mkdir -p $(DESTDIR)$(LIBSTDBUF_DIR)
	$(INSTALL) -m 755 $(BUILDDIR)/deps/libstdbuf* $(DESTDIR)$(LIBSTDBUF_DIR)/
endif
ifeq (${MULTICALL}, y)
	$(INSTALL) -m 755 $(BUILDDIR)/coreutils $(INSTALLDIR_BIN)/$(PROG_PREFIX)coreutils
	$(foreach prog, $(filter-out coreutils, $(INSTALLEES)), \
		cd $(INSTALLDIR_BIN) && $(LN) $(PROG_PREFIX)coreutils $(PROG_PREFIX)$(prog) $(newline) \
	)
	$(foreach prog, $(HASHSUM_PROGS), \
		cd $(INSTALLDIR_BIN) && $(LN) $(PROG_PREFIX)coreutils $(PROG_PREFIX)$(prog) $(newline) \
	)
	$(if $(findstring test,$(INSTALLEES)), cd $(INSTALLDIR_BIN) && $(LN) $(PROG_PREFIX)coreutils $(PROG_PREFIX)[)
else
	$(foreach prog, $(INSTALLEES), \
		$(INSTALL) -m 755 $(BUILDDIR)/$(prog) $(INSTALLDIR_BIN)/$(PROG_PREFIX)$(prog) $(newline) \
	)
	$(foreach prog, $(HASHSUM_PROGS), \
		cd $(INSTALLDIR_BIN) && $(LN) $(PROG_PREFIX)hashsum $(PROG_PREFIX)$(prog) $(newline) \
	)
	$(if $(findstring test,$(INSTALLEES)), $(INSTALL) -m 755 $(BUILDDIR)/test $(INSTALLDIR_BIN)/$(PROG_PREFIX)[)
endif

uninstall:
ifneq ($(OS),Windows_NT)
	rm -f $(DESTDIR)$(LIBSTDBUF_DIR)/libstdbuf*
	-rmdir $(DESTDIR)$(LIBSTDBUF_DIR) 2>/dev/null || true
endif
ifeq (${MULTICALL}, y)
	rm -f $(addprefix $(INSTALLDIR_BIN)/,$(PROG_PREFIX)coreutils)
endif
	rm -f $(addprefix $(INSTALLDIR_BIN)/$(PROG_PREFIX),$(PROGS))
	rm -f $(INSTALLDIR_BIN)/$(PROG_PREFIX)[
	rm -f $(addprefix $(DESTDIR)$(DATAROOTDIR)/zsh/site-functions/_$(PROG_PREFIX),$(PROGS))
	rm -f $(addprefix $(DESTDIR)$(DATAROOTDIR)/bash-completion/completions/$(PROG_PREFIX),$(PROGS))
	rm -f $(addprefix $(DESTDIR)$(DATAROOTDIR)/fish/vendor_completions.d/$(PROG_PREFIX),$(addsuffix .fish,$(PROGS)))
	rm -f $(addprefix $(DESTDIR)$(DATAROOTDIR)/man/man1/$(PROG_PREFIX),$(addsuffix .1,$(PROGS)))

.PHONY: all build build-coreutils build-pkgs build-uudoc test distclean clean busytest install uninstall<|MERGE_RESOLUTION|>--- conflicted
+++ resolved
@@ -233,13 +233,10 @@
 endif
 
 UTILS ?= $(filter-out $(SKIP_UTILS),$(PROGS))
-<<<<<<< HEAD
 HASHSUM_PROGS := $(filter-out $(SKIP_UTILS),$(HASHSUM_PROGS))
-=======
 ifneq ($(filter hashsum,$(UTILS)),hashsum)
 	HASHSUM_PROGS :=
 endif
->>>>>>> 8f6e7201
 
 ifneq ($(findstring stdbuf,$(UTILS)),)
     # Use external libstdbuf per default. It is more robust than embedding libstdbuf.
