AFAICT
asimd
ASIMD
alloc
arity
autogenerate
autogenerated
autogenerates
bitmask
bitwise
bufferram
bytewise
canonicalization
canonicalize
canonicalizing
capget
codepoint
codepoints
codeready
codegen
colorizable
colorize
coprime
consts
conv
cyclomatic
dedup
deduplication
demangle
denoland
deque
dequeue
dev
EINTR
eintr
nextest
SIGUSR
nonprinting
multibyte
devs
discoverability
duplicative
dsync
endianness
enqueue
ERANGE
errored
executable
executables
exponentiate
eval
esac
falsey
fileio
filesystem
filesystems
flamegraph
freeram
fsxattr
fullblock
getfacl
getfattr
getopt
gibi
gibibytes
glob
globbing
hardcode
hardcoded
hardcoding
hardfloat
hardlink
hardlinks
hasher
hashsums
hwcaps
infile
iflag
iflags
kibi
kibibytes
langinfo
libacl
lcase
listxattr
llistxattr
lossily
lstat
mebi
mebibytes
mergeable
microbenchmark
microbenchmarks
microbenchmarking
multibyte
multicall
nmerge
noatime
nocache
nocreat
noctty
noerror
noexec
nofollow
nolinks
nonblock
nonportable
nonprinting
nonseekable
notrunc
nowrite
noxfer
ofile
oflag
oflags
peekable
performant
precompiled
precompute
preload
prepend
prepended
primality
pseudoprime
pseudoprimes
quantiles
readonly
reparse
rposition
seedable
semver
semiprime
semiprimes
setcap
setfacl
setfattr
<<<<<<< HEAD
SETFL
=======
setlocale
>>>>>>> 77c34980
shortcode
shortcodes
siginfo
sigusr
strcasecmp
subcommand
subexpression
submodule
sync
symlink
symlinks
syscall
syscalls
sysconf
tokenize
toolchain
totalram
truthy
tunables
TUNABLES
ucase
unbuffered
udeps
unescape
unintuitive
unprefixed
unportable
unsync
urand
whitespace
wordlist
wordlists
xattrs
xpass

# * abbreviations
AMPM
ampm
consts
deps
dev
fdlimit
inacc
maint
proc
procs

# * constants
xffff

# * variables
delim
errno
progname
retval
subdir
val
vals
inval
nofield

# * clippy
uninlined
nonminimal

# * CPU/hardware features
ASIMD
asimd
hwcaps
PCLMUL
pclmul
PCLMULQDQ
pclmulqdq
PMULL
pmull
TUNABLES
tunables
VMULL
vmull<|MERGE_RESOLUTION|>--- conflicted
+++ resolved
@@ -134,11 +134,8 @@
 setcap
 setfacl
 setfattr
-<<<<<<< HEAD
 SETFL
-=======
 setlocale
->>>>>>> 77c34980
 shortcode
 shortcodes
 siginfo
