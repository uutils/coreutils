--- conflicted
+++ resolved
@@ -12,10 +12,6 @@
 Cargo.lock
 lib*.a
 /docs/_build
-<<<<<<< HEAD
-*.iml
-=======
 *.iml
 ### macOS ###
-.DS_Store
->>>>>>> 963a0da0
+.DS_Store