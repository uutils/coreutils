--- conflicted
+++ resolved
@@ -267,7 +267,6 @@
 }
 
 #[test]
-<<<<<<< HEAD
 fn test_keys_open_ended() {
     let input = "aa bb cc\ndd aa ff\ngg aa cc\n";
     new_ucmd!()
@@ -399,23 +398,8 @@
         .stdout_only(input);
 }
 
-#[test]
-fn test_version() {
-    test_helper("version", "-V");
-}
-
-#[test]
-fn test_ignore_case() {
-    test_helper("ignore_case", "-f");
-}
-
-#[test]
-fn test_dictionary_order() {
-    test_helper("dictionary_order", "-d");
-=======
 fn test_zero_terminated() {
     test_helper("zero-terminated", "-z");
->>>>>>> 8474249e
 }
 
 #[test]
