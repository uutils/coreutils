--- conflicted
+++ resolved
@@ -5697,7 +5697,6 @@
     at.file_exists(res);
 }
 
-<<<<<<< HEAD
 #[test]
 fn test_copy_symlink_overwrite() {
     let (at, mut ucmd) = at_and_ucmd!();
@@ -5749,7 +5748,8 @@
 
         assert_eq!(at.read(".\\t"), "hello");
     }
-=======
+}
+
 // make sure that cp backup dest symlink before removing it.
 #[test]
 fn test_cp_with_options_backup_and_rem_when_dest_is_symlink() {
@@ -5768,5 +5768,4 @@
     assert!(at.symlink_exists("inner_dir/sl~"));
     assert!(!at.symlink_exists("inner_dir/sl"));
     assert_eq!(at.read("inner_dir/sl"), "xyz");
->>>>>>> a55d9b35
 }