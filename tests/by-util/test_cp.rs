// This file is part of the uutils coreutils package.
//
// For the full copyright and license information, please view the LICENSE
// file that was distributed with this source code.
// spell-checker:ignore (flags) reflink (fs) tmpfs (linux) rlimit Rlim NOFILE clob btrfs neve ROOTDIR USERDIR procfs outfile uufs xattrs
// spell-checker:ignore bdfl hlsl IRWXO IRWXG unwritable
use crate::common::util::TestScenario;
#[cfg(not(windows))]
use std::fs::set_permissions;

#[cfg(not(windows))]
use std::os::unix::fs;

#[cfg(unix)]
use std::os::unix::fs::MetadataExt;
#[cfg(unix)]
use std::os::unix::fs::PermissionsExt;
#[cfg(windows)]
use std::os::windows::fs::symlink_file;
#[cfg(not(windows))]
use std::path::Path;
#[cfg(target_os = "linux")]
use std::path::PathBuf;

#[cfg(any(target_os = "linux", target_os = "android"))]
use filetime::FileTime;
#[cfg(target_os = "linux")]
use std::ffi::OsString;
#[cfg(any(target_os = "linux", target_os = "android"))]
use std::fs as std_fs;
use std::thread::sleep;
use std::time::Duration;

#[cfg(any(target_os = "linux", target_os = "android"))]
#[cfg(feature = "truncate")]
use crate::common::util::PATH;

static TEST_EXISTING_FILE: &str = "existing_file.txt";
static TEST_HELLO_WORLD_SOURCE: &str = "hello_world.txt";
static TEST_HELLO_WORLD_SOURCE_SYMLINK: &str = "hello_world.txt.link";
static TEST_HELLO_WORLD_DEST: &str = "copy_of_hello_world.txt";
static TEST_HELLO_WORLD_DEST_SYMLINK: &str = "copy_of_hello_world.txt.link";
static TEST_HOW_ARE_YOU_SOURCE: &str = "how_are_you.txt";
static TEST_HOW_ARE_YOU_DEST: &str = "hello_dir/how_are_you.txt";
static TEST_COPY_TO_FOLDER: &str = "hello_dir/";
static TEST_COPY_TO_FOLDER_FILE: &str = "hello_dir/hello_world.txt";
static TEST_COPY_FROM_FOLDER: &str = "hello_dir_with_file/";
static TEST_COPY_FROM_FOLDER_FILE: &str = "hello_dir_with_file/hello_world.txt";
static TEST_COPY_TO_FOLDER_NEW: &str = "hello_dir_new";
static TEST_COPY_TO_FOLDER_NEW_FILE: &str = "hello_dir_new/hello_world.txt";
#[cfg(any(target_os = "linux", target_os = "android", target_os = "freebsd"))]
static TEST_MOUNT_COPY_FROM_FOLDER: &str = "dir_with_mount";
#[cfg(any(target_os = "linux", target_os = "android", target_os = "freebsd"))]
static TEST_MOUNT_MOUNTPOINT: &str = "mount";
#[cfg(any(target_os = "linux", target_os = "android", target_os = "freebsd"))]
static TEST_MOUNT_OTHER_FILESYSTEM_FILE: &str = "mount/DO_NOT_copy_me.txt";
static TEST_NONEXISTENT_FILE: &str = "nonexistent_file.txt";
#[cfg(all(
    unix,
    not(any(target_os = "android", target_os = "macos", target_os = "openbsd"))
))]
use crate::common::util::compare_xattrs;

/// Assert that mode, ownership, and permissions of two metadata objects match.
#[cfg(all(not(windows), not(target_os = "freebsd")))]
macro_rules! assert_metadata_eq {
    ($m1:expr, $m2:expr) => {{
        assert_eq!($m1.mode(), $m2.mode(), "mode is different");
        assert_eq!($m1.uid(), $m2.uid(), "uid is different");
        assert_eq!($m1.atime(), $m2.atime(), "atime is different");
        assert_eq!(
            $m1.atime_nsec(),
            $m2.atime_nsec(),
            "atime_nsec is different"
        );
        assert_eq!($m1.mtime(), $m2.mtime(), "mtime is different");
        assert_eq!(
            $m1.mtime_nsec(),
            $m2.mtime_nsec(),
            "mtime_nsec is different"
        );
    }};
}

#[test]
fn test_cp_cp() {
    let (at, mut ucmd) = at_and_ucmd!();
    // Invoke our binary to make the copy.
    ucmd.arg(TEST_HELLO_WORLD_SOURCE)
        .arg(TEST_HELLO_WORLD_DEST)
        .succeeds();

    // Check the content of the destination file that was copied.
    assert_eq!(at.read(TEST_HELLO_WORLD_DEST), "Hello, World!\n");
}

#[test]
fn test_cp_existing_target() {
    let (at, mut ucmd) = at_and_ucmd!();
    ucmd.arg(TEST_HELLO_WORLD_SOURCE)
        .arg(TEST_EXISTING_FILE)
        .succeeds();

    // Check the content of the destination file
    assert_eq!(at.read(TEST_EXISTING_FILE), "Hello, World!\n");

    // No backup should have been created
    assert!(!at.file_exists(format!("{TEST_EXISTING_FILE}~")));
}

#[test]
fn test_cp_duplicate_files() {
    let (at, mut ucmd) = at_and_ucmd!();
    ucmd.arg(TEST_HELLO_WORLD_SOURCE)
        .arg(TEST_HELLO_WORLD_SOURCE)
        .arg(TEST_COPY_TO_FOLDER)
        .succeeds()
        .stderr_contains(format!(
            "source file '{TEST_HELLO_WORLD_SOURCE}' specified more than once"
        ));
    assert_eq!(at.read(TEST_COPY_TO_FOLDER_FILE), "Hello, World!\n");
}

#[test]
fn test_cp_same_file() {
    let (at, mut ucmd) = at_and_ucmd!();
    let file = "a";

    at.touch(file);

    ucmd.arg(file)
        .arg(file)
        .fails()
        .code_is(1)
        .stderr_contains(format!("'{file}' and '{file}' are the same file"));
}

#[test]
fn test_cp_multiple_files_target_is_file() {
    new_ucmd!()
        .arg(TEST_HELLO_WORLD_SOURCE)
        .arg(TEST_HELLO_WORLD_SOURCE)
        .arg(TEST_EXISTING_FILE)
        .fails()
        .stderr_contains("not a directory");
}

#[test]
fn test_cp_directory_not_recursive() {
    new_ucmd!()
        .arg(TEST_COPY_TO_FOLDER)
        .arg(TEST_HELLO_WORLD_DEST)
        .fails()
        .stderr_is(format!(
            "cp: -r not specified; omitting directory '{TEST_COPY_TO_FOLDER}'\n"
        ));
}

#[test]
fn test_cp_multiple_files() {
    let (at, mut ucmd) = at_and_ucmd!();
    ucmd.arg(TEST_HELLO_WORLD_SOURCE)
        .arg(TEST_HOW_ARE_YOU_SOURCE)
        .arg(TEST_COPY_TO_FOLDER)
        .succeeds();

    assert_eq!(at.read(TEST_COPY_TO_FOLDER_FILE), "Hello, World!\n");
    assert_eq!(at.read(TEST_HOW_ARE_YOU_DEST), "How are you?\n");
}

#[test]
fn test_cp_multiple_files_with_nonexistent_file() {
    #[cfg(windows)]
    let error_msg = "The system cannot find the file specified";
    #[cfg(not(windows))]
    let error_msg = format!("'{TEST_NONEXISTENT_FILE}': No such file or directory");
    let (at, mut ucmd) = at_and_ucmd!();
    ucmd.arg(TEST_HELLO_WORLD_SOURCE)
        .arg(TEST_NONEXISTENT_FILE)
        .arg(TEST_HOW_ARE_YOU_SOURCE)
        .arg(TEST_COPY_TO_FOLDER)
        .fails()
        .stderr_contains(error_msg);

    assert_eq!(at.read(TEST_COPY_TO_FOLDER_FILE), "Hello, World!\n");
    assert_eq!(at.read(TEST_HOW_ARE_YOU_DEST), "How are you?\n");
}

#[test]
fn test_cp_multiple_files_with_empty_file_name() {
    #[cfg(windows)]
    let error_msg = "The system cannot find the path specified";
    #[cfg(not(windows))]
    let error_msg = "'': No such file or directory";
    let (at, mut ucmd) = at_and_ucmd!();
    ucmd.arg(TEST_HELLO_WORLD_SOURCE)
        .arg("")
        .arg(TEST_HOW_ARE_YOU_SOURCE)
        .arg(TEST_COPY_TO_FOLDER)
        .fails()
        .stderr_contains(error_msg);

    assert_eq!(at.read(TEST_COPY_TO_FOLDER_FILE), "Hello, World!\n");
    assert_eq!(at.read(TEST_HOW_ARE_YOU_DEST), "How are you?\n");
}

#[test]
// FixME: for MacOS, this has intermittent failures; track repair progress at GH:uutils/coreutils/issues/1590
#[cfg(not(target_os = "macos"))]
fn test_cp_recurse() {
    let (at, mut ucmd) = at_and_ucmd!();
    ucmd.arg("-r")
        .arg(TEST_COPY_FROM_FOLDER)
        .arg(TEST_COPY_TO_FOLDER_NEW)
        .succeeds();

    // Check the content of the destination file that was copied.
    assert_eq!(at.read(TEST_COPY_TO_FOLDER_NEW_FILE), "Hello, World!\n");
}

#[test]
#[cfg(not(target_os = "macos"))]
fn test_cp_recurse_several() {
    let (at, mut ucmd) = at_and_ucmd!();
    ucmd.arg("-r")
        .arg("-r")
        .arg(TEST_COPY_FROM_FOLDER)
        .arg(TEST_COPY_TO_FOLDER_NEW)
        .succeeds();

    // Check the content of the destination file that was copied.
    assert_eq!(at.read(TEST_COPY_TO_FOLDER_NEW_FILE), "Hello, World!\n");
}

#[test]
fn test_cp_with_dirs_t() {
    let (at, mut ucmd) = at_and_ucmd!();
    ucmd.arg("-t")
        .arg(TEST_COPY_TO_FOLDER)
        .arg(TEST_HELLO_WORLD_SOURCE)
        .succeeds();
    assert_eq!(at.read(TEST_COPY_TO_FOLDER_FILE), "Hello, World!\n");
}

#[test]
// FixME: for MacOS, this has intermittent failures; track repair progress at GH:uutils/coreutils/issues/1590
#[cfg(not(target_os = "macos"))]
fn test_cp_with_dirs() {
    let scene = TestScenario::new(util_name!());
    let at = &scene.fixtures;

    scene
        .ucmd()
        .arg(TEST_HELLO_WORLD_SOURCE)
        .arg(TEST_COPY_TO_FOLDER)
        .succeeds();
    assert_eq!(at.read(TEST_COPY_TO_FOLDER_FILE), "Hello, World!\n");

    scene
        .ucmd()
        .arg(TEST_COPY_FROM_FOLDER_FILE)
        .arg(TEST_HELLO_WORLD_DEST)
        .succeeds();
    assert_eq!(at.read(TEST_HELLO_WORLD_DEST), "Hello, World!\n");
}

#[test]
fn test_cp_arg_target_directory() {
    let (at, mut ucmd) = at_and_ucmd!();
    ucmd.arg(TEST_HELLO_WORLD_SOURCE)
        .arg("-t")
        .arg(TEST_COPY_TO_FOLDER)
        .succeeds();

    assert_eq!(at.read(TEST_COPY_TO_FOLDER_FILE), "Hello, World!\n");
}

#[test]
fn test_cp_arg_no_target_directory() {
    new_ucmd!()
        .arg(TEST_HELLO_WORLD_SOURCE)
        .arg("-v")
        .arg("-T")
        .arg(TEST_COPY_TO_FOLDER)
        .fails()
        .stderr_contains("cannot overwrite directory");
}

#[test]
fn test_cp_arg_no_target_directory_with_recursive() {
    let (at, mut ucmd) = at_and_ucmd!();

    at.mkdir("dir");
    at.mkdir("dir2");
    at.touch("dir/a");
    at.touch("dir/b");

    ucmd.arg("-rT").arg("dir").arg("dir2").succeeds();

    assert!(at.plus("dir2").join("a").exists());
    assert!(at.plus("dir2").join("b").exists());
    assert!(!at.plus("dir2").join("dir").exists());
}

#[test]
fn test_cp_target_directory_is_file() {
    new_ucmd!()
        .arg("-t")
        .arg(TEST_HOW_ARE_YOU_SOURCE)
        .arg(TEST_HELLO_WORLD_SOURCE)
        .fails()
        .stderr_contains(format!("'{TEST_HOW_ARE_YOU_SOURCE}' is not a directory"));
}

#[test]
fn test_cp_arg_update_interactive_error() {
    new_ucmd!()
        .arg(TEST_HELLO_WORLD_SOURCE)
        .arg(TEST_HOW_ARE_YOU_SOURCE)
        .arg("-i")
        .fails()
        .no_stdout();
}

#[test]
fn test_cp_arg_update_none() {
    let (at, mut ucmd) = at_and_ucmd!();
    ucmd.arg(TEST_HELLO_WORLD_SOURCE)
        .arg(TEST_HOW_ARE_YOU_SOURCE)
        .arg("--update=none")
        .succeeds()
        .no_stderr()
        .no_stdout();
    assert_eq!(at.read(TEST_HOW_ARE_YOU_SOURCE), "How are you?\n");
}

#[test]
fn test_cp_arg_update_none_fail() {
    let (at, mut ucmd) = at_and_ucmd!();
    ucmd.arg(TEST_HELLO_WORLD_SOURCE)
        .arg(TEST_HOW_ARE_YOU_SOURCE)
        .arg("--update=none-fail")
        .fails()
        .stderr_contains(format!("not replacing '{}'", TEST_HOW_ARE_YOU_SOURCE));
    assert_eq!(at.read(TEST_HOW_ARE_YOU_SOURCE), "How are you?\n");
}

#[test]
fn test_cp_arg_update_all() {
    let (at, mut ucmd) = at_and_ucmd!();

    ucmd.arg(TEST_HELLO_WORLD_SOURCE)
        .arg(TEST_HOW_ARE_YOU_SOURCE)
        .arg("--update=all")
        .succeeds()
        .no_stderr()
        .no_stdout();

    assert_eq!(
        at.read(TEST_HOW_ARE_YOU_SOURCE),
        at.read(TEST_HELLO_WORLD_SOURCE)
    );
}

#[test]
fn test_cp_arg_update_older_dest_not_older_than_src() {
    let (at, mut ucmd) = at_and_ucmd!();

    let old = "test_cp_arg_update_dest_not_older_file1";
    let new = "test_cp_arg_update_dest_not_older_file2";
    let old_content = "old content\n";
    let new_content = "new content\n";

    at.write(old, old_content);
    at.write(new, new_content);

    ucmd.arg(old)
        .arg(new)
        .arg("--update=older")
        .succeeds()
        .no_stderr()
        .no_stdout();

    assert_eq!(at.read(new), "new content\n");
}

#[test]
fn test_cp_arg_update_older_dest_older_than_src() {
    let (at, mut ucmd) = at_and_ucmd!();

    let old = "test_cp_arg_update_dest_older_file1";
    let new = "test_cp_arg_update_dest_older_file2";
    let old_content = "old content\n";
    let new_content = "new content\n";

    at.write(old, old_content);

    sleep(Duration::from_secs(1));

    at.write(new, new_content);

    ucmd.arg(new)
        .arg(old)
        .arg("--update=older")
        .succeeds()
        .no_stderr()
        .no_stdout();

    assert_eq!(at.read(old), "new content\n");
}

#[test]
fn test_cp_arg_update_short_no_overwrite() {
    // same as --update=older
    let (at, mut ucmd) = at_and_ucmd!();

    let old = "test_cp_arg_update_short_no_overwrite_file1";
    let new = "test_cp_arg_update_short_no_overwrite_file2";
    let old_content = "old content\n";
    let new_content = "new content\n";

    at.write(old, old_content);

    sleep(Duration::from_secs(1));

    at.write(new, new_content);

    ucmd.arg(old)
        .arg(new)
        .arg("-u")
        .succeeds()
        .no_stderr()
        .no_stdout();

    assert_eq!(at.read(new), "new content\n");
}

#[test]
fn test_cp_arg_update_short_overwrite() {
    // same as --update=older
    let (at, mut ucmd) = at_and_ucmd!();

    let old = "test_cp_arg_update_short_overwrite_file1";
    let new = "test_cp_arg_update_short_overwrite_file2";
    let old_content = "old content\n";
    let new_content = "new content\n";

    at.write(old, old_content);

    sleep(Duration::from_secs(1));

    at.write(new, new_content);

    ucmd.arg(new)
        .arg(old)
        .arg("-u")
        .succeeds()
        .no_stderr()
        .no_stdout();

    assert_eq!(at.read(old), "new content\n");
}

#[test]
fn test_cp_arg_update_none_then_all() {
    // take last if multiple update args are supplied,
    // update=all wins in this case
    let (at, mut ucmd) = at_and_ucmd!();

    let old = "test_cp_arg_update_none_then_all_file1";
    let new = "test_cp_arg_update_none_then_all_file2";
    let old_content = "old content\n";
    let new_content = "new content\n";

    at.write(old, old_content);

    sleep(Duration::from_secs(1));

    at.write(new, new_content);

    ucmd.arg(old)
        .arg(new)
        .arg("--update=none")
        .arg("--update=all")
        .succeeds()
        .no_stderr()
        .no_stdout();

    assert_eq!(at.read(new), "old content\n");
}

#[test]
fn test_cp_arg_update_all_then_none() {
    // take last if multiple update args are supplied,
    // update=none wins in this case
    let (at, mut ucmd) = at_and_ucmd!();

    let old = "test_cp_arg_update_all_then_none_file1";
    let new = "test_cp_arg_update_all_then_none_file2";
    let old_content = "old content\n";
    let new_content = "new content\n";

    at.write(old, old_content);

    sleep(Duration::from_secs(1));

    at.write(new, new_content);

    ucmd.arg(old)
        .arg(new)
        .arg("--update=all")
        .arg("--update=none")
        .succeeds()
        .no_stderr()
        .no_stdout();

    assert_eq!(at.read(new), "new content\n");
}

#[test]
fn test_cp_arg_interactive() {
    let (at, mut ucmd) = at_and_ucmd!();
    at.touch("a");
    at.touch("b");
    ucmd.args(&["-i", "a", "b"])
        .pipe_in("N\n")
        .fails()
        .no_stdout()
        .stderr_is("cp: overwrite 'b'? ");
}

#[test]
#[cfg(not(any(target_os = "android", target_os = "freebsd", target_os = "openbsd")))]
fn test_cp_arg_interactive_update_overwrite_newer() {
    // -u -i won't show the prompt to validate the override or not
    // Therefore, the error code will be 0
    let (at, mut ucmd) = at_and_ucmd!();
    at.touch("a");
    at.touch("b");
    ucmd.args(&["-i", "-u", "a", "b"])
        .pipe_in("")
        .succeeds()
        .no_stdout();
    // Make extra sure that closing stdin behaves identically to piping-in nothing.
    let (at, mut ucmd) = at_and_ucmd!();
    at.touch("a");
    at.touch("b");
    ucmd.args(&["-i", "-u", "a", "b"]).succeeds().no_stdout();
}

#[test]
#[cfg(not(any(target_os = "android", target_os = "freebsd")))]
fn test_cp_arg_interactive_update_overwrite_older() {
    // -u -i *WILL* show the prompt to validate the override.
    // Therefore, the error code depends on the prompt response.
    // Option N
    let (at, mut ucmd) = at_and_ucmd!();
    at.touch("b");
    std::thread::sleep(Duration::from_secs(1));
    at.touch("a");
    ucmd.args(&["-i", "-u", "a", "b"])
        .pipe_in("N\n")
        .fails()
        .code_is(1)
        .no_stdout()
        .stderr_is("cp: overwrite 'b'? ");

    // Option Y
    let (at, mut ucmd) = at_and_ucmd!();
    at.touch("b");
    std::thread::sleep(Duration::from_secs(1));
    at.touch("a");
    ucmd.args(&["-i", "-u", "a", "b"])
        .pipe_in("Y\n")
        .succeeds()
        .no_stdout();
}

#[test]
#[cfg(not(target_os = "android"))]
fn test_cp_arg_interactive_verbose() {
    let (at, mut ucmd) = at_and_ucmd!();
    at.touch("a");
    at.touch("b");
    ucmd.args(&["-vi", "a", "b"])
        .pipe_in("N\n")
        .fails()
        .stderr_is("cp: overwrite 'b'? ")
        .no_stdout();
}

#[test]
#[cfg(not(target_os = "android"))]
fn test_cp_arg_interactive_verbose_clobber() {
    let (at, mut ucmd) = at_and_ucmd!();
    at.touch("a");
    at.touch("b");
    ucmd.args(&["-vin", "--debug", "a", "b"])
        .succeeds()
        .stdout_contains("skipped 'b'");
}

#[test]
#[cfg(target_os = "linux")]
fn test_cp_arg_link() {
    use std::os::linux::fs::MetadataExt;

    let (at, mut ucmd) = at_and_ucmd!();
    ucmd.arg(TEST_HELLO_WORLD_SOURCE)
        .arg("--link")
        .arg(TEST_HELLO_WORLD_DEST)
        .succeeds();

    assert_eq!(at.metadata(TEST_HELLO_WORLD_SOURCE).st_nlink(), 2);
}

#[test]
#[cfg(target_os = "linux")]
fn test_cp_arg_link_with_dest_hardlink_to_source() {
    use std::os::linux::fs::MetadataExt;

    let (at, mut ucmd) = at_and_ucmd!();
    let file = "file";
    let hardlink = "hardlink";

    at.touch(file);
    at.hard_link(file, hardlink);

    ucmd.args(&["--link", file, hardlink]).succeeds();

    assert_eq!(at.metadata(file).st_nlink(), 2);
    assert!(at.file_exists(file));
    assert!(at.file_exists(hardlink));
}

#[test]
#[cfg(target_os = "linux")]
fn test_cp_arg_link_with_same_file() {
    use std::os::linux::fs::MetadataExt;

    let (at, mut ucmd) = at_and_ucmd!();
    let file = "file";

    at.touch(file);

    ucmd.args(&["--link", file, file]).succeeds();

    assert_eq!(at.metadata(file).st_nlink(), 1);
    assert!(at.file_exists(file));
}

#[test]
#[cfg(target_os = "linux")]
fn test_cp_verbose_preserved_link_to_dir() {
    use std::os::linux::fs::MetadataExt;

    let (at, mut ucmd) = at_and_ucmd!();
    let file = "file";
    let hardlink = "hardlink";
    let dir = "dir";
    let dst_file = "dir/file";
    let dst_hardlink = "dir/hardlink";

    at.touch(file);
    at.hard_link(file, hardlink);
    at.mkdir(dir);

    ucmd.args(&["-d", "--verbose", file, hardlink, dir])
        .succeeds()
        .stdout_is("'file' -> 'dir/file'\n'hardlink' -> 'dir/hardlink'\n");

    assert!(at.file_exists(dst_file));
    assert!(at.file_exists(dst_hardlink));
    assert_eq!(at.metadata(dst_file).st_nlink(), 2);
    assert_eq!(at.metadata(dst_hardlink).st_nlink(), 2);
    assert_eq!(
        at.metadata(dst_file).st_ino(),
        at.metadata(dst_hardlink).st_ino()
    );
}

#[test]
fn test_cp_arg_symlink() {
    let (at, mut ucmd) = at_and_ucmd!();
    ucmd.arg(TEST_HELLO_WORLD_SOURCE)
        .arg("--symbolic-link")
        .arg(TEST_HELLO_WORLD_DEST)
        .succeeds();

    assert!(at.is_symlink(TEST_HELLO_WORLD_DEST));
}

#[test]
fn test_cp_arg_no_clobber() {
    let (at, mut ucmd) = at_and_ucmd!();
    ucmd.arg(TEST_HELLO_WORLD_SOURCE)
        .arg(TEST_HOW_ARE_YOU_SOURCE)
        .arg("--no-clobber")
        .arg("--debug")
        .succeeds()
        .stdout_contains("skipped 'how_are_you.txt'");

    assert_eq!(at.read(TEST_HOW_ARE_YOU_SOURCE), "How are you?\n");
}

#[test]
fn test_cp_arg_no_clobber_inferred_arg() {
    let (at, mut ucmd) = at_and_ucmd!();
    ucmd.arg(TEST_HELLO_WORLD_SOURCE)
        .arg(TEST_HOW_ARE_YOU_SOURCE)
        .arg("--no-clob")
        .arg("--debug")
        .succeeds()
        .stdout_contains("skipped 'how_are_you.txt'");

    assert_eq!(at.read(TEST_HOW_ARE_YOU_SOURCE), "How are you?\n");
}

#[test]
fn test_cp_arg_no_clobber_twice() {
    let scene = TestScenario::new(util_name!());
    let at = &scene.fixtures;

    at.touch("source.txt");
    scene
        .ucmd()
        .arg("--no-clobber")
        .arg("source.txt")
        .arg("dest.txt")
        .arg("--debug")
        .succeeds()
        .no_stderr();

    assert_eq!(at.read("source.txt"), "");

    at.append("source.txt", "some-content");
    scene
        .ucmd()
        .arg("--no-clobber")
        .arg("source.txt")
        .arg("dest.txt")
        .arg("--debug")
        .succeeds()
        .stdout_contains("skipped 'dest.txt'");

    assert_eq!(at.read("source.txt"), "some-content");
    // Should be empty as the "no-clobber" should keep
    // the previous version
    assert_eq!(at.read("dest.txt"), "");
}

#[test]
#[cfg(not(windows))]
fn test_cp_arg_force() {
    let (at, mut ucmd) = at_and_ucmd!();

    // create dest without write permissions
    let mut permissions = at
        .make_file(TEST_HELLO_WORLD_DEST)
        .metadata()
        .unwrap()
        .permissions();
    permissions.set_readonly(true);
    set_permissions(at.plus(TEST_HELLO_WORLD_DEST), permissions).unwrap();

    ucmd.arg(TEST_HELLO_WORLD_SOURCE)
        .arg("--force")
        .arg(TEST_HELLO_WORLD_DEST)
        .succeeds();

    assert_eq!(at.read(TEST_HELLO_WORLD_DEST), "Hello, World!\n");
}

/// TODO: write a better test that differentiates --remove-destination
/// from --force. Also this test currently doesn't work on
/// Windows. This test originally checked file timestamps, which
/// proved to be unreliable per target / CI platform
#[test]
#[cfg(not(windows))]
fn test_cp_arg_remove_destination() {
    let (at, mut ucmd) = at_and_ucmd!();

    // create dest without write permissions
    let mut permissions = at
        .make_file(TEST_HELLO_WORLD_DEST)
        .metadata()
        .unwrap()
        .permissions();
    permissions.set_readonly(true);
    set_permissions(at.plus(TEST_HELLO_WORLD_DEST), permissions).unwrap();

    ucmd.arg(TEST_HELLO_WORLD_SOURCE)
        .arg("--remove-destination")
        .arg(TEST_HELLO_WORLD_DEST)
        .succeeds();

    assert_eq!(at.read(TEST_HELLO_WORLD_DEST), "Hello, World!\n");
}

#[test]
fn test_cp_arg_backup() {
    let (at, mut ucmd) = at_and_ucmd!();

    ucmd.arg(TEST_HELLO_WORLD_SOURCE)
        .arg(TEST_HOW_ARE_YOU_SOURCE)
        .arg("-b")
        .succeeds();

    assert_eq!(at.read(TEST_HOW_ARE_YOU_SOURCE), "Hello, World!\n");
    assert_eq!(
        at.read(&format!("{TEST_HOW_ARE_YOU_SOURCE}~")),
        "How are you?\n"
    );
}

#[test]
fn test_cp_arg_backup_with_dest_a_symlink() {
    let (at, mut ucmd) = at_and_ucmd!();
    let source = "source";
    let source_content = "content";
    let symlink = "symlink";
    let original = "original";
    let backup = "symlink~";

    at.write(source, source_content);
    at.write(original, "original");
    at.symlink_file(original, symlink);

    ucmd.arg("-b").arg(source).arg(symlink).succeeds();

    assert!(!at.symlink_exists(symlink));
    assert_eq!(source_content, at.read(symlink));
    assert!(at.symlink_exists(backup));
    assert_eq!(original, at.resolve_link(backup));
}

#[test]
fn test_cp_arg_backup_with_dest_a_symlink_to_source() {
    let (at, mut ucmd) = at_and_ucmd!();
    let source = "source";
    let source_content = "content";
    let symlink = "symlink";
    let backup = "symlink~";

    at.write(source, source_content);
    at.symlink_file(source, symlink);

    ucmd.arg("-b").arg(source).arg(symlink).succeeds();

    assert!(!at.symlink_exists(symlink));
    assert_eq!(source_content, at.read(symlink));
    assert!(at.symlink_exists(backup));
    assert_eq!(source, at.resolve_link(backup));
}

#[test]
fn test_cp_arg_backup_with_other_args() {
    let (at, mut ucmd) = at_and_ucmd!();

    ucmd.arg(TEST_HELLO_WORLD_SOURCE)
        .arg(TEST_HOW_ARE_YOU_SOURCE)
        .arg("-vbL")
        .succeeds();

    assert_eq!(at.read(TEST_HOW_ARE_YOU_SOURCE), "Hello, World!\n");
    assert_eq!(
        at.read(&format!("{TEST_HOW_ARE_YOU_SOURCE}~")),
        "How are you?\n"
    );
}

#[test]
fn test_cp_arg_backup_arg_first() {
    let (at, mut ucmd) = at_and_ucmd!();

    ucmd.arg("--backup")
        .arg(TEST_HELLO_WORLD_SOURCE)
        .arg(TEST_HOW_ARE_YOU_SOURCE)
        .succeeds();

    assert_eq!(at.read(TEST_HOW_ARE_YOU_SOURCE), "Hello, World!\n");
    assert_eq!(
        at.read(&format!("{TEST_HOW_ARE_YOU_SOURCE}~")),
        "How are you?\n"
    );
}

#[test]
fn test_cp_arg_suffix() {
    let (at, mut ucmd) = at_and_ucmd!();

    ucmd.arg(TEST_HELLO_WORLD_SOURCE)
        .arg("-b")
        .arg("--suffix")
        .arg(".bak")
        .arg(TEST_HOW_ARE_YOU_SOURCE)
        .succeeds();

    assert_eq!(at.read(TEST_HOW_ARE_YOU_SOURCE), "Hello, World!\n");
    assert_eq!(
        at.read(&format!("{TEST_HOW_ARE_YOU_SOURCE}.bak")),
        "How are you?\n"
    );
}

#[test]
fn test_cp_arg_suffix_hyphen_value() {
    let (at, mut ucmd) = at_and_ucmd!();

    ucmd.arg(TEST_HELLO_WORLD_SOURCE)
        .arg("-b")
        .arg("--suffix")
        .arg("-v")
        .arg(TEST_HOW_ARE_YOU_SOURCE)
        .succeeds();

    assert_eq!(at.read(TEST_HOW_ARE_YOU_SOURCE), "Hello, World!\n");
    assert_eq!(
        at.read(&format!("{TEST_HOW_ARE_YOU_SOURCE}-v")),
        "How are you?\n"
    );
}

#[test]
fn test_cp_custom_backup_suffix_via_env() {
    let (at, mut ucmd) = at_and_ucmd!();
    let suffix = "super-suffix-of-the-century";

    ucmd.arg("-b")
        .env("SIMPLE_BACKUP_SUFFIX", suffix)
        .arg(TEST_HELLO_WORLD_SOURCE)
        .arg(TEST_HOW_ARE_YOU_SOURCE)
        .succeeds()
        .no_stderr();

    assert_eq!(at.read(TEST_HOW_ARE_YOU_SOURCE), "Hello, World!\n");
    assert_eq!(
        at.read(&format!("{TEST_HOW_ARE_YOU_SOURCE}{suffix}")),
        "How are you?\n"
    );
}

#[test]
fn test_cp_backup_numbered_with_t() {
    let (at, mut ucmd) = at_and_ucmd!();

    ucmd.arg("--backup=t")
        .arg(TEST_HELLO_WORLD_SOURCE)
        .arg(TEST_HOW_ARE_YOU_SOURCE)
        .succeeds()
        .no_stderr();

    assert_eq!(at.read(TEST_HOW_ARE_YOU_SOURCE), "Hello, World!\n");
    assert_eq!(
        at.read(&format!("{TEST_HOW_ARE_YOU_SOURCE}.~1~")),
        "How are you?\n"
    );
}

#[test]
fn test_cp_backup_numbered() {
    let (at, mut ucmd) = at_and_ucmd!();

    ucmd.arg("--backup=numbered")
        .arg(TEST_HELLO_WORLD_SOURCE)
        .arg(TEST_HOW_ARE_YOU_SOURCE)
        .succeeds()
        .no_stderr();

    assert_eq!(at.read(TEST_HOW_ARE_YOU_SOURCE), "Hello, World!\n");
    assert_eq!(
        at.read(&format!("{TEST_HOW_ARE_YOU_SOURCE}.~1~")),
        "How are you?\n"
    );
}

#[test]
fn test_cp_backup_existing() {
    let (at, mut ucmd) = at_and_ucmd!();

    ucmd.arg("--backup=existing")
        .arg(TEST_HELLO_WORLD_SOURCE)
        .arg(TEST_HOW_ARE_YOU_SOURCE)
        .succeeds()
        .no_stderr();

    assert_eq!(at.read(TEST_HOW_ARE_YOU_SOURCE), "Hello, World!\n");
    assert_eq!(
        at.read(&format!("{TEST_HOW_ARE_YOU_SOURCE}~")),
        "How are you?\n"
    );
}

#[test]
fn test_cp_backup_nil() {
    let (at, mut ucmd) = at_and_ucmd!();

    ucmd.arg("--backup=nil")
        .arg(TEST_HELLO_WORLD_SOURCE)
        .arg(TEST_HOW_ARE_YOU_SOURCE)
        .succeeds()
        .no_stderr();

    assert_eq!(at.read(TEST_HOW_ARE_YOU_SOURCE), "Hello, World!\n");
    assert_eq!(
        at.read(&format!("{TEST_HOW_ARE_YOU_SOURCE}~")),
        "How are you?\n"
    );
}

#[test]
fn test_cp_numbered_if_existing_backup_existing() {
    let (at, mut ucmd) = at_and_ucmd!();
    let existing_backup = &format!("{TEST_HOW_ARE_YOU_SOURCE}.~1~");
    at.touch(existing_backup);

    ucmd.arg("--backup=existing")
        .arg(TEST_HELLO_WORLD_SOURCE)
        .arg(TEST_HOW_ARE_YOU_SOURCE)
        .succeeds()
        .no_stderr();

    assert!(at.file_exists(TEST_HOW_ARE_YOU_SOURCE));
    assert!(at.file_exists(existing_backup));
    assert_eq!(
        at.read(&format!("{TEST_HOW_ARE_YOU_SOURCE}.~2~")),
        "How are you?\n"
    );
}

#[test]
fn test_cp_numbered_if_existing_backup_nil() {
    let (at, mut ucmd) = at_and_ucmd!();
    let existing_backup = &format!("{TEST_HOW_ARE_YOU_SOURCE}.~1~");

    at.touch(existing_backup);
    ucmd.arg("--backup=nil")
        .arg(TEST_HELLO_WORLD_SOURCE)
        .arg(TEST_HOW_ARE_YOU_SOURCE)
        .succeeds()
        .no_stderr();

    assert!(at.file_exists(TEST_HOW_ARE_YOU_SOURCE));
    assert!(at.file_exists(existing_backup));
    assert_eq!(
        at.read(&format!("{TEST_HOW_ARE_YOU_SOURCE}.~2~")),
        "How are you?\n"
    );
}

#[test]
fn test_cp_backup_simple() {
    let (at, mut ucmd) = at_and_ucmd!();

    ucmd.arg("--backup=simple")
        .arg(TEST_HELLO_WORLD_SOURCE)
        .arg(TEST_HOW_ARE_YOU_SOURCE)
        .succeeds()
        .no_stderr();

    assert_eq!(at.read(TEST_HOW_ARE_YOU_SOURCE), "Hello, World!\n");
    assert_eq!(
        at.read(&format!("{TEST_HOW_ARE_YOU_SOURCE}~")),
        "How are you?\n"
    );
}

#[test]
fn test_cp_backup_simple_protect_source() {
    let (at, mut ucmd) = at_and_ucmd!();
    let source = format!("{TEST_HELLO_WORLD_SOURCE}~");
    at.touch(&source);
    ucmd.arg("--backup=simple")
        .arg(&source)
        .arg(TEST_HELLO_WORLD_SOURCE)
        .fails()
        .stderr_only(format!(
            "cp: backing up '{TEST_HELLO_WORLD_SOURCE}' might destroy source;  '{source}' not copied\n",
        ));

    assert_eq!(at.read(TEST_HELLO_WORLD_SOURCE), "Hello, World!\n");
    assert_eq!(at.read(&source), "");
}

#[test]
fn test_cp_backup_never() {
    let (at, mut ucmd) = at_and_ucmd!();

    ucmd.arg("--backup=never")
        .arg(TEST_HELLO_WORLD_SOURCE)
        .arg(TEST_HOW_ARE_YOU_SOURCE)
        .succeeds()
        .no_stderr();

    assert_eq!(at.read(TEST_HOW_ARE_YOU_SOURCE), "Hello, World!\n");
    assert_eq!(
        at.read(&format!("{TEST_HOW_ARE_YOU_SOURCE}~")),
        "How are you?\n"
    );
}

#[test]
fn test_cp_backup_none() {
    let (at, mut ucmd) = at_and_ucmd!();

    ucmd.arg("--backup=none")
        .arg(TEST_HELLO_WORLD_SOURCE)
        .arg(TEST_HOW_ARE_YOU_SOURCE)
        .succeeds()
        .no_stderr();

    assert_eq!(at.read(TEST_HOW_ARE_YOU_SOURCE), "Hello, World!\n");
    assert!(!at.file_exists(format!("{TEST_HOW_ARE_YOU_SOURCE}~")));
}

#[test]
fn test_cp_backup_off() {
    let (at, mut ucmd) = at_and_ucmd!();

    ucmd.arg("--backup=off")
        .arg(TEST_HELLO_WORLD_SOURCE)
        .arg(TEST_HOW_ARE_YOU_SOURCE)
        .succeeds()
        .no_stderr();

    assert_eq!(at.read(TEST_HOW_ARE_YOU_SOURCE), "Hello, World!\n");
    assert!(!at.file_exists(format!("{TEST_HOW_ARE_YOU_SOURCE}~")));
}

#[test]
fn test_cp_backup_conflicting_options() {
    for conflicting_opt in ["--no-clobber", "--update=none-fail", "--update=none"] {
        new_ucmd!()
            .arg("--backup")
            .arg(conflicting_opt)
            .arg("file1")
            .arg("file2")
            .fails()
            .usage_error("cannot combine --backup with -n/--no-clobber or --update=none-fail");
    }
}

#[test]
fn test_cp_deref_conflicting_options() {
    new_ucmd!()
        .arg("-LP")
        .arg(TEST_COPY_TO_FOLDER)
        .arg(TEST_HELLO_WORLD_SOURCE)
        .fails();
}

#[test]
fn test_cp_deref() {
    let (at, mut ucmd) = at_and_ucmd!();

    #[cfg(not(windows))]
    let _r = fs::symlink(
        TEST_HELLO_WORLD_SOURCE,
        at.subdir.join(TEST_HELLO_WORLD_SOURCE_SYMLINK),
    );
    #[cfg(windows)]
    let _r = symlink_file(
        TEST_HELLO_WORLD_SOURCE,
        at.subdir.join(TEST_HELLO_WORLD_SOURCE_SYMLINK),
    );
    //using -L option
    ucmd.arg("-L")
        .arg(TEST_HELLO_WORLD_SOURCE)
        .arg(TEST_HELLO_WORLD_SOURCE_SYMLINK)
        .arg(TEST_COPY_TO_FOLDER)
        .succeeds();

    let path_to_new_symlink = at
        .subdir
        .join(TEST_COPY_TO_FOLDER)
        .join(TEST_HELLO_WORLD_SOURCE_SYMLINK);
    // unlike -P/--no-deref, we expect a file, not a link
    assert!(at.file_exists(
        path_to_new_symlink
            .clone()
            .into_os_string()
            .into_string()
            .unwrap()
    ));
    // Check the content of the destination file that was copied.
    assert_eq!(at.read(TEST_COPY_TO_FOLDER_FILE), "Hello, World!\n");
    let path_to_check = path_to_new_symlink.to_str().unwrap();
    assert_eq!(at.read(path_to_check), "Hello, World!\n");
}
#[test]
fn test_cp_no_deref() {
    let (at, mut ucmd) = at_and_ucmd!();

    #[cfg(not(windows))]
    let _r = fs::symlink(
        TEST_HELLO_WORLD_SOURCE,
        at.subdir.join(TEST_HELLO_WORLD_SOURCE_SYMLINK),
    );
    #[cfg(windows)]
    let _r = symlink_file(
        TEST_HELLO_WORLD_SOURCE,
        at.subdir.join(TEST_HELLO_WORLD_SOURCE_SYMLINK),
    );
    //using -P option
    ucmd.arg("-P")
        .arg(TEST_HELLO_WORLD_SOURCE)
        .arg(TEST_HELLO_WORLD_SOURCE_SYMLINK)
        .arg(TEST_COPY_TO_FOLDER)
        .succeeds();

    let path_to_new_symlink = at
        .subdir
        .join(TEST_COPY_TO_FOLDER)
        .join(TEST_HELLO_WORLD_SOURCE_SYMLINK);
    assert!(at.is_symlink(
        &path_to_new_symlink
            .clone()
            .into_os_string()
            .into_string()
            .unwrap()
    ));
    // Check the content of the destination file that was copied.
    assert_eq!(at.read(TEST_COPY_TO_FOLDER_FILE), "Hello, World!\n");
    let path_to_check = path_to_new_symlink.to_str().unwrap();
    assert_eq!(at.read(path_to_check), "Hello, World!\n");
}

#[test]
fn test_cp_no_deref_link_onto_link() {
    let (at, mut ucmd) = at_and_ucmd!();

    at.copy(TEST_HELLO_WORLD_SOURCE, TEST_HELLO_WORLD_DEST);

    #[cfg(not(windows))]
    let _r = fs::symlink(
        TEST_HELLO_WORLD_SOURCE,
        at.subdir.join(TEST_HELLO_WORLD_SOURCE_SYMLINK),
    );
    #[cfg(windows)]
    let _r = symlink_file(
        TEST_HELLO_WORLD_SOURCE,
        at.subdir.join(TEST_HELLO_WORLD_SOURCE_SYMLINK),
    );

    #[cfg(not(windows))]
    let _r = fs::symlink(
        TEST_HELLO_WORLD_DEST,
        at.subdir.join(TEST_HELLO_WORLD_DEST_SYMLINK),
    );
    #[cfg(windows)]
    let _r = symlink_file(
        TEST_HELLO_WORLD_DEST,
        at.subdir.join(TEST_HELLO_WORLD_DEST_SYMLINK),
    );

    ucmd.arg("-P")
        .arg(TEST_HELLO_WORLD_SOURCE_SYMLINK)
        .arg(TEST_HELLO_WORLD_DEST_SYMLINK)
        .succeeds();

    // Ensure that the target of the destination was not modified.
    assert!(!at
        .symlink_metadata(TEST_HELLO_WORLD_DEST)
        .file_type()
        .is_symlink());
    assert!(at
        .symlink_metadata(TEST_HELLO_WORLD_DEST_SYMLINK)
        .file_type()
        .is_symlink());
    assert_eq!(at.read(TEST_HELLO_WORLD_DEST_SYMLINK), "Hello, World!\n");
}

#[test]
fn test_cp_strip_trailing_slashes() {
    let (at, mut ucmd) = at_and_ucmd!();

    //using --strip-trailing-slashes option
    ucmd.arg("--strip-trailing-slashes")
        .arg(format!("{TEST_HELLO_WORLD_SOURCE}/"))
        .arg(TEST_HELLO_WORLD_DEST)
        .succeeds();

    // Check the content of the destination file that was copied.
    assert_eq!(at.read(TEST_HELLO_WORLD_DEST), "Hello, World!\n");
}

#[test]
fn test_cp_parents() {
    let (at, mut ucmd) = at_and_ucmd!();

    ucmd.arg("--parents")
        .arg(TEST_COPY_FROM_FOLDER_FILE)
        .arg(TEST_COPY_TO_FOLDER)
        .succeeds();

    assert_eq!(
        at.read(&format!(
            "{TEST_COPY_TO_FOLDER}/{TEST_COPY_FROM_FOLDER_FILE}"
        )),
        "Hello, World!\n"
    );
}

#[test]
fn test_cp_parents_multiple_files() {
    let (at, mut ucmd) = at_and_ucmd!();

    ucmd.arg("--parents")
        .arg(TEST_COPY_FROM_FOLDER_FILE)
        .arg(TEST_HOW_ARE_YOU_SOURCE)
        .arg(TEST_COPY_TO_FOLDER)
        .succeeds();

    assert_eq!(
        at.read(&format!(
            "{TEST_COPY_TO_FOLDER}/{TEST_COPY_FROM_FOLDER_FILE}"
        )),
        "Hello, World!\n"
    );
    assert_eq!(
        at.read(&format!("{TEST_COPY_TO_FOLDER}/{TEST_HOW_ARE_YOU_SOURCE}")),
        "How are you?\n"
    );
}

#[test]
fn test_cp_parents_dest_not_directory() {
    new_ucmd!()
        .arg("--parents")
        .arg(TEST_COPY_FROM_FOLDER_FILE)
        .arg(TEST_HELLO_WORLD_DEST)
        .fails()
        .stderr_contains("with --parents, the destination must be a directory");
}

#[test]
#[cfg(not(target_os = "openbsd"))]
fn test_cp_parents_with_permissions_copy_file() {
    let (at, mut ucmd) = at_and_ucmd!();

    let dir = "dir";
    let file = "p1/p2/file";

    at.mkdir(dir);
    at.mkdir_all("p1/p2");
    at.touch(file);

    #[cfg(unix)]
    {
        let p1_mode = 0o0777;
        let p2_mode = 0o0711;
        let file_mode = 0o0702;

        at.set_mode("p1", p1_mode);
        at.set_mode("p1/p2", p2_mode);
        at.set_mode(file, file_mode);
    }

    ucmd.arg("-p")
        .arg("--parents")
        .arg(file)
        .arg(dir)
        .succeeds();

    #[cfg(all(unix, not(target_os = "freebsd")))]
    {
        let p1_metadata = at.metadata("p1");
        let p2_metadata = at.metadata("p1/p2");
        let file_metadata = at.metadata(file);

        assert_metadata_eq!(p1_metadata, at.metadata("dir/p1"));
        assert_metadata_eq!(p2_metadata, at.metadata("dir/p1/p2"));
        assert_metadata_eq!(file_metadata, at.metadata("dir/p1/p2/file"));
    }
}

#[test]
#[cfg(not(target_os = "openbsd"))]
fn test_cp_parents_with_permissions_copy_dir() {
    let (at, mut ucmd) = at_and_ucmd!();

    let dir1 = "dir";
    let dir2 = "p1/p2";
    let file = "p1/p2/file";

    at.mkdir(dir1);
    at.mkdir_all(dir2);
    at.touch(file);

    #[cfg(unix)]
    {
        let p1_mode = 0o0777;
        let p2_mode = 0o0711;
        let file_mode = 0o0702;

        at.set_mode("p1", p1_mode);
        at.set_mode("p1/p2", p2_mode);
        at.set_mode(file, file_mode);
    }

    ucmd.arg("-p")
        .arg("--parents")
        .arg("-r")
        .arg(dir2)
        .arg(dir1)
        .succeeds();

    #[cfg(all(unix, not(target_os = "freebsd")))]
    {
        let p1_metadata = at.metadata("p1");
        let p2_metadata = at.metadata("p1/p2");
        let file_metadata = at.metadata(file);

        assert_metadata_eq!(p1_metadata, at.metadata("dir/p1"));
        assert_metadata_eq!(p2_metadata, at.metadata("dir/p1/p2"));
        assert_metadata_eq!(file_metadata, at.metadata("dir/p1/p2/file"));
    }
}

#[test]
#[cfg(unix)]
fn test_cp_writable_special_file_permissions() {
    new_ucmd!().arg("/dev/null").arg("/dev/zero").succeeds();
}

#[test]
#[cfg(unix)]
fn test_cp_issue_1665() {
    let (at, mut ucmd) = at_and_ucmd!();
    ucmd.arg("/dev/null").arg("foo").succeeds();
    assert!(at.file_exists("foo"));
    assert_eq!(at.read("foo"), "");
}

#[test]
#[cfg(not(target_os = "openbsd"))]
fn test_cp_preserve_no_args() {
    let (at, mut ucmd) = at_and_ucmd!();
    let src_file = "a";
    let dst_file = "b";

    // Prepare the source file
    at.touch(src_file);
    #[cfg(unix)]
    at.set_mode(src_file, 0o0500);

    // Copy
    ucmd.arg(src_file)
        .arg(dst_file)
        .arg("--preserve")
        .succeeds();

    #[cfg(all(unix, not(target_os = "freebsd")))]
    {
        // Assert that the mode, ownership, and timestamps are preserved
        // NOTICE: the ownership is not modified on the src file, because that requires root permissions
        let metadata_src = at.metadata(src_file);
        let metadata_dst = at.metadata(dst_file);
        assert_metadata_eq!(metadata_src, metadata_dst);
    }
}

#[test]
#[cfg(not(target_os = "openbsd"))]
fn test_cp_preserve_no_args_before_opts() {
    let (at, mut ucmd) = at_and_ucmd!();
    let src_file = "a";
    let dst_file = "b";

    // Prepare the source file
    at.touch(src_file);
    #[cfg(unix)]
    at.set_mode(src_file, 0o0500);

    // Copy
    ucmd.arg("--preserve")
        .arg(src_file)
        .arg(dst_file)
        .succeeds();

    #[cfg(all(unix, not(target_os = "freebsd")))]
    {
        // Assert that the mode, ownership, and timestamps are preserved
        // NOTICE: the ownership is not modified on the src file, because that requires root permissions
        let metadata_src = at.metadata(src_file);
        let metadata_dst = at.metadata(dst_file);
        assert_metadata_eq!(metadata_src, metadata_dst);
    }
}

#[test]
fn test_cp_preserve_all() {
    for argument in ["--preserve=all", "--preserve=al"] {
        let (at, mut ucmd) = at_and_ucmd!();
        let src_file = "a";
        let dst_file = "b";

        // Prepare the source file
        at.touch(src_file);
        #[cfg(unix)]
        at.set_mode(src_file, 0o0500);

        // TODO: create a destination that does not allow copying of xattr and context
        // Copy
        ucmd.arg(src_file).arg(dst_file).arg(argument).succeeds();

        #[cfg(all(unix, not(target_os = "freebsd")))]
        {
            // Assert that the mode, ownership, and timestamps are preserved
            // NOTICE: the ownership is not modified on the src file, because that requires root permissions
            let metadata_src = at.metadata(src_file);
            let metadata_dst = at.metadata(dst_file);
            assert_metadata_eq!(metadata_src, metadata_dst);
        }
    }
}

#[test]
#[cfg(all(unix, not(any(target_os = "android", target_os = "openbsd"))))]
fn test_cp_preserve_xattr() {
    let (at, mut ucmd) = at_and_ucmd!();
    let src_file = "a";
    let dst_file = "b";

    // Prepare the source file
    at.touch(src_file);
    #[cfg(unix)]
    at.set_mode(src_file, 0o0500);

    // Sleep so that the time stats are different
    sleep(Duration::from_secs(1));

    // TODO: create a destination that does not allow copying of xattr and context
    // Copy
    ucmd.arg(src_file)
        .arg(dst_file)
        .arg("--preserve=xattr")
        .succeeds();

    // FIXME: macos copy keeps the original mtime
    #[cfg(not(any(target_os = "freebsd", target_os = "macos")))]
    {
        // Assert that the mode, ownership, and timestamps are *NOT* preserved
        // NOTICE: the ownership is not modified on the src file, because that requires root permissions
        let metadata_src = at.metadata(src_file);
        let metadata_dst = at.metadata(dst_file);
        assert_ne!(metadata_src.mtime(), metadata_dst.mtime());
        // TODO: verify access time as well. It shouldn't change, however, it does change in this test.
    }
}

#[test]
#[cfg(all(target_os = "linux", not(feature = "feat_selinux")))]
fn test_cp_preserve_all_context_fails_on_non_selinux() {
    new_ucmd!()
        .arg(TEST_COPY_FROM_FOLDER_FILE)
        .arg(TEST_HELLO_WORLD_DEST)
        .arg("--preserve=all,context")
        .fails();
}

#[test]
fn test_cp_preserve_link_parses() {
    // TODO: Also check whether --preserve=link did the right thing!
    for argument in [
        "--preserve=links",
        "--preserve=link",
        "--preserve=li",
        "--preserve=l",
    ] {
        new_ucmd!()
            .arg(argument)
            .arg(TEST_COPY_FROM_FOLDER_FILE)
            .arg(TEST_HELLO_WORLD_DEST)
            .succeeds()
            .no_output();
    }
}

#[test]
fn test_cp_preserve_invalid_rejected() {
    new_ucmd!()
        .arg("--preserve=invalid-value")
        .arg(TEST_COPY_FROM_FOLDER_FILE)
        .arg(TEST_HELLO_WORLD_DEST)
        .fails()
        .code_is(1)
        .no_stdout();
}

#[test]
#[cfg(target_os = "android")]
#[ignore = "disabled until fixed"] // FIXME: the test looks to .succeed on android
fn test_cp_preserve_xattr_fails_on_android() {
    // Because of the SELinux extended attributes used on Android, trying to copy extended
    // attributes has to fail in this case, since we specify `--preserve=xattr` and this puts it
    // into the required attributes
    new_ucmd!()
        .arg(TEST_COPY_FROM_FOLDER_FILE)
        .arg(TEST_HELLO_WORLD_DEST)
        .arg("--preserve=xattr")
        .fails();
}

#[test]
// android platform will causing stderr = cp: Permission denied (os error 13)
#[cfg(not(target_os = "android"))]
fn test_cp_preserve_links_case_1() {
    let (at, mut ucmd) = at_and_ucmd!();

    at.touch("a");
    at.hard_link("a", "b");
    at.mkdir("c");

    ucmd.arg("-d").arg("a").arg("b").arg("c").succeeds();

    assert!(at.dir_exists("c"));
    assert!(at.plus("c").join("a").exists());
    assert!(at.plus("c").join("b").exists());

    #[cfg(unix)]
    {
        let metadata_a = std::fs::metadata(at.subdir.join("c").join("a")).unwrap();
        let metadata_b = std::fs::metadata(at.subdir.join("c").join("b")).unwrap();

        assert_eq!(metadata_a.ino(), metadata_b.ino());
    }
}

#[test]
// android platform will causing stderr = cp: Permission denied (os error 13)
#[cfg(not(target_os = "android"))]
fn test_cp_preserve_links_case_2() {
    let (at, mut ucmd) = at_and_ucmd!();

    at.touch("a");
    at.symlink_file("a", "b");
    at.mkdir("c");

    ucmd.arg("--preserve=links")
        .arg("-R")
        .arg("-H")
        .arg("a")
        .arg("b")
        .arg("c")
        .succeeds();

    assert!(at.dir_exists("c"));
    assert!(at.plus("c").join("a").exists());
    assert!(at.plus("c").join("b").exists());

    #[cfg(unix)]
    {
        let metadata_a = std::fs::metadata(at.subdir.join("c").join("a")).unwrap();
        let metadata_b = std::fs::metadata(at.subdir.join("c").join("b")).unwrap();

        assert_eq!(metadata_a.ino(), metadata_b.ino());
    }
}

#[test]
// android platform will causing stderr = cp: Permission denied (os error 13)
#[cfg(not(target_os = "android"))]
fn test_cp_preserve_links_case_3() {
    let (at, mut ucmd) = at_and_ucmd!();

    at.mkdir("d");
    at.touch("d/a");
    at.symlink_file("d/a", "d/b");

    ucmd.arg("--preserve=links")
        .arg("-R")
        .arg("-L")
        .arg("d")
        .arg("c")
        .succeeds();

    assert!(at.dir_exists("c"));
    assert!(at.plus("c").join("a").exists());
    assert!(at.plus("c").join("b").exists());

    #[cfg(unix)]
    {
        let metadata_a = std::fs::metadata(at.subdir.join("c").join("a")).unwrap();
        let metadata_b = std::fs::metadata(at.subdir.join("c").join("b")).unwrap();

        assert_eq!(metadata_a.ino(), metadata_b.ino());
    }
}

#[test]
// android platform will causing stderr = cp: Permission denied (os error 13)
#[cfg(not(target_os = "android"))]
fn test_cp_preserve_links_case_4() {
    let (at, mut ucmd) = at_and_ucmd!();

    at.mkdir("d");
    at.touch("d/a");
    at.hard_link("d/a", "d/b");

    ucmd.arg("--preserve=links")
        .arg("-R")
        .arg("-L")
        .arg("d")
        .arg("c")
        .succeeds();

    assert!(at.dir_exists("c"));
    assert!(at.plus("c").join("a").exists());
    assert!(at.plus("c").join("b").exists());

    #[cfg(unix)]
    {
        let metadata_a = std::fs::metadata(at.subdir.join("c").join("a")).unwrap();
        let metadata_b = std::fs::metadata(at.subdir.join("c").join("b")).unwrap();

        assert_eq!(metadata_a.ino(), metadata_b.ino());
    }
}

#[test]
// android platform will causing stderr = cp: Permission denied (os error 13)
#[cfg(not(target_os = "android"))]
fn test_cp_preserve_links_case_5() {
    let (at, mut ucmd) = at_and_ucmd!();

    at.mkdir("d");
    at.touch("d/a");
    at.hard_link("d/a", "d/b");

    ucmd.arg("-dR")
        .arg("--no-preserve=links")
        .arg("d")
        .arg("c")
        .succeeds();

    assert!(at.dir_exists("c"));
    assert!(at.plus("c").join("a").exists());
    assert!(at.plus("c").join("b").exists());

    #[cfg(unix)]
    {
        let metadata_a = std::fs::metadata(at.subdir.join("c").join("a")).unwrap();
        let metadata_b = std::fs::metadata(at.subdir.join("c").join("b")).unwrap();

        assert_ne!(metadata_a.ino(), metadata_b.ino());
    }
}

#[test]
// android platform will causing stderr = cp: Permission denied (os error 13)
#[cfg(not(target_os = "android"))]
fn test_cp_preserve_links_case_6() {
    let (at, mut ucmd) = at_and_ucmd!();

    at.touch("a");
    at.hard_link("a", "b");
    at.mkdir("c");

    ucmd.arg("-d").arg("a").arg("b").arg("c").succeeds();

    assert!(at.dir_exists("c"));
    assert!(at.plus("c").join("a").exists());
    assert!(at.plus("c").join("b").exists());

    #[cfg(unix)]
    {
        let metadata_a = std::fs::metadata(at.subdir.join("c").join("a")).unwrap();
        let metadata_b = std::fs::metadata(at.subdir.join("c").join("b")).unwrap();

        assert_eq!(metadata_a.ino(), metadata_b.ino());
    }
}

#[test]
// android platform will causing stderr = cp: Permission denied (os error 13)
#[cfg(not(target_os = "android"))]
fn test_cp_preserve_links_case_7() {
    let (at, mut ucmd) = at_and_ucmd!();

    at.mkdir("src");
    at.touch("src/f");
    at.hard_link("src/f", "src/g");

    at.mkdir("dest");
    at.touch("dest/g");

    ucmd.arg("-n")
        .arg("--preserve=links")
        .arg("--debug")
        .arg("src/f")
        .arg("src/g")
        .arg("dest")
        .succeeds()
        .stdout_contains("skipped");

    assert!(at.dir_exists("dest"));
    assert!(at.plus("dest").join("f").exists());
    assert!(at.plus("dest").join("g").exists());
}

#[test]
#[cfg(unix)]
fn test_cp_no_preserve_mode() {
    use uucore::fs as uufs;
    let (at, mut ucmd) = at_and_ucmd!();

    at.touch("a");
    at.set_mode("a", 0o731);

    ucmd.arg("-a")
        .arg("--no-preserve=mode")
        .arg("a")
        .arg("b")
        .umask(0o077)
        .succeeds();

    assert!(at.file_exists("b"));

    let metadata_b = std::fs::metadata(at.subdir.join("b")).unwrap();
    let permission_b = uufs::display_permissions(&metadata_b, false);
    assert_eq!(permission_b, "rw-------".to_string());
}

#[test]
// For now, disable the test on Windows. Symlinks aren't well support on Windows.
// It works on Unix for now and it works locally when run from a powershell
#[cfg(not(windows))]
fn test_cp_deref_folder_to_folder() {
    let scene = TestScenario::new(util_name!());
    let at = &scene.fixtures;

    let path_to_new_symlink = at.plus(TEST_COPY_FROM_FOLDER);

    at.symlink_file(
        &path_to_new_symlink
            .join(TEST_HELLO_WORLD_SOURCE)
            .to_string_lossy(),
        &path_to_new_symlink
            .join(TEST_HELLO_WORLD_SOURCE_SYMLINK)
            .to_string_lossy(),
    );

    //using -P -R option
    scene
        .ucmd()
        .arg("-L")
        .arg("-R")
        .arg("-v")
        .arg(TEST_COPY_FROM_FOLDER)
        .arg(TEST_COPY_TO_FOLDER_NEW)
        .succeeds();

    #[cfg(not(windows))]
    {
        let scene2 = TestScenario::new("ls");
        let result = scene2.cmd("ls").arg("-al").arg(path_to_new_symlink).run();
        println!("ls source {}", result.stdout_str());

        let path_to_new_symlink = at.subdir.join(TEST_COPY_TO_FOLDER_NEW);

        let result = scene2.cmd("ls").arg("-al").arg(path_to_new_symlink).run();
        println!("ls dest {}", result.stdout_str());
    }

    #[cfg(windows)]
    {
        // No action as this test is disabled but kept in case we want to
        // try to make it work in the future.
        let a = Command::new("cmd").args(&["/C", "dir"]).output();
        println!("output {:#?}", a);

        let a = Command::new("cmd")
            .args(&["/C", "dir", &at.as_string()])
            .output();
        println!("output {:#?}", a);

        let a = Command::new("cmd")
            .args(&["/C", "dir", path_to_new_symlink.to_str().unwrap()])
            .output();
        println!("output {:#?}", a);

        let path_to_new_symlink = at.subdir.join(TEST_COPY_FROM_FOLDER);

        let a = Command::new("cmd")
            .args(&["/C", "dir", path_to_new_symlink.to_str().unwrap()])
            .output();
        println!("output {:#?}", a);

        let path_to_new_symlink = at.subdir.join(TEST_COPY_TO_FOLDER_NEW);

        let a = Command::new("cmd")
            .args(&["/C", "dir", path_to_new_symlink.to_str().unwrap()])
            .output();
        println!("output {:#?}", a);
    }

    let path_to_new_symlink = at
        .subdir
        .join(TEST_COPY_TO_FOLDER_NEW)
        .join(TEST_HELLO_WORLD_SOURCE_SYMLINK);
    assert!(at.file_exists(
        path_to_new_symlink
            .clone()
            .into_os_string()
            .into_string()
            .unwrap()
    ));

    let path_to_new = at.subdir.join(TEST_COPY_TO_FOLDER_NEW_FILE);

    // Check the content of the destination file that was copied.
    let path_to_check = path_to_new.to_str().unwrap();
    assert_eq!(at.read(path_to_check), "Hello, World!\n");

    // Check the content of the symlink
    let path_to_check = path_to_new_symlink.to_str().unwrap();
    assert_eq!(at.read(path_to_check), "Hello, World!\n");
}

#[test]
// For now, disable the test on Windows. Symlinks aren't well support on Windows.
// It works on Unix for now and it works locally when run from a powershell
#[cfg(not(windows))]
fn test_cp_no_deref_folder_to_folder() {
    let scene = TestScenario::new(util_name!());
    let at = &scene.fixtures;

    let path_to_new_symlink = at.plus(TEST_COPY_FROM_FOLDER);

    at.symlink_file(
        &path_to_new_symlink
            .join(TEST_HELLO_WORLD_SOURCE)
            .to_string_lossy(),
        &path_to_new_symlink
            .join(TEST_HELLO_WORLD_SOURCE_SYMLINK)
            .to_string_lossy(),
    );

    //using -P -R option
    scene
        .ucmd()
        .arg("-P")
        .arg("-R")
        .arg("-v")
        .arg(TEST_COPY_FROM_FOLDER)
        .arg(TEST_COPY_TO_FOLDER_NEW)
        .succeeds();

    #[cfg(not(windows))]
    {
        let scene2 = TestScenario::new("ls");
        let result = scene2.cmd("ls").arg("-al").arg(path_to_new_symlink).run();
        println!("ls source {}", result.stdout_str());

        let path_to_new_symlink = at.subdir.join(TEST_COPY_TO_FOLDER_NEW);

        let result = scene2.cmd("ls").arg("-al").arg(path_to_new_symlink).run();
        println!("ls dest {}", result.stdout_str());
    }

    #[cfg(windows)]
    {
        // No action as this test is disabled but kept in case we want to
        // try to make it work in the future.
        let a = Command::new("cmd").args(&["/C", "dir"]).output();
        println!("output {:#?}", a);

        let a = Command::new("cmd")
            .args(&["/C", "dir", &at.as_string()])
            .output();
        println!("output {:#?}", a);

        let a = Command::new("cmd")
            .args(&["/C", "dir", path_to_new_symlink.to_str().unwrap()])
            .output();
        println!("output {:#?}", a);

        let path_to_new_symlink = at.subdir.join(TEST_COPY_FROM_FOLDER);

        let a = Command::new("cmd")
            .args(&["/C", "dir", path_to_new_symlink.to_str().unwrap()])
            .output();
        println!("output {:#?}", a);

        let path_to_new_symlink = at.subdir.join(TEST_COPY_TO_FOLDER_NEW);

        let a = Command::new("cmd")
            .args(&["/C", "dir", path_to_new_symlink.to_str().unwrap()])
            .output();
        println!("output {:#?}", a);
    }

    let path_to_new_symlink = at
        .subdir
        .join(TEST_COPY_TO_FOLDER_NEW)
        .join(TEST_HELLO_WORLD_SOURCE_SYMLINK);
    assert!(at.is_symlink(
        &path_to_new_symlink
            .clone()
            .into_os_string()
            .into_string()
            .unwrap()
    ));

    let path_to_new = at.subdir.join(TEST_COPY_TO_FOLDER_NEW_FILE);

    // Check the content of the destination file that was copied.
    let path_to_check = path_to_new.to_str().unwrap();
    assert_eq!(at.read(path_to_check), "Hello, World!\n");

    // Check the content of the symlink
    let path_to_check = path_to_new_symlink.to_str().unwrap();
    assert_eq!(at.read(path_to_check), "Hello, World!\n");
}

#[test]
#[cfg(target_os = "linux")]
fn test_cp_archive() {
    let (at, mut ucmd) = at_and_ucmd!();
    let ts = time::OffsetDateTime::now_utc();
    let previous = FileTime::from_unix_time(ts.unix_timestamp() - 3600, ts.nanosecond());
    // set the file creation/modification an hour ago
    filetime::set_file_times(
        at.plus_as_string(TEST_HELLO_WORLD_SOURCE),
        previous,
        previous,
    )
    .unwrap();
    ucmd.arg(TEST_HELLO_WORLD_SOURCE)
        .arg("--archive")
        .arg(TEST_HOW_ARE_YOU_SOURCE)
        .succeeds();

    assert_eq!(at.read(TEST_HOW_ARE_YOU_SOURCE), "Hello, World!\n");

    let metadata = std_fs::metadata(at.subdir.join(TEST_HELLO_WORLD_SOURCE)).unwrap();
    let creation = metadata.modified().unwrap();

    let metadata2 = std_fs::metadata(at.subdir.join(TEST_HOW_ARE_YOU_SOURCE)).unwrap();
    let creation2 = metadata2.modified().unwrap();

    let scene2 = TestScenario::new("ls");
    let result = scene2.cmd("ls").arg("-al").arg(at.subdir).succeeds();

    println!("ls dest {}", result.stdout_str());
    assert_eq!(creation, creation2);
}

#[test]
#[cfg(all(unix, not(target_os = "android")))]
fn test_cp_archive_recursive() {
    let (at, mut ucmd) = at_and_ucmd!();

    // creates
    // dir/1
    // dir/1.link => dir/1
    // dir/2
    // dir/2.link => dir/2

    let file_1 = at.subdir.join(TEST_COPY_TO_FOLDER).join("1");
    let file_1_link = at.subdir.join(TEST_COPY_TO_FOLDER).join("1.link");
    let file_2 = at.subdir.join(TEST_COPY_TO_FOLDER).join("2");
    let file_2_link = at.subdir.join(TEST_COPY_TO_FOLDER).join("2.link");

    at.touch(file_1);
    at.touch(file_2);

    at.symlink_file("1", &file_1_link.to_string_lossy());
    at.symlink_file("2", &file_2_link.to_string_lossy());

    ucmd.arg("--archive")
        .arg(TEST_COPY_TO_FOLDER)
        .arg(TEST_COPY_TO_FOLDER_NEW)
        .succeeds();

    let scene2 = TestScenario::new("ls");
    let result = scene2
        .cmd("ls")
        .arg("-al")
        .arg(at.subdir.join(TEST_COPY_TO_FOLDER))
        .run();

    println!("ls dest {}", result.stdout_str());

    let result = scene2
        .cmd("ls")
        .arg("-al")
        .arg(at.subdir.join(TEST_COPY_TO_FOLDER_NEW))
        .run();

    println!("ls dest {}", result.stdout_str());
    assert!(at.file_exists(at.subdir.join(TEST_COPY_TO_FOLDER_NEW).join("1")));
    assert!(at.file_exists(at.subdir.join(TEST_COPY_TO_FOLDER_NEW).join("2")));

    assert!(at.is_symlink(
        &at.subdir
            .join(TEST_COPY_TO_FOLDER_NEW)
            .join("1.link")
            .to_string_lossy()
    ));
    assert!(at.is_symlink(
        &at.subdir
            .join(TEST_COPY_TO_FOLDER_NEW)
            .join("2.link")
            .to_string_lossy()
    ));
}

#[test]
#[cfg(any(target_os = "linux", target_os = "android"))]
fn test_cp_preserve_timestamps() {
    let (at, mut ucmd) = at_and_ucmd!();
    let ts = time::OffsetDateTime::now_utc();
    let previous = FileTime::from_unix_time(ts.unix_timestamp() - 3600, ts.nanosecond());
    // set the file creation/modification an hour ago
    filetime::set_file_times(
        at.plus_as_string(TEST_HELLO_WORLD_SOURCE),
        previous,
        previous,
    )
    .unwrap();
    ucmd.arg(TEST_HELLO_WORLD_SOURCE)
        .arg("--preserve=timestamps")
        .arg(TEST_HOW_ARE_YOU_SOURCE)
        .succeeds();

    assert_eq!(at.read(TEST_HOW_ARE_YOU_SOURCE), "Hello, World!\n");

    let metadata = std_fs::metadata(at.subdir.join(TEST_HELLO_WORLD_SOURCE)).unwrap();
    let creation = metadata.modified().unwrap();

    let metadata2 = std_fs::metadata(at.subdir.join(TEST_HOW_ARE_YOU_SOURCE)).unwrap();
    let creation2 = metadata2.modified().unwrap();

    let scene2 = TestScenario::new("ls");
    let result = scene2.cmd("ls").arg("-al").arg(at.subdir).run();

    println!("ls dest {}", result.stdout_str());
    assert_eq!(creation, creation2);
}

#[test]
#[cfg(any(target_os = "linux", target_os = "android"))]
fn test_cp_no_preserve_timestamps() {
    let (at, mut ucmd) = at_and_ucmd!();
    let ts = time::OffsetDateTime::now_utc();
    let previous = FileTime::from_unix_time(ts.unix_timestamp() - 3600, ts.nanosecond());
    // set the file creation/modification an hour ago
    filetime::set_file_times(
        at.plus_as_string(TEST_HELLO_WORLD_SOURCE),
        previous,
        previous,
    )
    .unwrap();
    sleep(Duration::from_secs(3));

    ucmd.arg(TEST_HELLO_WORLD_SOURCE)
        .arg("--no-preserve=timestamps")
        .arg(TEST_HOW_ARE_YOU_SOURCE)
        .succeeds();

    assert_eq!(at.read(TEST_HOW_ARE_YOU_SOURCE), "Hello, World!\n");

    let metadata = std_fs::metadata(at.subdir.join(TEST_HELLO_WORLD_SOURCE)).unwrap();
    let creation = metadata.modified().unwrap();

    let metadata2 = std_fs::metadata(at.subdir.join(TEST_HOW_ARE_YOU_SOURCE)).unwrap();
    let creation2 = metadata2.modified().unwrap();

    let scene2 = TestScenario::new("ls");
    let result = scene2.cmd("ls").arg("-al").arg(at.subdir).run();

    println!("ls dest {}", result.stdout_str());
    println!("creation {creation:?} / {creation2:?}");

    assert_ne!(creation, creation2);
    let res = creation.elapsed().unwrap() - creation2.elapsed().unwrap();
    // Some margins with time check
    assert!(res.as_secs() > 3595);
    assert!(res.as_secs() < 3605);
}

#[test]
#[cfg(any(target_os = "linux", target_os = "android"))]
fn test_cp_target_file_dev_null() {
    let (at, mut ucmd) = at_and_ucmd!();
    let file1 = "/dev/null";
    let file2 = "test_cp_target_file_file_i2";

    at.touch(file2);
    ucmd.arg(file1).arg(file2).succeeds().no_stderr();

    assert!(at.file_exists(file2));
}

#[test]
#[cfg(any(target_os = "linux", target_os = "android", target_os = "freebsd"))]
fn test_cp_one_file_system() {
    use crate::common::util::AtPath;
    use walkdir::WalkDir;

    let scene = TestScenario::new(util_name!());
    let at = &scene.fixtures;

    // Test must be run as root (or with `sudo -E`)
    if scene.cmd("whoami").run().stdout_str() != "root\n" {
        return;
    }

    let at_src = AtPath::new(&at.plus(TEST_MOUNT_COPY_FROM_FOLDER));
    let at_dst = AtPath::new(&at.plus(TEST_COPY_TO_FOLDER_NEW));

    // Prepare the mount
    at_src.mkdir(TEST_MOUNT_MOUNTPOINT);
    let mountpoint_path = &at_src.plus_as_string(TEST_MOUNT_MOUNTPOINT);

    scene
        .cmd("mount")
        .arg("-t")
        .arg("tmpfs")
        .arg("-o")
        .arg("size=640k") // ought to be enough
        .arg("tmpfs")
        .arg(mountpoint_path)
        .succeeds();

    at_src.touch(TEST_MOUNT_OTHER_FILESYSTEM_FILE);

    // Begin testing -x flag
    scene
        .ucmd()
        .arg("-rx")
        .arg(TEST_MOUNT_COPY_FROM_FOLDER)
        .arg(TEST_COPY_TO_FOLDER_NEW)
        .succeeds();

    // Ditch the mount before the asserts
    scene.cmd("umount").arg(mountpoint_path).succeeds();

    assert!(!at_dst.file_exists(TEST_MOUNT_OTHER_FILESYSTEM_FILE));
    // Check if the other files were copied from the source folder hierarchy
    for entry in WalkDir::new(at_src.as_string()) {
        let entry = entry.unwrap();
        let relative_src = entry
            .path()
            .strip_prefix(at_src.as_string())
            .unwrap()
            .to_str()
            .unwrap();

        let ft = entry.file_type();
        match (ft.is_dir(), ft.is_file(), ft.is_symlink()) {
            (true, _, _) => assert!(at_dst.dir_exists(relative_src)),
            (_, true, _) => assert!(at_dst.file_exists(relative_src)),
            (_, _, _) => panic!(),
        }
    }
}

#[test]
#[cfg(any(target_os = "linux", target_os = "android", target_os = "macos"))]
fn test_cp_reflink_always() {
    let (at, mut ucmd) = at_and_ucmd!();
    let result = ucmd
        .arg("--reflink=always")
        .arg(TEST_HELLO_WORLD_SOURCE)
        .arg(TEST_EXISTING_FILE)
        .run();

    if result.succeeded() {
        // Check the content of the destination file
        assert_eq!(at.read(TEST_EXISTING_FILE), "Hello, World!\n");
    } else {
        // Older Linux versions do not support cloning.
    }
}

#[test]
#[cfg(any(target_os = "linux", target_os = "android", target_os = "macos"))]
fn test_cp_reflink_auto() {
    let (at, mut ucmd) = at_and_ucmd!();
    ucmd.arg("--reflink=auto")
        .arg(TEST_HELLO_WORLD_SOURCE)
        .arg(TEST_EXISTING_FILE)
        .succeeds();

    // Check the content of the destination file
    assert_eq!(at.read(TEST_EXISTING_FILE), "Hello, World!\n");
}

#[test]
#[cfg(any(target_os = "linux", target_os = "android", target_os = "macos"))]
fn test_cp_reflink_none() {
    let (at, mut ucmd) = at_and_ucmd!();
    let result = ucmd
        .arg("--reflink")
        .arg(TEST_HELLO_WORLD_SOURCE)
        .arg(TEST_EXISTING_FILE)
        .run();

    if result.succeeded() {
        // Check the content of the destination file
        assert_eq!(at.read(TEST_EXISTING_FILE), "Hello, World!\n");
    } else {
        // Older Linux versions do not support cloning.
    }
}

#[test]
#[cfg(any(target_os = "linux", target_os = "android", target_os = "macos"))]
fn test_cp_reflink_never() {
    for argument in ["--reflink=never", "--reflink=neve", "--reflink=n"] {
        let (at, mut ucmd) = at_and_ucmd!();
        ucmd.arg(argument)
            .arg(TEST_HELLO_WORLD_SOURCE)
            .arg(TEST_EXISTING_FILE)
            .succeeds();

        // Check the content of the destination file
        assert_eq!(at.read(TEST_EXISTING_FILE), "Hello, World!\n");
    }
}

#[test]
#[cfg(any(target_os = "linux", target_os = "android", target_os = "macos"))]
fn test_cp_reflink_bad() {
    let (_, mut ucmd) = at_and_ucmd!();
    let _result = ucmd
        .arg("--reflink=bad")
        .arg(TEST_HELLO_WORLD_SOURCE)
        .arg(TEST_EXISTING_FILE)
        .fails()
        .stderr_contains("error: invalid value 'bad' for '--reflink[=<WHEN>]'");
}

#[test]
#[cfg(any(target_os = "linux", target_os = "android"))]
fn test_cp_reflink_insufficient_permission() {
    let (at, mut ucmd) = at_and_ucmd!();

    at.make_file("unreadable")
        .set_permissions(PermissionsExt::from_mode(0o000))
        .unwrap();

    ucmd.arg("-r")
        .arg("--reflink=auto")
        .arg("unreadable")
        .arg(TEST_EXISTING_FILE)
        .fails()
        .stderr_only("cp: 'unreadable' -> 'existing_file.txt': Permission denied (os error 13)\n");
}

#[cfg(target_os = "linux")]
#[test]
fn test_closes_file_descriptors() {
    use procfs::process::Process;
    use rlimit::Resource;
    let me = Process::myself().unwrap();

    // The test suite runs in parallel, we have pipe, sockets
    // opened by other tests.
    // So, we take in account the various fd to increase the limit
    let number_file_already_opened: u64 = me.fd_count().unwrap().try_into().unwrap();
    let limit_fd: u64 = number_file_already_opened + 9;

    // For debugging purposes:
    for f in me.fd().unwrap() {
        let fd = f.unwrap();
        println!("{:?} {:?}", fd, fd.mode());
    }

    new_ucmd!()
        .arg("-r")
        .arg("--reflink=auto")
        .arg("dir_with_10_files/")
        .arg("dir_with_10_files_new/")
        .limit(Resource::NOFILE, limit_fd, limit_fd)
        .succeeds();
}

#[cfg(any(target_os = "linux", target_os = "android"))]
#[test]
fn test_cp_sparse_never_empty() {
    const BUFFER_SIZE: usize = 4096 * 4;
    let (at, mut ucmd) = at_and_ucmd!();

    let buf: [u8; BUFFER_SIZE] = [0; BUFFER_SIZE];

    at.make_file("src_file1");
    at.write_bytes("src_file1", &buf);

    ucmd.args(&["--sparse=never", "src_file1", "dst_file_non_sparse"])
        .succeeds();
    assert_eq!(at.read_bytes("dst_file_non_sparse"), buf);
    assert_eq!(
        at.metadata("dst_file_non_sparse").blocks() * 512,
        buf.len() as u64
    );
}

#[cfg(any(target_os = "linux", target_os = "android"))]
#[test]
fn test_cp_sparse_always_empty() {
    const BUFFER_SIZE: usize = 4096 * 4;
    for argument in ["--sparse=always", "--sparse=alway", "--sparse=al"] {
        let (at, mut ucmd) = at_and_ucmd!();

        let buf: [u8; BUFFER_SIZE] = [0; BUFFER_SIZE];

        at.make_file("src_file1");
        at.write_bytes("src_file1", &buf);

        ucmd.args(&[argument, "src_file1", "dst_file_sparse"])
            .succeeds();

        assert_eq!(at.read_bytes("dst_file_sparse"), buf);
        assert_eq!(at.metadata("dst_file_sparse").blocks(), 0);
    }
}

#[cfg(any(target_os = "linux", target_os = "android"))]
#[test]
fn test_cp_sparse_always_non_empty() {
    const BUFFER_SIZE: usize = 4096 * 16 + 3;
    let (at, mut ucmd) = at_and_ucmd!();

    let mut buf: [u8; BUFFER_SIZE] = [0; BUFFER_SIZE];
    let blocks_to_touch = [buf.len() / 3, 2 * (buf.len() / 3)];

    for i in blocks_to_touch {
        buf[i] = b'x';
    }

    at.make_file("src_file1");
    at.write_bytes("src_file1", &buf);

    ucmd.args(&["--sparse=always", "src_file1", "dst_file_sparse"])
        .succeeds();

    let touched_block_count =
        blocks_to_touch.len() as u64 * at.metadata("dst_file_sparse").blksize() / 512;

    assert_eq!(at.read_bytes("dst_file_sparse"), buf);
    assert_eq!(at.metadata("dst_file_sparse").blocks(), touched_block_count);
}

#[cfg(any(target_os = "linux", target_os = "android"))]
#[test]
fn test_cp_sparse_invalid_option() {
    let (at, mut ucmd) = at_and_ucmd!();

    at.make_file("src_file1");

    ucmd.args(&["--sparse=invalid", "src_file1", "dst_file"])
        .fails();
}

#[cfg(any(target_os = "linux", target_os = "android"))]
#[test]
fn test_cp_sparse_always_reflink_always() {
    let (at, mut ucmd) = at_and_ucmd!();

    at.make_file("src_file1");

    ucmd.args(&[
        "--sparse=always",
        "--reflink=always",
        "src_file1",
        "dst_file",
    ])
    .fails();
}

#[cfg(any(target_os = "linux", target_os = "android"))]
#[test]
fn test_cp_sparse_never_reflink_always() {
    let (at, mut ucmd) = at_and_ucmd!();

    at.make_file("src_file1");

    ucmd.args(&[
        "--sparse=never",
        "--reflink=always",
        "src_file1",
        "dst_file",
    ])
    .fails();
}

#[cfg(any(target_os = "linux", target_os = "android"))]
#[cfg(feature = "truncate")]
#[test]
fn test_cp_reflink_always_override() {
    const DISK: &str = "disk.img";
    const ROOTDIR: &str = "disk_root/";
    const USERDIR: &str = "dir/";
    const MOUNTPOINT: &str = "mountpoint/";
    let scene = TestScenario::new(util_name!());

    let src1_path: &str = &[MOUNTPOINT, USERDIR, "src1"].concat();
    let src2_path: &str = &[MOUNTPOINT, USERDIR, "src2"].concat();
    let dst_path: &str = &[MOUNTPOINT, USERDIR, "dst"].concat();

    scene.fixtures.mkdir(ROOTDIR);
    scene.fixtures.mkdir([ROOTDIR, USERDIR].concat());

    // Setup:
    // Because neither `mkfs.btrfs` not btrfs `mount` options allow us to have a mountpoint owned
    // by a non-root user, we want the following directory structure:
    //
    // uid  | path
    // ---------------------------
    // user | .
    // root | └── mountpoint
    // user |     └── dir
    // user |         ├── src1
    // user |         └── src2

    scene
        .ccmd("truncate")
        .args(&["-s", "128M", DISK])
        .succeeds();

    if !scene
        .cmd("env")
        .env("PATH", PATH)
        .args(&["mkfs.btrfs", "--rootdir", ROOTDIR, DISK])
        .run()
        .succeeded()
    {
        print!("Test skipped; couldn't make btrfs disk image");
        return;
    }

    scene.fixtures.mkdir(MOUNTPOINT);

    let mount = scene
        .cmd("sudo")
        .env("PATH", PATH)
        .args(&["-E", "--non-interactive", "mount", DISK, MOUNTPOINT])
        .run();

    if !mount.succeeded() {
        print!("Test skipped; requires root user");
        return;
    }

    scene.fixtures.make_file(src1_path);
    scene.fixtures.write_bytes(src1_path, &[0x64; 8192]);

    scene.fixtures.make_file(src2_path);
    scene.fixtures.write(src2_path, "other data");

    scene
        .ucmd()
        .args(&["--reflink=always", src1_path, dst_path])
        .succeeds();

    scene
        .ucmd()
        .args(&["--reflink=always", src2_path, dst_path])
        .succeeds();

    scene
        .cmd("sudo")
        .env("PATH", PATH)
        .args(&["-E", "--non-interactive", "umount", MOUNTPOINT])
        .succeeds();
}

#[test]
fn test_copy_dir_symlink() {
    let (at, mut ucmd) = at_and_ucmd!();
    at.mkdir("dir");
    at.symlink_dir("dir", "dir-link");
    ucmd.args(&["-r", "dir-link", "copy"]).succeeds();
    assert_eq!(at.resolve_link("copy"), "dir");
}

#[test]
#[cfg(not(target_os = "freebsd"))] // FIXME: fix this test for FreeBSD
#[cfg(feature = "ln")]
fn test_copy_dir_with_symlinks() {
    let (at, mut ucmd) = at_and_ucmd!();
    at.mkdir("dir");
    at.make_file("dir/file");

    TestScenario::new("ln")
        .ucmd()
        .arg("-sr")
        .arg(at.subdir.join("dir/file"))
        .arg(at.subdir.join("dir/file-link"))
        .succeeds();

    ucmd.args(&["-r", "dir", "copy"]).succeeds();
    assert_eq!(at.resolve_link("copy/file-link"), "file");
}

#[test]
#[cfg(not(windows))]
fn test_copy_symlink_force() {
    let (at, mut ucmd) = at_and_ucmd!();
    at.touch("file");
    at.symlink_file("file", "file-link");
    at.touch("copy");

    ucmd.args(&["file-link", "copy", "-f", "--no-dereference"])
        .succeeds();
    assert_eq!(at.resolve_link("copy"), "file");
}

#[test]
#[cfg(unix)]
#[cfg(not(target_os = "openbsd"))]
fn test_no_preserve_mode() {
    use std::os::unix::prelude::MetadataExt;

    const PERMS_ALL: u32 = if cfg!(target_os = "freebsd") {
        // Only the superuser can set the sticky bit on a file.
        0o6777
    } else {
        0o7777
    };

    let (at, mut ucmd) = at_and_ucmd!();
    at.touch("file");
    set_permissions(at.plus("file"), PermissionsExt::from_mode(PERMS_ALL)).unwrap();
    let umask: u16 = 0o022;
    ucmd.arg("file")
        .arg("dest")
        .umask(libc::mode_t::from(umask))
        .succeeds()
        .no_stderr()
        .no_stdout();
    // remove sticky bit, setuid and setgid bit; apply umask
    let expected_perms = PERMS_ALL & !0o7000 & u32::from(!umask);
    assert_eq!(
        at.plus("dest").metadata().unwrap().mode() & 0o7777,
        expected_perms
    );
}

#[test]
#[cfg(unix)]
#[cfg(not(target_os = "openbsd"))]
fn test_preserve_mode() {
    use std::os::unix::prelude::MetadataExt;

    const PERMS_ALL: u32 = if cfg!(target_os = "freebsd") {
        // Only the superuser can set the sticky bit on a file.
        0o6777
    } else {
        0o7777
    };

    let (at, mut ucmd) = at_and_ucmd!();
    at.touch("file");
    set_permissions(at.plus("file"), PermissionsExt::from_mode(PERMS_ALL)).unwrap();
    ucmd.arg("file")
        .arg("dest")
        .arg("-p")
        .succeeds()
        .no_stderr()
        .no_stdout();
    assert_eq!(
        at.plus("dest").metadata().unwrap().mode() & 0o7777,
        PERMS_ALL
    );
}

#[test]
fn test_canonicalize_symlink() {
    let (at, mut ucmd) = at_and_ucmd!();
    at.mkdir("dir");
    at.touch("dir/file");
    at.relative_symlink_file("../dir/file", "dir/file-ln");
    ucmd.arg("dir/file-ln")
        .arg(".")
        .succeeds()
        .no_stderr()
        .no_stdout();
}

#[test]
fn test_copy_through_just_created_symlink() {
    for create_t in [true, false] {
        let (at, mut ucmd) = at_and_ucmd!();
        at.mkdir("a");
        at.mkdir("b");
        at.mkdir("c");
        at.relative_symlink_file("../t", "a/1");
        at.write("b/1", "hello");
        if create_t {
            at.write("t", "world");
        }
        ucmd.arg("--no-dereference")
            .arg("a/1")
            .arg("b/1")
            .arg("c")
            .fails()
            .stderr_only(if cfg!(not(target_os = "windows")) {
                "cp: will not copy 'b/1' through just-created symlink 'c/1'\n"
            } else {
                "cp: will not copy 'b/1' through just-created symlink 'c\\1'\n"
            });
        if create_t {
            assert_eq!(at.read("a/1"), "world");
        }
    }
}

#[test]
fn test_copy_through_dangling_symlink() {
    let (at, mut ucmd) = at_and_ucmd!();
    at.touch("file");
    at.symlink_file("nonexistent", "target");
    ucmd.arg("file")
        .arg("target")
        .fails()
        .stderr_only("cp: not writing through dangling symlink 'target'\n");
}

#[test]
fn test_copy_through_dangling_symlink_posixly_correct() {
    let (at, mut ucmd) = at_and_ucmd!();
    at.touch("file");
    at.symlink_file("nonexistent", "target");
    ucmd.arg("file")
        .arg("target")
        .env("POSIXLY_CORRECT", "1")
        .succeeds();
}

#[test]
fn test_copy_through_dangling_symlink_no_dereference() {
    let (at, mut ucmd) = at_and_ucmd!();
    at.symlink_file("no-such-file", "dangle");
    ucmd.arg("-P")
        .arg("dangle")
        .arg("d2")
        .succeeds()
        .no_stderr()
        .no_stdout();
}

#[test]
fn test_cp_symlink_overwrite_detection() {
    let ts = TestScenario::new(util_name!());
    let at = &ts.fixtures;

    at.mkdir("good");
    at.mkdir("tmp");
    at.write("README", "file1");
    at.write("good/README", "file2");

    at.symlink_file("tmp/foo", "tmp/README");
    at.touch("tmp/foo");

    ts.ucmd()
        .arg("README")
        .arg("good/README")
        .arg("tmp")
        .fails()
        .stderr_only(if cfg!(target_os = "windows") {
            "cp: will not copy 'good/README' through just-created symlink 'tmp\\README'\n"
        } else if cfg!(target_os = "macos") {
            "cp: will not overwrite just-created 'tmp/README' with 'good/README'\n"
        } else {
            "cp: will not copy 'good/README' through just-created symlink 'tmp/README'\n"
        });
    let contents = at.read("tmp/foo");
    // None of the files seem to be copied in macos
    if cfg!(not(target_os = "macos")) {
        assert_eq!(contents, "file1");
    }
}

#[test]
fn test_cp_dangling_symlink_inside_directory() {
    let ts = TestScenario::new(util_name!());
    let at = &ts.fixtures;

    at.mkdir("good");
    at.mkdir("tmp");
    at.write("README", "file1");
    at.write("good/README", "file2");

    at.symlink_file("foo", "tmp/README");

    ts.ucmd()
        .arg("README")
        .arg("good/README")
        .arg("tmp")
        .fails()
        .stderr_only( if cfg!(target_os="windows") {
            "cp: not writing through dangling symlink 'tmp\\README'\ncp: not writing through dangling symlink 'tmp\\README'\n"
        } else {
            "cp: not writing through dangling symlink 'tmp/README'\ncp: not writing through dangling symlink 'tmp/README'\n"
            } );
}

/// Test for copying a dangling symbolic link and its permissions.
#[cfg(not(any(target_os = "freebsd", target_os = "openbsd")))] // FIXME: fix this test for FreeBSD/OpenBSD
#[test]
fn test_copy_through_dangling_symlink_no_dereference_permissions() {
    let (at, mut ucmd) = at_and_ucmd!();
    //               target name    link name
    at.symlink_file("no-such-file", "dangle");
    // to check if access time and modification time didn't change
    sleep(Duration::from_millis(5000));
    //          don't dereference the link
    //           |    copy permissions, too
    //           |      |    from the link
    //           |      |      |     to new file d2
    //           |      |      |        |
    //           V      V      V        V
    ucmd.args(&["-P", "-p", "dangle", "d2"])
        .succeeds()
        .no_stderr()
        .no_stdout();
    assert!(at.symlink_exists("d2"), "symlink wasn't created");

    // `-p` means `--preserve=mode,ownership,timestamps`
    #[cfg(all(unix, not(target_os = "freebsd")))]
    {
        let metadata1 = at.symlink_metadata("dangle");
        let metadata2 = at.symlink_metadata("d2");
        assert_metadata_eq!(metadata1, metadata2);
    }
}

#[test]
fn test_copy_through_dangling_symlink_no_dereference_2() {
    let (at, mut ucmd) = at_and_ucmd!();
    at.touch("file");
    at.symlink_file("nonexistent", "target");
    ucmd.args(&["-P", "file", "target"])
        .fails()
        .stderr_only("cp: not writing through dangling symlink 'target'\n");
}

/// Test that copy through a dangling symbolic link fails, even with --force.
#[test]
#[cfg(not(windows))]
fn test_copy_through_dangling_symlink_force() {
    let (at, mut ucmd) = at_and_ucmd!();
    at.touch("src");
    at.symlink_file("no-such-file", "dest");
    ucmd.args(&["--force", "src", "dest"])
        .fails()
        .stderr_only("cp: not writing through dangling symlink 'dest'\n");
    assert!(!at.file_exists("dest"));
}

#[test]
#[cfg(unix)]
fn test_cp_archive_on_nonexistent_file() {
    new_ucmd!()
        .arg("-a")
        .arg(TEST_NONEXISTENT_FILE)
        .arg(TEST_EXISTING_FILE)
        .fails()
        .stderr_only(
            "cp: cannot stat 'nonexistent_file.txt': No such file or directory (os error 2)\n",
        );
}

#[test]
#[cfg(not(target_os = "android"))]
fn test_cp_link_backup() {
    let (at, mut ucmd) = at_and_ucmd!();
    at.touch("file2");
    ucmd.arg("-l")
        .arg("-b")
        .arg(TEST_HELLO_WORLD_SOURCE)
        .arg("file2")
        .succeeds();

    assert!(at.file_exists("file2~"));
    assert_eq!(at.read("file2"), "Hello, World!\n");
}

#[test]
#[cfg(unix)]
fn test_cp_fifo() {
    let (at, mut ucmd) = at_and_ucmd!();
    at.mkfifo("fifo");
    ucmd.arg("-r")
        .arg("fifo")
        .arg("fifo2")
        .succeeds()
        .no_stderr()
        .no_stdout();
    assert!(at.is_fifo("fifo2"));
}

#[test]
fn test_dir_recursive_copy() {
    let scene = TestScenario::new(util_name!());
    let at = &scene.fixtures;

    at.mkdir_all("parent1/child");
    at.mkdir_all("parent2/child1/child2/child3");

    // case-1: copy parent1 -> parent1: should fail
    scene
        .ucmd()
        .arg("-R")
        .arg("parent1")
        .arg("parent1")
        .fails()
        .stderr_contains("cannot copy a directory");
    // case-2: copy parent1 -> parent1/child should fail
    scene
        .ucmd()
        .arg("-R")
        .arg("parent1")
        .arg("parent1/child")
        .fails()
        .stderr_contains("cannot copy a directory");
    // case-3: copy parent1/child -> parent2 should pass
    scene
        .ucmd()
        .arg("-R")
        .arg("parent1/child")
        .arg("parent2")
        .succeeds();
    // case-4: copy parent2/child1/ -> parent2/child1/child2/child3
    scene
        .ucmd()
        .arg("-R")
        .arg("parent2/child1/")
        .arg("parent2/child1/child2/child3")
        .fails()
        .stderr_contains("cannot copy a directory");
}

#[test]
fn test_cp_dir_vs_file() {
    new_ucmd!()
        .arg("-R")
        .arg(TEST_COPY_FROM_FOLDER)
        .arg(TEST_EXISTING_FILE)
        .fails()
        .stderr_only("cp: cannot overwrite non-directory with directory\n");
}

#[test]
fn test_cp_overriding_arguments() {
    let s = TestScenario::new(util_name!());
    s.fixtures.touch("file1");
    for (arg1, arg2) in [
        #[cfg(not(windows))]
        ("--remove-destination", "--force"),
        #[cfg(not(windows))]
        ("--force", "--remove-destination"),
        ("--interactive", "--no-clobber"),
        ("--link", "--symbolic-link"),
        #[cfg(not(target_os = "android"))]
        ("--symbolic-link", "--link"),
        ("--dereference", "--no-dereference"),
        ("--no-dereference", "--dereference"),
    ] {
        s.ucmd()
            .arg(arg1)
            .arg(arg2)
            .arg("file1")
            .arg("file2")
            .succeeds();
        s.fixtures.remove("file2");
    }
}

#[test]
fn test_copy_no_dereference_1() {
    let (at, mut ucmd) = at_and_ucmd!();
    at.mkdir("a");
    at.mkdir("b");
    at.write("a/foo", "bar");
    at.relative_symlink_file("../a/foo", "b/foo");
    ucmd.args(&["-P", "a/foo", "b"]).fails();
}

#[test]
fn test_abuse_existing() {
    let (at, mut ucmd) = at_and_ucmd!();
    at.mkdir("a");
    at.mkdir("b");
    at.mkdir("c");
    at.relative_symlink_file("../t", "a/1");
    at.write("b/1", "hello");
    at.relative_symlink_file("../t", "c/1");
    at.write("t", "i");
    ucmd.args(&["-dR", "a/1", "b/1", "c"])
        .fails()
        .stderr_contains(format!(
            "will not copy 'b/1' through just-created symlink 'c{}1'",
            if cfg!(windows) { "\\" } else { "/" }
        ));
    assert_eq!(at.read("t"), "i");
}

#[test]
fn test_copy_same_symlink_no_dereference() {
    let (at, mut ucmd) = at_and_ucmd!();
    at.relative_symlink_file("t", "a");
    at.relative_symlink_file("t", "b");
    at.touch("t");
    ucmd.args(&["-d", "a", "b"]).succeeds();
}

#[test]
fn test_copy_same_symlink_no_dereference_dangling() {
    let (at, mut ucmd) = at_and_ucmd!();
    at.relative_symlink_file("t", "a");
    at.relative_symlink_file("t", "b");
    ucmd.args(&["-d", "a", "b"]).succeeds();
}

// TODO: enable for Android, when #3477 solved
#[cfg(not(any(windows, target_os = "android", target_os = "openbsd")))]
#[test]
fn test_cp_parents_2_dirs() {
    let (at, mut ucmd) = at_and_ucmd!();
    at.mkdir_all("a/b/c");
    at.mkdir("d");
    ucmd.args(&["-a", "--parents", "a/b/c", "d"])
        .succeeds()
        .no_stderr()
        .no_stdout();
    assert!(at.dir_exists("d/a/b/c"));
}

#[test]
fn test_cp_parents_2() {
    let (at, mut ucmd) = at_and_ucmd!();
    at.mkdir_all("a/b");
    at.touch("a/b/c");
    at.mkdir("d");
    #[cfg(not(windows))]
    let expected_stdout = "a -> d/a\na/b -> d/a/b\n'a/b/c' -> 'd/a/b/c'\n";
    #[cfg(windows)]
    let expected_stdout = "a -> d\\a\na/b -> d\\a/b\n'a/b/c' -> 'd\\a/b/c'\n";
    ucmd.args(&["--verbose", "--parents", "a/b/c", "d"])
        .succeeds()
        .stdout_only(expected_stdout);
    assert!(at.file_exists("d/a/b/c"));
}

#[test]
fn test_cp_parents_2_link() {
    let (at, mut ucmd) = at_and_ucmd!();
    at.mkdir_all("a/b");
    at.touch("a/b/c");
    at.mkdir("d");
    at.relative_symlink_file("b", "a/link");
    #[cfg(not(windows))]
    let expected_stdout = "a -> d/a\na/link -> d/a/link\n'a/link/c' -> 'd/a/link/c'\n";
    #[cfg(windows)]
    let expected_stdout = "a -> d\\a\na/link -> d\\a/link\n'a/link/c' -> 'd\\a/link/c'\n";
    ucmd.args(&["--verbose", "--parents", "a/link/c", "d"])
        .succeeds()
        .stdout_only(expected_stdout);
    assert!(at.dir_exists("d/a/link"));
    assert!(!at.symlink_exists("d/a/link"));
    assert!(at.file_exists("d/a/link/c"));
}

#[test]
fn test_cp_parents_2_dir() {
    let (at, mut ucmd) = at_and_ucmd!();
    at.mkdir_all("a/b/c");
    at.mkdir("d");
    #[cfg(not(windows))]
    let expected_stdout = "a -> d/a\na/b -> d/a/b\n'a/b/c' -> 'd/a/b/c'\n";
    #[cfg(windows)]
    let expected_stdout = "a -> d\\a\na/b -> d\\a/b\n'a/b/c' -> 'd\\a/b\\c'\n";
    ucmd.args(&["--verbose", "-r", "--parents", "a/b/c", "d"])
        .succeeds()
        .stdout_only(expected_stdout);
    assert!(at.dir_exists("d/a/b/c"));
}

#[test]
fn test_cp_parents_2_deep_dir() {
    let (at, mut ucmd) = at_and_ucmd!();
    at.mkdir_all("a/b/c");
    at.mkdir_all("d/e");
    #[cfg(not(windows))]
    let expected_stdout = "a -> d/e/a\na/b -> d/e/a/b\n'a/b/c' -> 'd/e/a/b/c'\n";
    #[cfg(windows)]
    let expected_stdout = "a -> d/e\\a\na/b -> d/e\\a/b\n'a/b/c' -> 'd/e\\a/b\\c'\n";
    ucmd.args(&["--verbose", "-r", "--parents", "a/b/c", "d/e"])
        .succeeds()
        .stdout_only(expected_stdout);
    assert!(at.dir_exists("d/e/a/b/c"));
}

#[test]
fn test_cp_copy_symlink_contents_recursive() {
    let (at, mut ucmd) = at_and_ucmd!();
    at.mkdir("src-dir");
    at.mkdir("dest-dir");
    at.write("f", "f");
    at.relative_symlink_file("f", "slink");
    at.relative_symlink_file("no-file", &path_concat!("src-dir", "slink"));
    ucmd.args(&["-H", "-R", "slink", "src-dir", "dest-dir"])
        .succeeds();
    assert!(at.dir_exists("src-dir"));
    assert!(at.dir_exists("dest-dir"));
    assert!(at.dir_exists(&path_concat!("dest-dir", "src-dir")));
    let regular_file = path_concat!("dest-dir", "slink");
    assert!(!at.symlink_exists(&regular_file) && at.file_exists(&regular_file));
    assert_eq!(at.read(&regular_file), "f");
}

#[test]
fn test_cp_mode_symlink() {
    for from in ["file", "slink", "slink2"] {
        let (at, mut ucmd) = at_and_ucmd!();
        at.write("file", "f");
        at.relative_symlink_file("file", "slink");
        at.relative_symlink_file("slink", "slink2");
        ucmd.args(&["-s", "-L", from, "z"]).succeeds();
        assert!(at.symlink_exists("z"));
        assert_eq!(at.read_symlink("z"), from);
    }
}

// Android doesn't allow creating hard links
#[cfg(not(target_os = "android"))]
#[test]
fn test_cp_mode_hardlink() {
    for from in ["file", "slink", "slink2"] {
        let (at, mut ucmd) = at_and_ucmd!();
        at.write("file", "f");
        at.relative_symlink_file("file", "slink");
        at.relative_symlink_file("slink", "slink2");
        ucmd.args(&["--link", "-L", from, "z"]).succeeds();
        assert!(at.file_exists("z") && !at.symlink_exists("z"));
        assert_eq!(at.read("z"), "f");
        // checking that it's the same hard link
        at.append("z", "g");
        assert_eq!(at.read("file"), "fg");
    }
}

// Android doesn't allow creating hard links
#[cfg(not(target_os = "android"))]
#[test]
fn test_cp_mode_hardlink_no_dereference() {
    let (at, mut ucmd) = at_and_ucmd!();
    at.write("file", "f");
    at.relative_symlink_file("file", "slink");
    at.relative_symlink_file("slink", "slink2");
    ucmd.args(&["--link", "-P", "slink2", "z"]).succeeds();
    assert!(at.symlink_exists("z"));
    assert_eq!(at.read_symlink("z"), "slink");
}

#[cfg(not(any(windows, target_os = "android")))]
#[test]
fn test_remove_destination_with_destination_being_a_hardlink_to_source() {
    let (at, mut ucmd) = at_and_ucmd!();
    let file = "file";
    let hardlink = "hardlink";

    at.touch(file);
    at.hard_link(file, hardlink);

    ucmd.args(&["--remove-destination", file, hardlink])
        .succeeds();

    assert_eq!("", at.resolve_link(hardlink));
    assert!(at.file_exists(file));
    assert!(at.file_exists(hardlink));
}

#[test]
fn test_remove_destination_with_destination_being_a_symlink_to_source() {
    let (at, mut ucmd) = at_and_ucmd!();
    let file = "file";
    let symlink = "symlink";

    at.touch(file);
    at.symlink_file(file, symlink);

    ucmd.args(&["--remove-destination", file, symlink])
        .succeeds();
    assert!(!at.symlink_exists(symlink));
    assert!(at.file_exists(file));
    assert!(at.file_exists(symlink));
}

#[test]
fn test_remove_destination_symbolic_link_loop() {
    let (at, mut ucmd) = at_and_ucmd!();
    at.symlink_file("loop", "loop");
    at.plus("loop");
    at.touch("f");
    ucmd.args(&["--remove-destination", "f", "loop"])
        .succeeds()
        .no_stdout()
        .no_stderr();
    assert!(at.file_exists("loop"));
}

#[test]
#[cfg(not(windows))]
fn test_cp_symbolic_link_loop() {
    let (at, mut ucmd) = at_and_ucmd!();
    at.symlink_file("loop", "loop");
    at.plus("loop");
    at.touch("f");
    ucmd.args(&["-f", "f", "loop"])
        .succeeds()
        .no_stdout()
        .no_stderr();
    assert!(at.file_exists("loop"));
}

/// Test that copying a directory to itself is disallowed.
#[test]
fn test_copy_directory_to_itself_disallowed() {
    let (at, mut ucmd) = at_and_ucmd!();
    at.mkdir("d");
    #[cfg(not(windows))]
    let expected = "cp: cannot copy a directory, 'd', into itself, 'd/d'\n";
    #[cfg(windows)]
    let expected = "cp: cannot copy a directory, 'd', into itself, 'd\\d'\n";
    ucmd.args(&["-R", "d", "d"]).fails().stderr_only(expected);
}

/// Test that copying a nested directory to itself is disallowed.
#[test]
fn test_copy_nested_directory_to_itself_disallowed() {
    let (at, mut ucmd) = at_and_ucmd!();
    at.mkdir("a");
    at.mkdir("a/b");
    at.mkdir("a/b/c");
    #[cfg(not(windows))]
    let expected = "cp: cannot copy a directory, 'a/b', into itself, 'a/b/c/b'\n";
    #[cfg(windows)]
    let expected = "cp: cannot copy a directory, 'a/b', into itself, 'a/b/c\\b'\n";
    ucmd.args(&["-R", "a/b", "a/b/c"])
        .fails()
        .stderr_only(expected);
}

/// Test for preserving permissions when copying a directory.
#[cfg(all(not(windows), not(target_os = "freebsd"), not(target_os = "openbsd")))]
#[test]
fn test_copy_dir_preserve_permissions() {
    // Create a directory that has some non-default permissions.
    let (at, mut ucmd) = at_and_ucmd!();
    at.mkdir("d1");
    at.set_mode("d1", 0o0500);

    // Copy the directory, preserving those permissions.
    //
    //         preserve permissions (mode, ownership, timestamps)
    //            |    copy directories recursively
    //            |      |   from this source directory
    //            |      |    |   to this destination
    //            |      |    |     |
    //            V      V    V     V
    ucmd.args(&["-p", "-R", "d1", "d2"])
        .succeeds()
        .no_stderr()
        .no_stdout();
    assert!(at.dir_exists("d2"));

    // Assert that the permissions are preserved.
    let metadata1 = at.metadata("d1");
    let metadata2 = at.metadata("d2");
    assert_metadata_eq!(metadata1, metadata2);
}

/// Test for preserving permissions when copying a directory, even in
/// the face of an inaccessible file in that directory.
#[cfg(all(not(windows), not(target_os = "freebsd"), not(target_os = "openbsd")))]
#[test]
fn test_copy_dir_preserve_permissions_inaccessible_file() {
    // Create a directory that has some non-default permissions and
    // contains an inaccessible file.
    let (at, mut ucmd) = at_and_ucmd!();
    at.mkdir("d1");
    at.touch("d1/f");
    at.set_mode("d1/f", 0);
    at.set_mode("d1", 0o0500);

    // Copy the directory, preserving those permissions. There should
    // be an error message that the file `d1/f` is inaccessible.
    //
    //         preserve permissions (mode, ownership, timestamps)
    //            |    copy directories recursively
    //            |      |   from this source directory
    //            |      |    |   to this destination
    //            |      |    |     |
    //            V      V    V     V
    ucmd.args(&["-p", "-R", "d1", "d2"])
        .fails()
        .code_is(1)
        .stderr_only("cp: cannot open 'd1/f' for reading: permission denied\n");
    assert!(at.dir_exists("d2"));
    assert!(!at.file_exists("d2/f"));

    // Assert that the permissions are preserved.
    let metadata1 = at.metadata("d1");
    let metadata2 = at.metadata("d2");
    assert_metadata_eq!(metadata1, metadata2);
}

/// Test that copying file to itself with backup fails.
#[test]
fn test_same_file_backup() {
    let (at, mut ucmd) = at_and_ucmd!();
    at.touch("f");
    ucmd.args(&["--backup", "f", "f"])
        .fails()
        .stderr_only("cp: 'f' and 'f' are the same file\n");
    assert!(!at.file_exists("f~"));
}

/// Test that copying file to itself with forced backup succeeds.
#[cfg(not(windows))]
#[test]
fn test_same_file_force() {
    let (at, mut ucmd) = at_and_ucmd!();
    at.touch("f");
    ucmd.args(&["--force", "f", "f"])
        .fails()
        .stderr_only("cp: 'f' and 'f' are the same file\n");
    assert!(!at.file_exists("f~"));
}

/// Test that copying file to itself with forced backup succeeds.
#[cfg(not(windows))]
#[test]
fn test_same_file_force_backup() {
    let (at, mut ucmd) = at_and_ucmd!();
    at.touch("f");
    ucmd.args(&["--force", "--backup", "f", "f"])
        .succeeds()
        .no_stdout()
        .no_stderr();
    assert!(at.file_exists("f~"));
}

/// Test for copying the contents of a FIFO as opposed to the FIFO object itself.
#[cfg(all(unix, not(target_os = "freebsd"), not(target_os = "openbsd")))]
#[test]
fn test_copy_contents_fifo() {
    // TODO this test should work on FreeBSD, but the command was
    // causing an error:
    //
    // cp: 'fifo' -> 'outfile': the source path is neither a regular file nor a symlink to a regular file
    //
    // the underlying `std::fs:copy` doesn't support copying fifo on freeBSD
    let scenario = TestScenario::new(util_name!());
    let at = &scenario.fixtures;

    // Start the `cp` process, reading the contents of `fifo` and
    // writing to regular file `outfile`.
    at.mkfifo("fifo");
    let mut ucmd = scenario.ucmd();
    let child = ucmd
        .args(&["--copy-contents", "fifo", "outfile"])
        .run_no_wait();

    // Write some bytes to the `fifo`. We expect these bytes to get
    // copied through to `outfile`.
    std::fs::write(at.plus("fifo"), "foo").unwrap();

    // At this point the child process should have terminated
    // successfully with no output. The `outfile` should have the
    // contents of `fifo` copied into it.
    child.wait().unwrap().no_stdout().no_stderr().success();
    assert_eq!(at.read("outfile"), "foo");
}

#[cfg(target_os = "linux")]
#[test]
fn test_reflink_never_sparse_always() {
    let (at, mut ucmd) = at_and_ucmd!();

    // Create a file and make it a large sparse file.
    //
    // On common Linux filesystems, setting the length to one megabyte
    // should cause the file to become a sparse file, but it depends
    // on the system.
    std::fs::File::create(at.plus("src"))
        .unwrap()
        .set_len(1024 * 1024)
        .unwrap();

    ucmd.args(&["--reflink=never", "--sparse=always", "src", "dest"])
        .succeeds()
        .no_stdout()
        .no_stderr();
    at.file_exists("dest");

    let src_metadata = std::fs::metadata(at.plus("src")).unwrap();
    let dest_metadata = std::fs::metadata(at.plus("dest")).unwrap();
    assert_eq!(src_metadata.blocks(), dest_metadata.blocks());
    assert_eq!(dest_metadata.len(), 1024 * 1024);
}

/// Test for preserving attributes of a hard link in a directory.
#[test]
#[cfg(not(any(target_os = "android", target_os = "openbsd")))]
fn test_preserve_hardlink_attributes_in_directory() {
    let (at, mut ucmd) = at_and_ucmd!();

    // The source directory tree.
    at.mkdir("src");
    at.touch("src/f");
    at.hard_link("src/f", "src/link");

    // The destination directory tree.
    //
    // The file `f` already exists, but the `link` does not.
    at.mkdir_all("dest/src");
    at.touch("dest/src/f");

    ucmd.args(&["-a", "src", "dest"]).succeeds().no_output();

    // The hard link should now appear in the destination directory tree.
    //
    // A hard link should have the same inode as the target file.
    at.file_exists("dest/src/link");
    #[cfg(all(unix, not(target_os = "freebsd")))]
    assert_eq!(
        at.metadata("dest/src/f").ino(),
        at.metadata("dest/src/link").ino()
    );
}

#[test]
#[cfg(not(any(windows, target_os = "android")))]
fn test_hard_link_file() {
    let (at, mut ucmd) = at_and_ucmd!();
    at.touch("src");
    at.touch("dest");
    ucmd.args(&["-f", "--link", "src", "dest"])
        .succeeds()
        .no_output();
    #[cfg(all(unix, not(target_os = "freebsd")))]
    assert_eq!(at.metadata("src").ino(), at.metadata("dest").ino());
}

#[test]
#[cfg(not(windows))]
fn test_symbolic_link_file() {
    let (at, mut ucmd) = at_and_ucmd!();
    at.touch("src");
    at.touch("dest");
    ucmd.args(&["-f", "--symbolic-link", "src", "dest"])
        .succeeds()
        .no_output();
    assert_eq!(
        std::fs::read_link(at.plus("dest")).unwrap(),
        Path::new("src")
    );
}

#[test]
fn test_src_base_dot() {
    let ts = TestScenario::new(util_name!());
    let at = &ts.fixtures;
    at.mkdir("x");
    at.mkdir("y");
    ts.ucmd()
        .current_dir(at.plus("y"))
        .args(&["--verbose", "-r", "../x/.", "."])
        .succeeds()
        .no_stderr()
        .no_stdout();
    assert!(!at.dir_exists("y/x"));
}

#[cfg(target_os = "linux")]
fn non_utf8_name(suffix: &str) -> OsString {
    use std::os::unix::ffi::OsStringExt;
    let mut name = OsString::from_vec(vec![0xff, 0xff]);
    name.push(suffix);
    name
}

#[cfg(target_os = "linux")]
#[test]
fn test_non_utf8_src() {
    let (at, mut ucmd) = at_and_ucmd!();
    let src = non_utf8_name("src");
    std::fs::File::create(at.plus(&src)).unwrap();
    ucmd.args(&[src, "dest".into()])
        .succeeds()
        .no_stderr()
        .no_stdout();
    assert!(at.file_exists("dest"));
}

#[cfg(target_os = "linux")]
#[test]
fn test_non_utf8_dest() {
    let (at, mut ucmd) = at_and_ucmd!();
    let dest = non_utf8_name("dest");
    ucmd.args(&[TEST_HELLO_WORLD_SOURCE.as_ref(), &*dest])
        .succeeds()
        .no_stderr()
        .no_stdout();
    assert!(at.file_exists(dest));
}

#[cfg(target_os = "linux")]
#[test]
fn test_non_utf8_target() {
    let (at, mut ucmd) = at_and_ucmd!();
    let dest = non_utf8_name("dest");
    at.mkdir(&dest);
    ucmd.args(&["-t".as_ref(), &*dest, TEST_HELLO_WORLD_SOURCE.as_ref()])
        .succeeds()
        .no_stderr()
        .no_stdout();
    let mut copied_file = PathBuf::from(dest);
    copied_file.push(TEST_HELLO_WORLD_SOURCE);
    assert!(at.file_exists(copied_file));
}

#[test]
#[cfg(not(windows))]
fn test_cp_archive_on_directory_ending_dot() {
    let (at, mut ucmd) = at_and_ucmd!();
    at.mkdir("dir1");
    at.mkdir("dir2");
    at.touch("dir1/file");
    ucmd.args(&["-a", "dir1/.", "dir2"]).succeeds();
    assert!(at.file_exists("dir2/file"));
}

#[test]
#[cfg(any(target_os = "linux", target_os = "windows", target_os = "macos"))]
fn test_cp_debug_default() {
    #[cfg(target_os = "macos")]
    let expected = "copy offload: unknown, reflink: unsupported, sparse detection: unsupported";
    #[cfg(target_os = "linux")]
    let expected = "copy offload: unknown, reflink: unsupported, sparse detection: no";
    #[cfg(windows)]
    let expected = "copy offload: unsupported, reflink: unsupported, sparse detection: unsupported";

    let ts = TestScenario::new(util_name!());
    let at = &ts.fixtures;
    at.touch("a");

    ts.ucmd()
        .arg("--debug")
        .arg("a")
        .arg("b")
        .succeeds()
        .stdout_contains(expected);
}

#[test]
#[cfg(any(target_os = "linux", target_os = "windows", target_os = "macos"))]
fn test_cp_debug_multiple_default() {
    let ts = TestScenario::new(util_name!());
    let at = &ts.fixtures;
    let dir = "dir";
    at.touch("a");
    at.touch("b");
    at.mkdir(dir);

    let result = ts
        .ucmd()
        .arg("--debug")
        .arg("a")
        .arg("b")
        .arg(dir)
        .succeeds();

    #[cfg(target_os = "macos")]
    let expected = "copy offload: unknown, reflink: unsupported, sparse detection: unsupported";
    #[cfg(target_os = "linux")]
    let expected = "copy offload: unknown, reflink: unsupported, sparse detection: no";
    #[cfg(windows)]
    let expected = "copy offload: unsupported, reflink: unsupported, sparse detection: unsupported";

    // two files, two occurrences
    assert_eq!(result.stdout_str().matches(expected).count(), 2);
}

#[test]
#[cfg(target_os = "linux")]
fn test_cp_debug_sparse_reflink() {
    let ts = TestScenario::new(util_name!());
    let at = &ts.fixtures;
    at.touch("a");

    ts.ucmd()
        .arg("--debug")
        .arg("--sparse=always")
        .arg("--reflink=never")
        .arg("a")
        .arg("b")
        .succeeds()
        .stdout_contains("copy offload: avoided, reflink: no, sparse detection: zeros");
}

#[test]
fn test_cp_debug_no_update() {
    let ts = TestScenario::new(util_name!());
    let at = &ts.fixtures;
    at.touch("a");
    at.touch("b");
    ts.ucmd()
        .arg("--debug")
        .arg("--update=none")
        .arg("a")
        .arg("b")
        .succeeds()
        .stdout_contains("skipped 'b'");
}

#[test]
#[cfg(target_os = "linux")]
fn test_cp_debug_sparse_always() {
    let ts = TestScenario::new(util_name!());
    let at = &ts.fixtures;
    at.touch("a");

    ts.ucmd()
        .arg("--debug")
        .arg("--sparse=always")
        .arg("a")
        .arg("b")
        .succeeds()
        .stdout_contains("copy offload: avoided, reflink: unsupported, sparse detection: zeros");
}

#[test]
#[cfg(target_os = "linux")]
fn test_cp_debug_sparse_never() {
    let ts = TestScenario::new(util_name!());
    let at = &ts.fixtures;
    at.touch("a");

    ts.ucmd()
        .arg("--debug")
        .arg("--sparse=never")
        .arg("a")
        .arg("b")
        .succeeds()
        .stdout_contains("copy offload: avoided, reflink: no, sparse detection: no");
}

#[test]
fn test_cp_debug_sparse_auto() {
    let ts = TestScenario::new(util_name!());
    let at = &ts.fixtures;
    at.touch("a");

    #[cfg(not(any(target_os = "linux", target_os = "macos")))]
    ts.ucmd()
        .arg("--debug")
        .arg("--sparse=auto")
        .arg("a")
        .arg("b")
        .succeeds();

    #[cfg(any(target_os = "linux", target_os = "macos"))]
    {
        #[cfg(target_os = "macos")]
        let expected = "copy offload: unknown, reflink: unsupported, sparse detection: unsupported";
        #[cfg(target_os = "linux")]
        let expected = "copy offload: unknown, reflink: unsupported, sparse detection: no";

        ts.ucmd()
            .arg("--debug")
            .arg("--sparse=auto")
            .arg("a")
            .arg("b")
            .succeeds()
            .stdout_contains(expected);
    }
}

#[test]
#[cfg(any(target_os = "linux", target_os = "macos"))]
fn test_cp_debug_reflink_auto() {
    #[cfg(target_os = "macos")]
    let expected = "copy offload: unknown, reflink: unsupported, sparse detection: unsupported";
    #[cfg(target_os = "linux")]
    let expected = "copy offload: unknown, reflink: unsupported, sparse detection: no";

    let ts = TestScenario::new(util_name!());
    let at = &ts.fixtures;
    at.touch("a");

    ts.ucmd()
        .arg("--debug")
        .arg("--reflink=auto")
        .arg("a")
        .arg("b")
        .succeeds()
        .stdout_contains(expected);
}

#[test]
#[cfg(target_os = "linux")]
fn test_cp_debug_sparse_always_reflink_auto() {
    let ts = TestScenario::new(util_name!());
    let at = &ts.fixtures;
    at.touch("a");
    ts.ucmd()
        .arg("--debug")
        .arg("--sparse=always")
        .arg("--reflink=auto")
        .arg("a")
        .arg("b")
        .succeeds()
        .stdout_contains("copy offload: avoided, reflink: unsupported, sparse detection: zeros");
}

#[test]
fn test_cp_only_source_no_target() {
    let ts = TestScenario::new(util_name!());
    let at = &ts.fixtures;
    at.touch("a");
    ts.ucmd()
        .arg("a")
        .fails()
        .stderr_contains("missing destination file operand after \"a\"");
}

#[test]
fn test_cp_dest_no_permissions() {
    let ts = TestScenario::new(util_name!());
    let at = &ts.fixtures;

    at.touch("valid.txt");
    at.touch("invalid_perms.txt");
    at.set_readonly("invalid_perms.txt");

    ts.ucmd()
        .args(&["valid.txt", "invalid_perms.txt"])
        .fails()
        .stderr_contains("invalid_perms.txt")
        .stderr_contains("denied");
}

#[test]
#[cfg(all(unix, not(target_os = "freebsd")))]
fn test_cp_attributes_only() {
    let (at, mut ucmd) = at_and_ucmd!();
    let a = "file_a";
    let b = "file_b";
    let mode_a = 0o0500;
    let mode_b = 0o0777;

    at.write(a, "a");
    at.write(b, "b");
    at.set_mode(a, mode_a);
    at.set_mode(b, mode_b);

    let mode_a = at.metadata(a).mode();
    let mode_b = at.metadata(b).mode();

    // --attributes-only doesn't do anything without other attribute preservation flags
    ucmd.arg("--attributes-only")
        .arg(a)
        .arg(b)
        .succeeds()
        .no_output();

    assert_eq!("a", at.read(a));
    assert_eq!("b", at.read(b));
    assert_eq!(mode_a, at.metadata(a).mode());
    assert_eq!(mode_b, at.metadata(b).mode());
}

#[test]
fn test_cp_seen_file() {
    let ts = TestScenario::new(util_name!());
    let at = &ts.fixtures;

    at.mkdir("a");
    at.mkdir("b");
    at.mkdir("c");
    at.write("a/f", "a");
    at.write("b/f", "b");

    let result = ts.ucmd().arg("a/f").arg("b/f").arg("c").fails();
    #[cfg(not(unix))]
    assert!(result
        .stderr_str()
        .contains("will not overwrite just-created 'c\\f' with 'b/f'"));
    #[cfg(unix)]
    assert!(result
        .stderr_str()
        .contains("will not overwrite just-created 'c/f' with 'b/f'"));

    assert!(at.plus("c").join("f").exists());

    ts.ucmd()
        .arg("--backup=numbered")
        .arg("a/f")
        .arg("b/f")
        .arg("c")
        .succeeds();
    assert!(at.plus("c").join("f").exists());
    assert!(at.plus("c").join("f.~1~").exists());
}

#[test]
fn test_cp_path_ends_with_terminator() {
    let ts = TestScenario::new(util_name!());
    let at = &ts.fixtures;
    at.mkdir("a");
    ts.ucmd().arg("-r").arg("-T").arg("a").arg("e/").succeeds();
}

#[test]
fn test_cp_no_such() {
    let ts = TestScenario::new(util_name!());
    let at = &ts.fixtures;
    at.touch("b");
    ts.ucmd()
        .arg("b")
        .arg("no-such/")
        .fails()
        .stderr_is("cp: 'no-such/' is not a directory\n");
}

#[cfg(all(
    unix,
    not(any(target_os = "android", target_os = "macos", target_os = "openbsd"))
))]
#[test]
fn test_acl_preserve() {
    use std::process::Command;

    let scene = TestScenario::new(util_name!());
    let at = &scene.fixtures;
    let path1 = "a";
    let path2 = "b";
    let file = "a/file";
    let file_target = "b/file";
    at.mkdir(path1);
    at.mkdir(path2);
    at.touch(file);

    let path = at.plus_as_string(file);
    // calling the command directly. xattr requires some dev packages to be installed
    // and it adds a complex dependency just for a test
    match Command::new("setfacl")
        .args(["-m", "group::rwx", path1])
        .status()
        .map(|status| status.code())
    {
        Ok(Some(0)) => {}
        Ok(_) => {
            println!("test skipped: setfacl failed");
            return;
        }
        Err(e) => {
            println!("test skipped: setfacl failed with {}", e);
            return;
        }
    }

    scene.ucmd().args(&["-p", &path, path2]).succeeds();

    assert!(compare_xattrs(&file, &file_target));
}

#[test]
#[cfg(any(target_os = "linux", target_os = "android"))]
fn test_cp_debug_reflink_never_with_hole() {
    let ts = TestScenario::new(util_name!());
    let at = &ts.fixtures;
    at.write("a", "hello");
    let f = std::fs::OpenOptions::new()
        .write(true)
        .open(at.plus("a"))
        .unwrap();
    f.set_len(10000).unwrap();

    ts.ucmd()
        .arg("--debug")
        .arg("--reflink=never")
        .arg("a")
        .arg("b")
        .succeeds()
        .stdout_contains("copy offload: avoided, reflink: no, sparse detection: SEEK_HOLE");

    let src_file_metadata = std::fs::metadata(at.plus("a")).unwrap();
    let dst_file_metadata = std::fs::metadata(at.plus("b")).unwrap();
    assert_eq!(src_file_metadata.blocks(), dst_file_metadata.blocks());
}

#[test]
#[cfg(any(target_os = "linux", target_os = "android"))]
fn test_cp_debug_reflink_never_empty_file_with_hole() {
    let ts = TestScenario::new(util_name!());
    let at = &ts.fixtures;
    at.touch("a");
    let f = std::fs::OpenOptions::new()
        .write(true)
        .open(at.plus("a"))
        .unwrap();
    f.set_len(10000).unwrap();

    ts.ucmd()
        .arg("--debug")
        .arg("--reflink=never")
        .arg("a")
        .arg("b")
        .succeeds()
        .stdout_contains("copy offload: unknown, reflink: no, sparse detection: SEEK_HOLE");

    let src_file_metadata = std::fs::metadata(at.plus("a")).unwrap();
    let dst_file_metadata = std::fs::metadata(at.plus("b")).unwrap();
    assert_eq!(src_file_metadata.blocks(), dst_file_metadata.blocks());
}

#[test]
#[cfg(any(target_os = "linux", target_os = "android"))]
fn test_cp_debug_default_with_hole() {
    let ts = TestScenario::new(util_name!());
    let at = &ts.fixtures;
    at.touch("a");
    let f = std::fs::OpenOptions::new()
        .write(true)
        .open(at.plus("a"))
        .unwrap();
    f.set_len(10000).unwrap();

    at.append_bytes("a", "hello".as_bytes());

    ts.ucmd()
        .arg("--debug")
        .arg("a")
        .arg("b")
        .succeeds()
        .stdout_contains("copy offload: yes, reflink: unsupported, sparse detection: SEEK_HOLE");

    let src_file_metadata = std::fs::metadata(at.plus("a")).unwrap();
    let dst_file_metadata = std::fs::metadata(at.plus("b")).unwrap();
    assert_eq!(src_file_metadata.blocks(), dst_file_metadata.blocks());
}

#[test]
#[cfg(any(target_os = "linux", target_os = "android"))]
fn test_cp_debug_default_less_than_512_bytes() {
    let ts = TestScenario::new(util_name!());

    let at = &ts.fixtures;
    at.write_bytes("a", "hello".as_bytes());
    let f = std::fs::OpenOptions::new()
        .write(true)
        .open(at.plus("a"))
        .unwrap();
    f.set_len(400).unwrap();

    ts.ucmd()
        .arg("--debug")
        .arg("--reflink=auto")
        .arg("--sparse=auto")
        .arg("a")
        .arg("b")
        .succeeds()
        .stdout_contains("copy offload: yes, reflink: unsupported, sparse detection: no");
}

#[test]
#[cfg(any(target_os = "linux", target_os = "android"))]
fn test_cp_debug_default_without_hole() {
    let ts = TestScenario::new(util_name!());

    let at = &ts.fixtures;
    at.write_bytes("a", "hello".as_bytes());

    let filler_bytes = [0_u8; 10000];

    at.append_bytes("a", &filler_bytes);

    ts.ucmd()
        .arg("--debug")
        .arg("a")
        .arg("b")
        .succeeds()
        .stdout_contains("copy offload: yes, reflink: unsupported, sparse detection: no");
}

#[test]
#[cfg(any(target_os = "linux", target_os = "android"))]
fn test_cp_debug_default_empty_file_with_hole() {
    let ts = TestScenario::new(util_name!());
    let at = &ts.fixtures;
    at.touch("a");
    let f = std::fs::OpenOptions::new()
        .write(true)
        .open(at.plus("a"))
        .unwrap();
    f.set_len(10000).unwrap();

    ts.ucmd()
        .arg("--debug")
        .arg("a")
        .arg("b")
        .succeeds()
        .stdout_contains(
            "copy offload: unknown, reflink: unsupported, sparse detection: SEEK_HOLE",
        );

    let src_file_metadata = std::fs::metadata(at.plus("a")).unwrap();
    let dst_file_metadata = std::fs::metadata(at.plus("b")).unwrap();
    assert_eq!(src_file_metadata.blocks(), dst_file_metadata.blocks());
}

#[test]
#[cfg(any(target_os = "linux", target_os = "android"))]
fn test_cp_debug_reflink_never_sparse_always_with_hole() {
    let ts = TestScenario::new(util_name!());
    let at = &ts.fixtures;
    at.write("a", "hello");
    let f = std::fs::OpenOptions::new()
        .write(true)
        .open(at.plus("a"))
        .unwrap();
    f.set_len(10000).unwrap();

    ts.ucmd()
        .arg("--debug")
        .arg("--reflink=never")
        .arg("--sparse=always")
        .arg("a")
        .arg("b")
        .succeeds()
        .stdout_contains("copy offload: avoided, reflink: no, sparse detection: SEEK_HOLE + zeros");

    let src_file_metadata = std::fs::metadata(at.plus("a")).unwrap();
    let dst_file_metadata = std::fs::metadata(at.plus("b")).unwrap();
    assert_eq!(src_file_metadata.blocks(), dst_file_metadata.blocks());
}

#[test]
#[cfg(any(target_os = "linux", target_os = "android"))]
fn test_cp_debug_reflink_never_sparse_always_without_hole() {
    let ts = TestScenario::new(util_name!());
    let empty_bytes = [0_u8; 10000];
    let at = &ts.fixtures;
    at.write("a", "hello");
    at.append_bytes("a", &empty_bytes);

    ts.ucmd()
        .arg("--debug")
        .arg("--reflink=never")
        .arg("--sparse=always")
        .arg("a")
        .arg("b")
        .succeeds()
        .stdout_contains("copy offload: avoided, reflink: no, sparse detection: zeros");

    let dst_file_metadata = std::fs::metadata(at.plus("b")).unwrap();
    assert_eq!(
        dst_file_metadata.blocks(),
        dst_file_metadata.blksize() / 512
    );
}

#[test]
#[cfg(any(target_os = "linux", target_os = "android"))]
fn test_cp_debug_reflink_never_sparse_always_empty_file_with_hole() {
    let ts = TestScenario::new(util_name!());
    let at = &ts.fixtures;
    at.touch("a");
    let f = std::fs::OpenOptions::new()
        .write(true)
        .open(at.plus("a"))
        .unwrap();
    f.set_len(10000).unwrap();

    ts.ucmd()
        .arg("--debug")
        .arg("--reflink=never")
        .arg("--sparse=always")
        .arg("a")
        .arg("b")
        .succeeds()
        .stdout_contains("copy offload: unknown, reflink: no, sparse detection: SEEK_HOLE");
}

#[test]
#[cfg(target_os = "linux")]
fn test_cp_default_virtual_file() {
    // This file has existed at least since 2008, so we assume that it is present on "all" Linux kernels.
    // https://www.kernel.org/doc/Documentation/ABI/testing/sysfs-profiling

    use std::os::unix::prelude::MetadataExt;
    let ts = TestScenario::new(util_name!());
    let at = &ts.fixtures;
    ts.ucmd().arg("/sys/kernel/profiling").arg("b").succeeds();

    let dest_size = std::fs::metadata(at.plus("b"))
        .expect("Metadata of copied file cannot be read")
        .size();
    assert!(dest_size > 0);
}
#[test]
#[cfg(any(target_os = "linux", target_os = "android"))]
fn test_cp_debug_reflink_auto_sparse_always_non_sparse_file_with_long_zero_sequence() {
    let ts = TestScenario::new(util_name!());

    let buf: Vec<u8> = vec![0; 4096 * 4];
    let at = &ts.fixtures;
    at.touch("a");
    at.append_bytes("a", &buf);
    at.append_bytes("a", "hello".as_bytes());

    ts.ucmd()
        .arg("--debug")
        .arg("--sparse=always")
        .arg("a")
        .arg("b")
        .succeeds()
        .stdout_contains("copy offload: avoided, reflink: unsupported, sparse detection: zeros");

    let dst_file_metadata = std::fs::metadata(at.plus("b")).unwrap();
    assert_eq!(
        dst_file_metadata.blocks(),
        dst_file_metadata.blksize() / 512
    );
}

#[test]
#[cfg(target_os = "linux")]
fn test_cp_debug_sparse_never_empty_sparse_file() {
    let ts = TestScenario::new(util_name!());
    let at = &ts.fixtures;
    at.touch("a");

    ts.ucmd()
        .arg("--debug")
        .arg("--sparse=never")
        .arg("a")
        .arg("b")
        .succeeds()
        .stdout_contains("copy offload: avoided, reflink: no, sparse detection: no");
}

#[test]
#[cfg(any(target_os = "linux", target_os = "android"))]
fn test_cp_debug_reflink_never_sparse_always_non_sparse_file_with_long_zero_sequence() {
    let ts = TestScenario::new(util_name!());

    let buf: Vec<u8> = vec![0; 4096 * 4];
    let at = &ts.fixtures;
    at.touch("a");
    at.append_bytes("a", &buf);
    at.append_bytes("a", "hello".as_bytes());

    ts.ucmd()
        .arg("--debug")
        .arg("--reflink=never")
        .arg("--sparse=always")
        .arg("a")
        .arg("b")
        .succeeds()
        .stdout_contains("copy offload: avoided, reflink: no, sparse detection: zeros");

    let dst_file_metadata = std::fs::metadata(at.plus("b")).unwrap();
    assert_eq!(
        dst_file_metadata.blocks(),
        dst_file_metadata.blksize() / 512
    );
}

#[test]
#[cfg(target_os = "linux")]
fn test_cp_debug_sparse_always_sparse_virtual_file() {
    // This file has existed at least since 2008, so we assume that it is present on "all" Linux kernels.
    // https://www.kernel.org/doc/Documentation/ABI/testing/sysfs-profiling
    let ts = TestScenario::new(util_name!());
    ts.ucmd()
        .arg("--debug")
        .arg("--sparse=always")
        .arg("/sys/kernel/profiling")
        .arg("b")
        .succeeds()
        .stdout_contains(
            "copy offload: avoided, reflink: unsupported, sparse detection: SEEK_HOLE + zeros",
        );
}

#[test]
#[cfg(any(target_os = "linux", target_os = "android"))]
fn test_cp_debug_reflink_never_less_than_512_bytes() {
    let ts = TestScenario::new(util_name!());

    let at = &ts.fixtures;
    at.write_bytes("a", "hello".as_bytes());
    let f = std::fs::OpenOptions::new()
        .write(true)
        .open(at.plus("a"))
        .unwrap();
    f.set_len(400).unwrap();

    ts.ucmd()
        .arg("--debug")
        .arg("--reflink=never")
        .arg("a")
        .arg("b")
        .succeeds()
        .stdout_contains("copy offload: avoided, reflink: no, sparse detection: no");
}

#[test]
#[cfg(any(target_os = "linux", target_os = "android"))]
fn test_cp_debug_reflink_never_sparse_never_empty_file_with_hole() {
    let ts = TestScenario::new(util_name!());
    let at = &ts.fixtures;
    at.touch("a");
    let f = std::fs::OpenOptions::new()
        .write(true)
        .open(at.plus("a"))
        .unwrap();
    f.set_len(10000).unwrap();

    ts.ucmd()
        .arg("--debug")
        .arg("--reflink=never")
        .arg("--sparse=never")
        .arg("a")
        .arg("b")
        .succeeds()
        .stdout_contains("copy offload: unknown, reflink: no, sparse detection: SEEK_HOLE");
}

#[test]
#[cfg(any(target_os = "linux", target_os = "android"))]
fn test_cp_debug_reflink_never_file_with_hole() {
    let ts = TestScenario::new(util_name!());
    let at = &ts.fixtures;
    at.touch("a");
    let f = std::fs::OpenOptions::new()
        .write(true)
        .open(at.plus("a"))
        .unwrap();
    f.set_len(10000).unwrap();
    at.append_bytes("a", "hello".as_bytes());

    ts.ucmd()
        .arg("--debug")
        .arg("--reflink=never")
        .arg("--sparse=never")
        .arg("a")
        .arg("b")
        .succeeds()
        .stdout_contains("copy offload: avoided, reflink: no, sparse detection: SEEK_HOLE");
}

#[test]
#[cfg(any(target_os = "linux", target_os = "android"))]
fn test_cp_debug_sparse_never_less_than_512_bytes() {
    let ts = TestScenario::new(util_name!());

    let at = &ts.fixtures;
    at.write_bytes("a", "hello".as_bytes());
    let f = std::fs::OpenOptions::new()
        .write(true)
        .open(at.plus("a"))
        .unwrap();
    f.set_len(400).unwrap();

    ts.ucmd()
        .arg("--debug")
        .arg("--reflink=auto")
        .arg("--sparse=never")
        .arg("a")
        .arg("b")
        .succeeds()
        .stdout_contains("copy offload: avoided, reflink: no, sparse detection: no");
}

#[test]
#[cfg(any(target_os = "linux", target_os = "android"))]
fn test_cp_debug_sparse_never_without_hole() {
    let ts = TestScenario::new(util_name!());

    let at = &ts.fixtures;
    at.write_bytes("a", "hello".as_bytes());

    let filler_bytes = [0_u8; 10000];

    at.append_bytes("a", &filler_bytes);

    ts.ucmd()
        .arg("--reflink=auto")
        .arg("--sparse=never")
        .arg("--debug")
        .arg("a")
        .arg("b")
        .succeeds()
        .stdout_contains("copy offload: avoided, reflink: no, sparse detection: no");
}

#[test]
#[cfg(any(target_os = "linux", target_os = "android"))]
fn test_cp_debug_sparse_never_empty_file_with_hole() {
    let ts = TestScenario::new(util_name!());
    let at = &ts.fixtures;
    at.touch("a");
    let f = std::fs::OpenOptions::new()
        .write(true)
        .open(at.plus("a"))
        .unwrap();
    f.set_len(10000).unwrap();

    ts.ucmd()
        .arg("--debug")
        .arg("--reflink=auto")
        .arg("--sparse=never")
        .arg("a")
        .arg("b")
        .succeeds()
        .stdout_contains("copy offload: unknown, reflink: no, sparse detection: SEEK_HOLE");
}

#[test]
#[cfg(any(target_os = "linux", target_os = "android"))]
fn test_cp_debug_sparse_never_file_with_hole() {
    let ts = TestScenario::new(util_name!());
    let at = &ts.fixtures;
    at.touch("a");
    let f = std::fs::OpenOptions::new()
        .write(true)
        .open(at.plus("a"))
        .unwrap();
    f.set_len(10000).unwrap();
    at.append_bytes("a", "hello".as_bytes());

    ts.ucmd()
        .arg("--debug")
        .arg("--reflink=auto")
        .arg("--sparse=never")
        .arg("a")
        .arg("b")
        .succeeds()
        .stdout_contains("copy offload: avoided, reflink: no, sparse detection: SEEK_HOLE");
}

#[test]
#[cfg(target_os = "linux")]
fn test_cp_debug_default_sparse_virtual_file() {
    // This file has existed at least since 2008, so we assume that it is present on "all" Linux kernels.
    // https://www.kernel.org/doc/Documentation/ABI/testing/sysfs-profiling
    let ts = TestScenario::new(util_name!());
    ts.ucmd()
        .arg("--debug")
        .arg("/sys/kernel/profiling")
        .arg("b")
        .succeeds()
        .stdout_contains(
            "copy offload: unsupported, reflink: unsupported, sparse detection: SEEK_HOLE",
        );
}

#[test]
#[cfg(target_os = "linux")]
fn test_cp_debug_sparse_never_zero_sized_virtual_file() {
    let ts = TestScenario::new(util_name!());
    ts.ucmd()
        .arg("--debug")
        .arg("--sparse=never")
        .arg("/proc/version")
        .arg("b")
        .succeeds()
        .stdout_contains("copy offload: avoided, reflink: no, sparse detection: no");
}

#[test]
#[cfg(target_os = "linux")]
fn test_cp_debug_default_zero_sized_virtual_file() {
    let ts = TestScenario::new(util_name!());
    ts.ucmd()
        .arg("--debug")
        .arg("/proc/version")
        .arg("b")
        .succeeds()
        .stdout_contains("copy offload: unsupported, reflink: unsupported, sparse detection: no");
}

#[test]
#[cfg(any(target_os = "linux", target_os = "android"))]
fn test_cp_debug_reflink_never_without_hole() {
    let ts = TestScenario::new(util_name!());
    let filler_bytes = [0_u8; 1000];
    let at = &ts.fixtures;
    at.write("a", "hello");
    at.append_bytes("a", &filler_bytes);

    ts.ucmd()
        .arg("--debug")
        .arg("--reflink=never")
        .arg("a")
        .arg("b")
        .succeeds()
        .stdout_contains("copy offload: avoided, reflink: no, sparse detection: no");
}

#[test]
fn test_cp_force_remove_destination_attributes_only_with_symlink() {
    let scene = TestScenario::new(util_name!());
    let at = &scene.fixtures;

    at.write("file1", "1");
    at.write("file2", "2");
    at.symlink_file("file1", "sym1");

    scene
        .ucmd()
        .args(&[
            "-a",
            "--remove-destination",
            "--attributes-only",
            "sym1",
            "file2",
        ])
        .succeeds();

    assert!(
        at.symlink_exists("file2"),
        "file2 is not a symbolic link as expected"
    );

    assert_eq!(
        at.read("file1"),
        at.read("file2"),
        "Contents of file1 and file2 do not match"
    );
}

#[test]
fn test_cp_no_dereference_attributes_only_with_symlink() {
    let scene = TestScenario::new(util_name!());
    let at = &scene.fixtures;
    at.write("file1", "1");
    at.write("file2", "2");
    at.write("file2.exp", "2");
    at.symlink_file("file1", "sym1");

    let result = scene
        .ucmd()
        .args(&["--no-dereference", "--attributes-only", "sym1", "file2"])
        .fails();

    assert_eq!(result.code(), 1, "cp command did not fail");

    assert_eq!(
        at.read("file2"),
        at.read("file2.exp"),
        "file2 content does not match expected"
    );
}
#[cfg(all(unix, not(target_os = "android")))]
#[cfg(test)]
/// contains the test for cp when the source and destination points to the same file
mod same_file {

    use crate::common::util::TestScenario;

    const FILE_NAME: &str = "foo";
    const SYMLINK_NAME: &str = "symlink";
    const CONTENTS: &str = "abcd";

    // the following tests tries to copy a file to the symlink of the same file with
    // various options
    #[test]
    fn test_same_file_from_file_to_symlink() {
        for option in ["-d", "-f", "-df"] {
            let scene = TestScenario::new(util_name!());
            let at = &scene.fixtures;
            at.write(FILE_NAME, CONTENTS);
            at.symlink_file(FILE_NAME, SYMLINK_NAME);
            scene
                .ucmd()
                .args(&[option, FILE_NAME, SYMLINK_NAME])
                .fails()
                .stderr_contains("'foo' and 'symlink' are the same file");
            assert!(at.symlink_exists(SYMLINK_NAME));
            assert_eq!(FILE_NAME, at.resolve_link(SYMLINK_NAME));
            assert!(at.file_exists(FILE_NAME));
            assert_eq!(at.read(FILE_NAME), CONTENTS,);
        }
    }

    #[test]
    fn test_same_file_from_file_to_symlink_with_rem_option() {
        let scene = TestScenario::new(util_name!());
        let at = &scene.fixtures;
        at.write(FILE_NAME, CONTENTS);
        at.symlink_file(FILE_NAME, SYMLINK_NAME);
        scene
            .ucmd()
            .args(&["--rem", FILE_NAME, SYMLINK_NAME])
            .succeeds();
        assert!(at.file_exists(SYMLINK_NAME));
        assert_eq!(at.read(FILE_NAME), CONTENTS,);
        assert!(at.file_exists(FILE_NAME));
        assert_eq!(at.read(FILE_NAME), CONTENTS,);
    }

    #[test]
    fn test_same_file_from_file_to_symlink_with_backup_option() {
        for option in ["-b", "-bd", "-bf", "-bdf"] {
            let scene = TestScenario::new(util_name!());
            let at = &scene.fixtures;
            let backup = "symlink~";
            at.write(FILE_NAME, CONTENTS);
            at.symlink_file(FILE_NAME, SYMLINK_NAME);
            scene
                .ucmd()
                .args(&[option, FILE_NAME, SYMLINK_NAME])
                .succeeds();
            assert!(at.symlink_exists(backup));
            assert_eq!(FILE_NAME, at.resolve_link(backup));
            assert!(at.file_exists(SYMLINK_NAME));
            assert_eq!(at.read(SYMLINK_NAME), CONTENTS,);
            assert!(at.file_exists(FILE_NAME));
            assert_eq!(at.read(FILE_NAME), CONTENTS,);
        }
    }

    #[test]
    fn test_same_file_from_file_to_symlink_with_link_option() {
        for option in ["-l", "-dl"] {
            let scene = TestScenario::new(util_name!());
            let at = &scene.fixtures;
            at.write(FILE_NAME, CONTENTS);
            at.symlink_file(FILE_NAME, SYMLINK_NAME);
            scene
                .ucmd()
                .args(&[option, FILE_NAME, SYMLINK_NAME])
                .fails()
                .stderr_contains("cp: cannot create hard link 'symlink' to 'foo'");
            assert!(at.symlink_exists(SYMLINK_NAME));
            assert_eq!(FILE_NAME, at.resolve_link(SYMLINK_NAME));
            assert!(at.file_exists(FILE_NAME));
            assert_eq!(at.read(FILE_NAME), CONTENTS,);
        }
    }

    #[test]
    fn test_same_file_from_file_to_symlink_with_options_link_and_force() {
        for option in ["-fl", "-dfl"] {
            let scene = TestScenario::new(util_name!());
            let at = &scene.fixtures;
            at.write(FILE_NAME, CONTENTS);
            at.symlink_file(FILE_NAME, SYMLINK_NAME);
            scene
                .ucmd()
                .args(&[option, FILE_NAME, SYMLINK_NAME])
                .succeeds();
            assert!(at.file_exists(FILE_NAME));
            assert!(at.file_exists(SYMLINK_NAME));
            assert_eq!(at.read(FILE_NAME), CONTENTS,);
        }
    }

    #[test]
    fn test_same_file_from_file_to_symlink_with_options_backup_and_link() {
        for option in ["-bl", "-bdl", "-bfl", "-bdfl"] {
            let scene = TestScenario::new(util_name!());
            let at = &scene.fixtures;
            let backup = "symlink~";
            at.write(FILE_NAME, CONTENTS);
            at.symlink_file(FILE_NAME, SYMLINK_NAME);
            scene
                .ucmd()
                .args(&[option, FILE_NAME, SYMLINK_NAME])
                .succeeds();
            assert!(at.file_exists(FILE_NAME));
            assert!(at.file_exists(SYMLINK_NAME));
            assert!(at.symlink_exists(backup));
            assert_eq!(FILE_NAME, at.resolve_link(backup));
            assert_eq!(at.read(FILE_NAME), CONTENTS,);
        }
    }

    #[test]
    fn test_same_file_from_file_to_symlink_with_options_symlink() {
        let scene = TestScenario::new(util_name!());
        let at = &scene.fixtures;
        at.write(FILE_NAME, CONTENTS);
        at.symlink_file(FILE_NAME, SYMLINK_NAME);
        scene
            .ucmd()
            .args(&["-s", FILE_NAME, SYMLINK_NAME])
            .fails()
            .stderr_contains("cp: cannot create symlink 'symlink' to 'foo'");
        assert!(at.file_exists(FILE_NAME));
        assert!(at.symlink_exists(SYMLINK_NAME));
        assert_eq!(FILE_NAME, at.resolve_link(SYMLINK_NAME));
        assert_eq!(at.read(FILE_NAME), CONTENTS,);
    }

    #[test]
    fn test_same_file_from_file_to_symlink_with_options_symlink_and_force() {
        let scene = TestScenario::new(util_name!());
        let at = &scene.fixtures;
        at.write(FILE_NAME, CONTENTS);
        at.symlink_file(FILE_NAME, SYMLINK_NAME);
        scene
            .ucmd()
            .args(&["-sf", FILE_NAME, SYMLINK_NAME])
            .succeeds();
        assert!(at.file_exists(FILE_NAME));
        assert!(at.symlink_exists(SYMLINK_NAME));
        assert_eq!(FILE_NAME, at.resolve_link(SYMLINK_NAME));
        assert_eq!(at.read(FILE_NAME), CONTENTS,);
    }
    // the following tests tries to copy a symlink to the file that symlink points to with
    // various options
    #[test]
    fn test_same_file_from_symlink_to_file() {
        for option in ["-d", "-f", "-df", "--rem"] {
            let scene = TestScenario::new(util_name!());
            let at = &scene.fixtures;
            at.write(FILE_NAME, CONTENTS);
            at.symlink_file(FILE_NAME, SYMLINK_NAME);
            scene
                .ucmd()
                .args(&[option, SYMLINK_NAME, FILE_NAME])
                .fails()
                .stderr_contains("'symlink' and 'foo' are the same file");
            assert!(at.file_exists(FILE_NAME));
            assert!(at.symlink_exists(SYMLINK_NAME));
            assert_eq!(FILE_NAME, at.resolve_link(SYMLINK_NAME));
            assert_eq!(at.read(FILE_NAME), CONTENTS,);
        }
    }

    #[test]
    fn test_same_file_from_symlink_to_file_with_option_backup() {
        for option in ["-b", "-bf"] {
            let scene = TestScenario::new(util_name!());
            let at = &scene.fixtures;
            at.write(FILE_NAME, CONTENTS);
            at.symlink_file(FILE_NAME, SYMLINK_NAME);
            scene
                .ucmd()
                .args(&[option, SYMLINK_NAME, FILE_NAME])
                .fails()
                .stderr_contains("'symlink' and 'foo' are the same file");
            assert!(at.file_exists(FILE_NAME));
            assert!(at.symlink_exists(SYMLINK_NAME));
            assert_eq!(FILE_NAME, at.resolve_link(SYMLINK_NAME));
            assert_eq!(at.read(FILE_NAME), CONTENTS,);
        }
    }
    #[test]
    fn test_same_file_from_symlink_to_file_with_option_backup_without_deref() {
        for option in ["-bd", "-bdf"] {
            let scene = TestScenario::new(util_name!());
            let at = &scene.fixtures;
            let backup = "foo~";
            at.write(FILE_NAME, CONTENTS);
            at.symlink_file(FILE_NAME, SYMLINK_NAME);
            scene
                .ucmd()
                .args(&[option, SYMLINK_NAME, FILE_NAME])
                .succeeds();
            assert!(at.file_exists(backup));
            assert!(at.symlink_exists(FILE_NAME));
            // this doesn't makes sense but this is how gnu does it
            assert_eq!(FILE_NAME, at.resolve_link(FILE_NAME));
            assert_eq!(FILE_NAME, at.resolve_link(SYMLINK_NAME));
            assert_eq!(at.read(backup), CONTENTS,);
        }
    }

    #[test]
    fn test_same_file_from_symlink_to_file_with_options_link() {
        for option in ["-l", "-dl", "-fl", "-bl", "-bfl"] {
            let scene = TestScenario::new(util_name!());
            let at = &scene.fixtures;
            at.write(FILE_NAME, CONTENTS);
            at.symlink_file(FILE_NAME, SYMLINK_NAME);
            scene
                .ucmd()
                .args(&[option, SYMLINK_NAME, FILE_NAME])
                .succeeds();
            assert!(at.file_exists(FILE_NAME));
            assert!(at.symlink_exists(SYMLINK_NAME));
            assert_eq!(FILE_NAME, at.resolve_link(SYMLINK_NAME));
            assert_eq!(at.read(FILE_NAME), CONTENTS,);
        }
    }

    #[test]
    fn test_same_file_from_symlink_to_file_with_option_symlink() {
        for option in ["-s", "-sf"] {
            let scene = TestScenario::new(util_name!());
            let at = &scene.fixtures;
            at.write(FILE_NAME, CONTENTS);
            at.symlink_file(FILE_NAME, SYMLINK_NAME);
            scene
                .ucmd()
                .args(&[option, SYMLINK_NAME, FILE_NAME])
                .fails()
                .stderr_contains("'symlink' and 'foo' are the same file");
            assert!(at.file_exists(FILE_NAME));
            assert!(at.symlink_exists(SYMLINK_NAME));
            assert_eq!(FILE_NAME, at.resolve_link(SYMLINK_NAME));
            assert_eq!(at.read(FILE_NAME), CONTENTS,);
        }
    }

    // the following tests tries to copy a file to the same file with various options
    #[test]
    fn test_same_file_from_file_to_file() {
        for option in ["-d", "-f", "-df", "--rem"] {
            let scene = TestScenario::new(util_name!());
            let at = &scene.fixtures;
            at.write(FILE_NAME, CONTENTS);
            scene
                .ucmd()
                .args(&[option, FILE_NAME, FILE_NAME])
                .fails()
                .stderr_contains("'foo' and 'foo' are the same file");
            assert!(at.file_exists(FILE_NAME));
            assert_eq!(at.read(FILE_NAME), CONTENTS,);
        }
    }
    #[test]
    fn test_same_file_from_file_to_file_with_backup() {
        for option in ["-b", "-bd"] {
            let scene = TestScenario::new(util_name!());
            let at = &scene.fixtures;
            at.write(FILE_NAME, CONTENTS);
            scene
                .ucmd()
                .args(&[option, FILE_NAME, FILE_NAME])
                .fails()
                .stderr_contains("'foo' and 'foo' are the same file");
            assert!(at.file_exists(FILE_NAME));
            assert_eq!(at.read(FILE_NAME), CONTENTS,);
        }
    }

    #[test]
    fn test_same_file_from_file_to_file_with_options_backup_and_no_deref() {
        for option in ["-bf", "-bdf"] {
            let scene = TestScenario::new(util_name!());
            let at = &scene.fixtures;
            let backup = "foo~";
            at.write(FILE_NAME, CONTENTS);
            scene
                .ucmd()
                .args(&[option, FILE_NAME, FILE_NAME])
                .succeeds();
            assert!(at.file_exists(FILE_NAME));
            assert!(at.file_exists(backup));
            assert_eq!(at.read(FILE_NAME), CONTENTS,);
            assert_eq!(at.read(backup), CONTENTS,);
        }
    }

    #[test]
    fn test_same_file_from_file_to_file_with_options_link() {
        for option in ["-l", "-dl", "-fl", "-dfl", "-bl", "-bdl"] {
            let scene = TestScenario::new(util_name!());
            let at = &scene.fixtures;
            let backup = "foo~";
            at.write(FILE_NAME, CONTENTS);
            scene
                .ucmd()
                .args(&[option, FILE_NAME, FILE_NAME])
                .succeeds();
            assert!(at.file_exists(FILE_NAME));
            assert!(!at.file_exists(backup));
            assert_eq!(at.read(FILE_NAME), CONTENTS,);
        }
    }

    #[test]
    fn test_same_file_from_file_to_file_with_options_link_and_backup_and_force() {
        for option in ["-bfl", "-bdfl"] {
            let scene = TestScenario::new(util_name!());
            let at = &scene.fixtures;
            let backup = "foo~";
            at.write(FILE_NAME, CONTENTS);
            scene
                .ucmd()
                .args(&[option, FILE_NAME, FILE_NAME])
                .succeeds();
            assert!(at.file_exists(FILE_NAME));
            assert!(at.file_exists(backup));
            assert_eq!(at.read(FILE_NAME), CONTENTS,);
            assert_eq!(at.read(backup), CONTENTS,);
        }
    }

    #[test]
    fn test_same_file_from_file_to_file_with_options_symlink() {
        for option in ["-s", "-sf"] {
            let scene = TestScenario::new(util_name!());
            let at = &scene.fixtures;
            at.write(FILE_NAME, CONTENTS);
            scene
                .ucmd()
                .args(&[option, FILE_NAME, FILE_NAME])
                .fails()
                .stderr_contains("'foo' and 'foo' are the same file");
            assert!(at.file_exists(FILE_NAME));
            assert_eq!(at.read(FILE_NAME), CONTENTS,);
        }
    }

    // the following tests tries to copy a symlink that points to a file to a symlink
    // that points to the same file with various options
    #[test]
    fn test_same_file_from_symlink_to_symlink_with_option_no_deref() {
        for option in ["-d", "-df"] {
            let scene = TestScenario::new(util_name!());
            let at = &scene.fixtures;
            let symlink1 = "sl1";
            let symlink2 = "sl2";
            at.write(FILE_NAME, CONTENTS);
            at.symlink_file(FILE_NAME, symlink1);
            at.symlink_file(FILE_NAME, symlink2);
            scene.ucmd().args(&[option, symlink1, symlink2]).succeeds();
            assert!(at.file_exists(FILE_NAME));
            assert_eq!(at.read(FILE_NAME), CONTENTS,);
            assert_eq!(FILE_NAME, at.resolve_link(symlink1));
            assert_eq!(FILE_NAME, at.resolve_link(symlink2));
        }
    }

    #[test]
    fn test_same_file_from_symlink_to_symlink_with_option_force() {
        let scene = TestScenario::new(util_name!());
        let at = &scene.fixtures;
        let symlink1 = "sl1";
        let symlink2 = "sl2";
        at.write(FILE_NAME, CONTENTS);
        at.symlink_file(FILE_NAME, symlink1);
        at.symlink_file(FILE_NAME, symlink2);
        scene
            .ucmd()
            .args(&["-f", symlink1, symlink2])
            .fails()
            .stderr_contains("'sl1' and 'sl2' are the same file");
        assert!(at.file_exists(FILE_NAME));
        assert_eq!(at.read(FILE_NAME), CONTENTS,);
        assert_eq!(FILE_NAME, at.resolve_link(symlink1));
        assert_eq!(FILE_NAME, at.resolve_link(symlink2));
    }

    #[test]
    fn test_same_file_from_symlink_to_symlink_with_option_rem() {
        let scene = TestScenario::new(util_name!());
        let at = &scene.fixtures;
        let symlink1 = "sl1";
        let symlink2 = "sl2";
        at.write(FILE_NAME, CONTENTS);
        at.symlink_file(FILE_NAME, symlink1);
        at.symlink_file(FILE_NAME, symlink2);
        scene.ucmd().args(&["--rem", symlink1, symlink2]).succeeds();
        assert!(at.file_exists(FILE_NAME));
        assert_eq!(at.read(FILE_NAME), CONTENTS,);
        assert_eq!(FILE_NAME, at.resolve_link(symlink1));
        assert!(at.file_exists(symlink2));
        assert_eq!(at.read(symlink2), CONTENTS,);
    }

    #[test]
    fn test_same_file_from_symlink_to_symlink_with_option_backup() {
        for option in ["-b", "-bf"] {
            let scene = TestScenario::new(util_name!());
            let at = &scene.fixtures;
            let symlink1 = "sl1";
            let symlink2 = "sl2";
            let backup = "sl2~";
            at.write(FILE_NAME, CONTENTS);
            at.symlink_file(FILE_NAME, symlink1);
            at.symlink_file(FILE_NAME, symlink2);
            scene.ucmd().args(&[option, symlink1, symlink2]).succeeds();
            assert!(at.file_exists(FILE_NAME));
            assert_eq!(at.read(FILE_NAME), CONTENTS,);
            assert_eq!(FILE_NAME, at.resolve_link(symlink1));
            assert!(at.file_exists(symlink2));
            assert_eq!(at.read(symlink2), CONTENTS,);
            assert_eq!(FILE_NAME, at.resolve_link(backup));
        }
    }

    #[test]
    fn test_same_file_from_symlink_to_symlink_with_option_backup_and_no_deref() {
        for option in ["-bd", "-bdf"] {
            let scene = TestScenario::new(util_name!());
            let at = &scene.fixtures;
            let symlink1 = "sl1";
            let symlink2 = "sl2";
            let backup = "sl2~";
            at.write(FILE_NAME, CONTENTS);
            at.symlink_file(FILE_NAME, symlink1);
            at.symlink_file(FILE_NAME, symlink2);
            scene.ucmd().args(&[option, symlink1, symlink2]).succeeds();
            assert!(at.file_exists(FILE_NAME));
            assert_eq!(at.read(FILE_NAME), CONTENTS,);
            assert_eq!(FILE_NAME, at.resolve_link(symlink1));
            assert_eq!(FILE_NAME, at.resolve_link(symlink2));
            assert_eq!(FILE_NAME, at.resolve_link(backup));
        }
    }
    #[test]
    fn test_same_file_from_symlink_to_symlink_with_option_link() {
        let scene = TestScenario::new(util_name!());
        let at = &scene.fixtures;
        let symlink1 = "sl1";
        let symlink2 = "sl2";
        at.write(FILE_NAME, CONTENTS);
        at.symlink_file(FILE_NAME, symlink1);
        at.symlink_file(FILE_NAME, symlink2);
        scene
            .ucmd()
            .args(&["-l", symlink1, symlink2])
            .fails()
            .stderr_contains("cannot create hard link 'sl2' to 'sl1'");
        assert!(at.file_exists(FILE_NAME));
        assert_eq!(at.read(FILE_NAME), CONTENTS,);
        assert_eq!(FILE_NAME, at.resolve_link(symlink1));
        assert_eq!(FILE_NAME, at.resolve_link(symlink2));
    }

    #[test]
    fn test_same_file_from_symlink_to_symlink_with_option_force_link() {
        let scene = TestScenario::new(util_name!());
        let at = &scene.fixtures;
        let symlink1 = "sl1";
        let symlink2 = "sl2";
        at.write(FILE_NAME, CONTENTS);
        at.symlink_file(FILE_NAME, symlink1);
        at.symlink_file(FILE_NAME, symlink2);
        scene.ucmd().args(&["-fl", symlink1, symlink2]).succeeds();
        assert!(at.file_exists(FILE_NAME));
        assert_eq!(at.read(FILE_NAME), CONTENTS,);
        assert_eq!(FILE_NAME, at.resolve_link(symlink1));
        assert!(at.file_exists(symlink2));
        assert_eq!(at.read(symlink2), CONTENTS,);
    }

    #[test]
    fn test_same_file_from_symlink_to_symlink_with_option_backup_and_link() {
        for option in ["-bl", "-bfl"] {
            let scene = TestScenario::new(util_name!());
            let at = &scene.fixtures;
            let symlink1 = "sl1";
            let symlink2 = "sl2";
            let backup = "sl2~";
            at.write(FILE_NAME, CONTENTS);
            at.symlink_file(FILE_NAME, symlink1);
            at.symlink_file(FILE_NAME, symlink2);
            scene.ucmd().args(&[option, symlink1, symlink2]).succeeds();
            assert!(at.file_exists(FILE_NAME));
            assert_eq!(at.read(FILE_NAME), CONTENTS,);
            assert_eq!(FILE_NAME, at.resolve_link(symlink1));
            assert!(at.file_exists(symlink2));
            assert_eq!(at.read(symlink2), CONTENTS,);
            assert_eq!(FILE_NAME, at.resolve_link(backup));
        }
    }

    #[test]
    fn test_same_file_from_symlink_to_symlink_with_option_symlink() {
        let scene = TestScenario::new(util_name!());
        let at = &scene.fixtures;
        let symlink1 = "sl1";
        let symlink2 = "sl2";
        at.write(FILE_NAME, CONTENTS);
        at.symlink_file(FILE_NAME, symlink1);
        at.symlink_file(FILE_NAME, symlink2);
        scene
            .ucmd()
            .args(&["-s", symlink1, symlink2])
            .fails()
            .stderr_contains("cannot create symlink 'sl2' to 'sl1'");
        assert!(at.file_exists(FILE_NAME));
        assert_eq!(at.read(FILE_NAME), CONTENTS,);
        assert_eq!(FILE_NAME, at.resolve_link(symlink1));
        assert_eq!(FILE_NAME, at.resolve_link(symlink2));
    }

    #[test]
    fn test_same_file_from_symlink_to_symlink_with_option_symlink_and_force() {
        let scene = TestScenario::new(util_name!());
        let at = &scene.fixtures;
        let symlink1 = "sl1";
        let symlink2 = "sl2";
        at.write(FILE_NAME, CONTENTS);
        at.symlink_file(FILE_NAME, symlink1);
        at.symlink_file(FILE_NAME, symlink2);
        scene.ucmd().args(&["-sf", symlink1, symlink2]).succeeds();
        assert!(at.file_exists(FILE_NAME));
        assert_eq!(at.read(FILE_NAME), CONTENTS,);
        assert_eq!(FILE_NAME, at.resolve_link(symlink1));
        assert_eq!(symlink1, at.resolve_link(symlink2));
    }

    // the following tests tries to copy file to a hardlink of the same file with
    // various options
    #[test]
    fn test_same_file_from_file_to_hardlink() {
        for option in ["-d", "-f", "-df"] {
            let scene = TestScenario::new(util_name!());
            let at = &scene.fixtures;
            let hardlink = "hardlink";
            at.write(FILE_NAME, CONTENTS);
            at.hard_link(FILE_NAME, hardlink);

            scene
                .ucmd()
                .args(&[option, FILE_NAME, hardlink])
                .fails()
                .stderr_contains("'foo' and 'hardlink' are the same file");
            assert!(at.file_exists(FILE_NAME));
            assert!(at.file_exists(hardlink));
            assert_eq!(at.read(FILE_NAME), CONTENTS,);
        }
    }

    #[test]
    fn test_same_file_from_file_to_hardlink_with_option_rem() {
        let scene = TestScenario::new(util_name!());
        let at = &scene.fixtures;
        let hardlink = "hardlink";
        at.write(FILE_NAME, CONTENTS);
        at.hard_link(FILE_NAME, hardlink);
        scene
            .ucmd()
            .args(&["--rem", FILE_NAME, hardlink])
            .succeeds();
        assert!(at.file_exists(FILE_NAME));
        assert!(at.file_exists(hardlink));
        assert_eq!(at.read(FILE_NAME), CONTENTS,);
    }

    #[test]
    fn test_same_file_from_file_to_hardlink_with_option_backup() {
        for option in ["-b", "-bd", "-bf", "-bdf"] {
            let scene = TestScenario::new(util_name!());
            let at = &scene.fixtures;
            let hardlink = "hardlink";
            let backup = "hardlink~";
            at.write(FILE_NAME, CONTENTS);
            at.hard_link(FILE_NAME, hardlink);
            scene.ucmd().args(&[option, FILE_NAME, hardlink]).succeeds();
            assert!(at.file_exists(FILE_NAME));
            assert!(at.file_exists(hardlink));
            assert!(at.file_exists(backup));
            assert_eq!(at.read(FILE_NAME), CONTENTS,);
        }
    }

    #[test]
    fn test_same_file_from_file_to_hardlink_with_option_link() {
        for option in ["-l", "-dl", "-fl", "-dfl", "-bl", "-bdl", "-bfl", "-bdfl"] {
            let scene = TestScenario::new(util_name!());
            let at = &scene.fixtures;
            let hardlink = "hardlink";
            at.write(FILE_NAME, CONTENTS);
            at.hard_link(FILE_NAME, hardlink);
            scene.ucmd().args(&[option, FILE_NAME, hardlink]).succeeds();
            assert!(at.file_exists(FILE_NAME));
            assert!(at.file_exists(hardlink));
            assert_eq!(at.read(FILE_NAME), CONTENTS,);
        }
    }

    #[test]
    fn test_same_file_from_file_to_hardlink_with_option_symlink() {
        for option in ["-s", "-sf"] {
            let scene = TestScenario::new(util_name!());
            let at = &scene.fixtures;
            let hardlink = "hardlink";
            at.write(FILE_NAME, CONTENTS);
            at.hard_link(FILE_NAME, hardlink);
            scene
                .ucmd()
                .args(&[option, FILE_NAME, hardlink])
                .fails()
                .stderr_contains("'foo' and 'hardlink' are the same file");
            assert!(at.file_exists(FILE_NAME));
            assert!(at.file_exists(hardlink));
            assert_eq!(at.read(FILE_NAME), CONTENTS,);
        }
    }

    // the following tests tries to copy symlink to a hardlink of the same symlink with
    // various options
    #[test]
    fn test_same_file_from_hard_link_of_symlink_to_symlink() {
        let scene = TestScenario::new(util_name!());
        let at = &scene.fixtures;
        let hardlink_to_symlink = "hlsl";
        at.write(FILE_NAME, CONTENTS);
        at.symlink_file(FILE_NAME, SYMLINK_NAME);
        at.hard_link(SYMLINK_NAME, hardlink_to_symlink);
        scene
            .ucmd()
            .args(&[hardlink_to_symlink, SYMLINK_NAME])
            .fails()
            .stderr_contains("cp: 'hlsl' and 'symlink' are the same file");
        assert!(at.file_exists(FILE_NAME));
        assert!(at.symlink_exists(SYMLINK_NAME));
        assert!(at.symlink_exists(hardlink_to_symlink));
        assert_eq!(FILE_NAME, at.resolve_link(SYMLINK_NAME));
        assert_eq!(FILE_NAME, at.resolve_link(hardlink_to_symlink));
        assert_eq!(at.read(FILE_NAME), CONTENTS,);
    }

    #[test]
    fn test_same_file_from_hard_link_of_symlink_to_symlink_with_option_force() {
        let scene = TestScenario::new(util_name!());
        let at = &scene.fixtures;
        let hardlink_to_symlink = "hlsl";
        at.write(FILE_NAME, CONTENTS);
        at.symlink_file(FILE_NAME, SYMLINK_NAME);
        at.hard_link(SYMLINK_NAME, hardlink_to_symlink);
        scene
            .ucmd()
            .args(&["-f", hardlink_to_symlink, SYMLINK_NAME])
            .fails()
            .stderr_contains("cp: 'hlsl' and 'symlink' are the same file");
        assert!(at.file_exists(FILE_NAME));
        assert!(at.symlink_exists(SYMLINK_NAME));
        assert!(at.symlink_exists(hardlink_to_symlink));
        assert_eq!(FILE_NAME, at.resolve_link(SYMLINK_NAME));
        assert_eq!(FILE_NAME, at.resolve_link(hardlink_to_symlink));
        assert_eq!(at.read(FILE_NAME), CONTENTS,);
    }

    #[test]
    fn test_same_file_from_hard_link_of_symlink_to_symlink_with_option_no_deref() {
        for option in ["-d", "-df"] {
            let scene = TestScenario::new(util_name!());
            let at = &scene.fixtures;
            let hardlink_to_symlink = "hlsl";
            at.write(FILE_NAME, CONTENTS);
            at.symlink_file(FILE_NAME, SYMLINK_NAME);
            at.hard_link(SYMLINK_NAME, hardlink_to_symlink);
            scene
                .ucmd()
                .args(&[option, hardlink_to_symlink, SYMLINK_NAME])
                .succeeds();
            assert!(at.file_exists(FILE_NAME));
            assert!(at.symlink_exists(SYMLINK_NAME));
            assert!(at.symlink_exists(hardlink_to_symlink));
            assert_eq!(FILE_NAME, at.resolve_link(SYMLINK_NAME));
            assert_eq!(FILE_NAME, at.resolve_link(hardlink_to_symlink));
            assert_eq!(at.read(FILE_NAME), CONTENTS,);
        }
    }

    #[test]
    fn test_same_file_from_hard_link_of_symlink_to_symlink_with_option_rem() {
        let scene = TestScenario::new(util_name!());
        let at = &scene.fixtures;
        let hardlink_to_symlink = "hlsl";
        at.write(FILE_NAME, CONTENTS);
        at.symlink_file(FILE_NAME, SYMLINK_NAME);
        at.hard_link(SYMLINK_NAME, hardlink_to_symlink);
        scene
            .ucmd()
            .args(&["--rem", hardlink_to_symlink, SYMLINK_NAME])
            .succeeds();
        assert!(at.file_exists(FILE_NAME));
        assert!(at.file_exists(SYMLINK_NAME));
        assert!(!at.symlink_exists(SYMLINK_NAME));
        assert!(at.symlink_exists(hardlink_to_symlink));
        assert_eq!(FILE_NAME, at.resolve_link(hardlink_to_symlink));
        assert_eq!(at.read(FILE_NAME), CONTENTS,);
        assert_eq!(at.read(SYMLINK_NAME), CONTENTS,);
    }

    #[test]
    fn test_same_file_from_hard_link_of_symlink_to_symlink_with_option_backup() {
        for option in ["-b", "-bf"] {
            let scene = TestScenario::new(util_name!());
            let at = &scene.fixtures;
            let backup = "symlink~";
            let hardlink_to_symlink = "hlsl";
            at.write(FILE_NAME, CONTENTS);
            at.symlink_file(FILE_NAME, SYMLINK_NAME);
            at.hard_link(SYMLINK_NAME, hardlink_to_symlink);
            scene
                .ucmd()
                .args(&[option, hardlink_to_symlink, SYMLINK_NAME])
                .succeeds();
            assert!(at.file_exists(FILE_NAME));
            assert!(at.file_exists(SYMLINK_NAME));
            assert!(!at.symlink_exists(SYMLINK_NAME));
            assert!(at.symlink_exists(hardlink_to_symlink));
            assert_eq!(FILE_NAME, at.resolve_link(hardlink_to_symlink));
            assert!(at.symlink_exists(backup));
            assert_eq!(FILE_NAME, at.resolve_link(backup));
            assert_eq!(at.read(FILE_NAME), CONTENTS,);
            assert_eq!(at.read(SYMLINK_NAME), CONTENTS,);
        }
    }

    #[test]
    fn test_same_file_from_hard_link_of_symlink_to_symlink_with_option_backup_and_no_deref() {
        for option in ["-bd", "-bdf"] {
            let scene = TestScenario::new(util_name!());
            let at = &scene.fixtures;
            let backup = "symlink~";
            let hardlink_to_symlink = "hlsl";
            at.write(FILE_NAME, CONTENTS);
            at.symlink_file(FILE_NAME, SYMLINK_NAME);
            at.hard_link(SYMLINK_NAME, hardlink_to_symlink);
            scene
                .ucmd()
                .args(&[option, hardlink_to_symlink, SYMLINK_NAME])
                .succeeds();
            assert!(at.file_exists(FILE_NAME));
            assert!(at.symlink_exists(SYMLINK_NAME));
            assert_eq!(FILE_NAME, at.resolve_link(SYMLINK_NAME));
            assert!(at.symlink_exists(hardlink_to_symlink));
            assert_eq!(FILE_NAME, at.resolve_link(hardlink_to_symlink));
            assert!(at.symlink_exists(backup));
            assert_eq!(FILE_NAME, at.resolve_link(backup));
            assert_eq!(at.read(FILE_NAME), CONTENTS,);
        }
    }

    #[test]
    fn test_same_file_from_hard_link_of_symlink_to_symlink_with_option_link() {
        let scene = TestScenario::new(util_name!());
        let at = &scene.fixtures;
        let hardlink_to_symlink = "hlsl";
        at.write(FILE_NAME, CONTENTS);
        at.symlink_file(FILE_NAME, SYMLINK_NAME);
        at.hard_link(SYMLINK_NAME, hardlink_to_symlink);
        scene
            .ucmd()
            .args(&["-l", hardlink_to_symlink, SYMLINK_NAME])
            .fails()
            .stderr_contains("cannot create hard link 'symlink' to 'hlsl'");
        assert!(at.file_exists(FILE_NAME));
        assert!(at.symlink_exists(SYMLINK_NAME));
        assert!(at.symlink_exists(hardlink_to_symlink));
        assert_eq!(FILE_NAME, at.resolve_link(SYMLINK_NAME));
        assert_eq!(FILE_NAME, at.resolve_link(hardlink_to_symlink));
        assert_eq!(at.read(FILE_NAME), CONTENTS,);
    }

    #[test]
    fn test_same_file_from_hard_link_of_symlink_to_symlink_with_option_link_and_no_deref() {
        for option in ["-dl", "-dfl"] {
            let scene = TestScenario::new(util_name!());
            let at = &scene.fixtures;
            let hardlink_to_symlink = "hlsl";
            at.write(FILE_NAME, CONTENTS);
            at.symlink_file(FILE_NAME, SYMLINK_NAME);
            at.hard_link(SYMLINK_NAME, hardlink_to_symlink);
            scene
                .ucmd()
                .args(&[option, hardlink_to_symlink, SYMLINK_NAME])
                .succeeds();
            assert!(at.file_exists(FILE_NAME));
            assert!(at.symlink_exists(SYMLINK_NAME));
            assert!(at.symlink_exists(hardlink_to_symlink));
            assert_eq!(FILE_NAME, at.resolve_link(SYMLINK_NAME));
            assert_eq!(FILE_NAME, at.resolve_link(hardlink_to_symlink));
            assert_eq!(at.read(FILE_NAME), CONTENTS,);
        }
    }

    #[test]
    fn test_same_file_from_hard_link_of_symlink_to_symlink_with_option_link_and_force() {
        let scene = TestScenario::new(util_name!());
        let at = &scene.fixtures;
        let hardlink_to_symlink = "hlsl";
        at.write(FILE_NAME, CONTENTS);
        at.symlink_file(FILE_NAME, SYMLINK_NAME);
        at.hard_link(SYMLINK_NAME, hardlink_to_symlink);
        scene
            .ucmd()
            .args(&["-fl", hardlink_to_symlink, SYMLINK_NAME])
            .succeeds();
        assert!(at.file_exists(FILE_NAME));
        assert!(at.file_exists(SYMLINK_NAME));
        assert!(!at.symlink_exists(SYMLINK_NAME));
        assert!(at.symlink_exists(hardlink_to_symlink));
        assert_eq!(FILE_NAME, at.resolve_link(hardlink_to_symlink));
        assert_eq!(at.read(FILE_NAME), CONTENTS,);
    }

    #[test]
    fn test_same_file_from_hard_link_of_symlink_to_symlink_with_option_link_and_backup() {
        for option in ["-bl", "-bfl"] {
            let scene = TestScenario::new(util_name!());
            let at = &scene.fixtures;
            let backup = "symlink~";
            let hardlink_to_symlink = "hlsl";
            at.write(FILE_NAME, CONTENTS);
            at.symlink_file(FILE_NAME, SYMLINK_NAME);
            at.hard_link(SYMLINK_NAME, hardlink_to_symlink);
            scene
                .ucmd()
                .args(&[option, hardlink_to_symlink, SYMLINK_NAME])
                .succeeds();
            assert!(at.file_exists(FILE_NAME));
            assert!(at.file_exists(SYMLINK_NAME));
            assert!(!at.symlink_exists(SYMLINK_NAME));
            assert!(at.symlink_exists(hardlink_to_symlink));
            assert_eq!(FILE_NAME, at.resolve_link(hardlink_to_symlink));
            assert!(at.symlink_exists(backup));
            assert_eq!(FILE_NAME, at.resolve_link(backup));
            assert_eq!(at.read(FILE_NAME), CONTENTS,);
        }
    }

    #[test]
    fn test_same_file_from_hard_link_of_symlink_to_symlink_with_options_backup_link_no_deref() {
        for option in ["-bdl", "-bdfl"] {
            let scene = TestScenario::new(util_name!());
            let at = &scene.fixtures;
            let hardlink_to_symlink = "hlsl";
            at.write(FILE_NAME, CONTENTS);
            at.symlink_file(FILE_NAME, SYMLINK_NAME);
            at.hard_link(SYMLINK_NAME, hardlink_to_symlink);
            scene
                .ucmd()
                .args(&[option, hardlink_to_symlink, SYMLINK_NAME])
                .succeeds();
            assert!(at.file_exists(FILE_NAME));
            assert!(at.symlink_exists(SYMLINK_NAME));
            assert!(at.symlink_exists(hardlink_to_symlink));
            assert_eq!(FILE_NAME, at.resolve_link(SYMLINK_NAME));
            assert_eq!(FILE_NAME, at.resolve_link(hardlink_to_symlink));
            assert_eq!(at.read(FILE_NAME), CONTENTS,);
        }
    }

    #[test]
    fn test_same_file_from_hard_link_of_symlink_to_symlink_with_option_symlink() {
        let scene = TestScenario::new(util_name!());
        let at = &scene.fixtures;
        let hardlink_to_symlink = "hlsl";
        at.write(FILE_NAME, CONTENTS);
        at.symlink_file(FILE_NAME, SYMLINK_NAME);
        at.hard_link(SYMLINK_NAME, hardlink_to_symlink);
        scene
            .ucmd()
            .args(&["-s", hardlink_to_symlink, SYMLINK_NAME])
            .fails()
            .stderr_contains("cannot create symlink 'symlink' to 'hlsl'");
        assert!(at.file_exists(FILE_NAME));
        assert!(at.symlink_exists(SYMLINK_NAME));
        assert!(at.symlink_exists(hardlink_to_symlink));
        assert_eq!(FILE_NAME, at.resolve_link(SYMLINK_NAME));
        assert_eq!(FILE_NAME, at.resolve_link(hardlink_to_symlink));
        assert_eq!(at.read(FILE_NAME), CONTENTS,);
    }

    #[test]
    fn test_same_file_from_hard_link_of_symlink_to_symlink_with_option_symlink_and_force() {
        let scene = TestScenario::new(util_name!());
        let at = &scene.fixtures;
        let hardlink_to_symlink = "hlsl";
        at.write(FILE_NAME, CONTENTS);
        at.symlink_file(FILE_NAME, SYMLINK_NAME);
        at.hard_link(SYMLINK_NAME, hardlink_to_symlink);
        scene
            .ucmd()
            .args(&["-sf", hardlink_to_symlink, SYMLINK_NAME])
            .succeeds();
        assert!(at.file_exists(FILE_NAME));
        assert!(at.symlink_exists(SYMLINK_NAME));
        assert!(at.symlink_exists(hardlink_to_symlink));
        assert_eq!(hardlink_to_symlink, at.resolve_link(SYMLINK_NAME));
        assert_eq!(FILE_NAME, at.resolve_link(hardlink_to_symlink));
        assert_eq!(at.read(FILE_NAME), CONTENTS,);
    }
}

// the following tests are for how the cp should behave when the source is a symlink
// and link option is given
#[cfg(all(unix, not(target_os = "android")))]
mod link_deref {

    use crate::common::util::{AtPath, TestScenario};
    use std::os::unix::fs::MetadataExt;

    const FILE: &str = "file";
    const FILE_LINK: &str = "file_link";
    const DIR: &str = "dir";
    const DIR_LINK: &str = "dir_link";
    const DANG_LINK: &str = "dang_link";
    const DST: &str = "dst";

    fn setup_link_deref_tests(source: &str, at: &AtPath) {
        match source {
            FILE_LINK => {
                at.touch(FILE);
                at.symlink_file(FILE, FILE_LINK);
            }
            DIR_LINK => {
                at.mkdir(DIR);
                at.symlink_dir(DIR, DIR_LINK);
            }
            DANG_LINK => at.symlink_file("nowhere", DANG_LINK),
            _ => {}
        }
    }

    // cp --link shouldn't deref source if -P is given
    #[test]
    fn test_cp_symlink_as_source_with_link_and_no_deref() {
        for src in [FILE_LINK, DIR_LINK, DANG_LINK] {
            for r in [false, true] {
                let scene = TestScenario::new(util_name!());
                let at = &scene.fixtures;
                setup_link_deref_tests(src, at);
                let mut args = vec!["--link", "-P", src, DST];
                if r {
                    args.push("-R");
                };
                scene.ucmd().args(&args).succeeds().no_stderr();
                at.is_symlink(DST);
                let src_ino = at.symlink_metadata(src).ino();
                let dest_ino = at.symlink_metadata(DST).ino();
                assert_eq!(src_ino, dest_ino);
            }
        }
    }

    // Dereferencing should fail for dangling symlink.
    #[test]
    fn test_cp_dang_link_as_source_with_link() {
        for option in ["", "-L", "-H"] {
            for r in [false, true] {
                let scene = TestScenario::new(util_name!());
                let at = &scene.fixtures;
                setup_link_deref_tests(DANG_LINK, at);
                let mut args = vec!["--link", DANG_LINK, DST];
                if r {
                    args.push("-R");
                };
                if !option.is_empty() {
                    args.push(option);
                }
                scene
                    .ucmd()
                    .args(&args)
                    .fails()
                    .stderr_contains("No such file or directory");
            }
        }
    }

    // Dereferencing should fail for the 'dir_link' without -R.
    #[test]
    fn test_cp_dir_link_as_source_with_link() {
        for option in ["", "-L", "-H"] {
            let scene = TestScenario::new(util_name!());
            let at = &scene.fixtures;
            setup_link_deref_tests(DIR_LINK, at);
            let mut args = vec!["--link", DIR_LINK, DST];
            if !option.is_empty() {
                args.push(option);
            }
            scene
                .ucmd()
                .args(&args)
                .fails()
                .stderr_contains("cp: -r not specified; omitting directory");
        }
    }

    // cp --link -R 'dir_link' should create a new directory.
    #[test]
    fn test_cp_dir_link_as_source_with_link_and_r() {
        for option in ["", "-L", "-H"] {
            let scene = TestScenario::new(util_name!());
            let at = &scene.fixtures;
            setup_link_deref_tests(DIR_LINK, at);
            let mut args = vec!["--link", "-R", DIR_LINK, DST];
            if !option.is_empty() {
                args.push(option);
            }
            scene.ucmd().args(&args).succeeds();
            at.dir_exists(DST);
        }
    }

    //cp --link 'file_link' should create a hard link to the target.
    #[test]
    fn test_cp_file_link_as_source_with_link() {
        for option in ["", "-L", "-H"] {
            for r in [false, true] {
                let scene = TestScenario::new(util_name!());
                let at = &scene.fixtures;
                setup_link_deref_tests(FILE_LINK, at);
                let mut args = vec!["--link", "-R", FILE_LINK, DST];
                if !option.is_empty() {
                    args.push(option);
                }
                if r {
                    args.push("-R");
                }
                scene.ucmd().args(&args).succeeds();
                at.file_exists(DST);
                let src_ino = at.symlink_metadata(FILE).ino();
                let dest_ino = at.symlink_metadata(DST).ino();
                assert_eq!(src_ino, dest_ino);
            }
        }
    }
}

// The cp command might create directories with excessively permissive permissions temporarily,
// which could be problematic if we aim to preserve ownership or mode. For example, when
// copying a directory, the destination directory could temporarily be setgid on some filesystems.
// This temporary setgid status could grant access to other users who share the same group
// ownership as the newly created directory.To mitigate this issue, when creating a directory we
// disable these excessive permissions.
#[test]
#[cfg(unix)]
#[cfg(not(target_os = "openbsd"))]
fn test_dir_perm_race_with_preserve_mode_and_ownership() {
    const SRC_DIR: &str = "src";
    const DEST_DIR: &str = "dest";
    const FIFO: &str = "src/fifo";
    for attr in ["mode", "ownership"] {
        let scene = TestScenario::new(util_name!());
        let at = &scene.fixtures;
        at.mkdir(SRC_DIR);
        at.mkdir(DEST_DIR);
        at.set_mode(SRC_DIR, 0o775);
        at.set_mode(DEST_DIR, 0o2775);
        at.mkfifo(FIFO);
        let child = scene
            .ucmd()
            .args(&[
                format!("--preserve={}", attr).as_str(),
                "-R",
                "--copy-contents",
                "--parents",
                SRC_DIR,
                DEST_DIR,
            ])
            // make sure permissions weren't disabled because of umask.
            .umask(0)
            .run_no_wait();
        // while cp wait for fifo we could check the dirs created by cp
        let timeout = Duration::from_secs(10);
        let start_time = std::time::Instant::now();
        // wait for cp to create dirs
        loop {
            assert!(
                start_time.elapsed() < timeout,
                "timed out: cp took too long to create destination directory"
            );
            if at.dir_exists(&format!("{}/{}", DEST_DIR, SRC_DIR)) {
                break;
            }
            std::thread::sleep(Duration::from_millis(100));
        }
        let mode = at.metadata(&format!("{}/{}", DEST_DIR, SRC_DIR)).mode();
        #[allow(clippy::unnecessary_cast, clippy::cast_lossless)]
        let mask = if attr == "mode" {
            libc::S_IWGRP | libc::S_IWOTH
        } else {
            libc::S_IRWXG | libc::S_IRWXO
        } as u32;
        assert_eq!(
            (mode & mask),
            0,
            "unwanted permissions are present - {}",
            attr
        );
        at.write(FIFO, "done");
        child.wait().unwrap().succeeded();
    }
}

#[test]
// when -d and -a are overridden with --preserve or --no-preserve make sure that it only
// overrides attributes not other flags like -r or --no_deref implied in -a and -d.
fn test_preserve_attrs_overriding_1() {
    const FILE: &str = "file";
    const SYMLINK: &str = "symlink";
    const DEST: &str = "dest";
    for f in ["-d", "-a"] {
        let scene = TestScenario::new(util_name!());
        let at = &scene.fixtures;
        at.make_file(FILE);
        at.symlink_file(FILE, SYMLINK);
        scene
            .ucmd()
            .args(&[f, "--no-preserve=all", SYMLINK, DEST])
            .succeeds();
        at.symlink_exists(DEST);
    }
}

#[test]
#[cfg(all(unix, not(target_os = "android")))]
fn test_preserve_attrs_overriding_2() {
    const FILE1: &str = "file1";
    const FILE2: &str = "file2";
    const FOLDER: &str = "folder";
    const DEST: &str = "dest";
    for mut args in [
        // All of the following to args should tell cp to preserve mode and
        // timestamp, but not the link.
        vec!["-r", "--preserve=mode,link,timestamp", "--no-preserve=link"],
        vec![
            "-r",
            "--preserve=mode",
            "--preserve=link",
            "--preserve=timestamp",
            "--no-preserve=link",
        ],
        vec![
            "-r",
            "--preserve=mode,link",
            "--no-preserve=link",
            "--preserve=timestamp",
        ],
        vec!["-a", "--no-preserve=link"],
        vec!["-r", "--preserve", "--no-preserve=link"],
    ] {
        let scene = TestScenario::new(util_name!());
        let at = &scene.fixtures;
        at.mkdir(FOLDER);
        at.make_file(&format!("{}/{}", FOLDER, FILE1));
        at.set_mode(&format!("{}/{}", FOLDER, FILE1), 0o775);
        at.hard_link(
            &format!("{}/{}", FOLDER, FILE1),
            &format!("{}/{}", FOLDER, FILE2),
        );
        args.append(&mut vec![FOLDER, DEST]);
        let src_file1_metadata = at.metadata(&format!("{}/{}", FOLDER, FILE1));
        scene.ucmd().args(&args).succeeds();
        at.dir_exists(DEST);
        let dest_file1_metadata = at.metadata(&format!("{}/{}", DEST, FILE1));
        let dest_file2_metadata = at.metadata(&format!("{}/{}", DEST, FILE2));
        assert_eq!(
            src_file1_metadata.modified().unwrap(),
            dest_file1_metadata.modified().unwrap()
        );
        assert_eq!(src_file1_metadata.mode(), dest_file1_metadata.mode());
        assert_ne!(dest_file1_metadata.ino(), dest_file2_metadata.ino());
    }
}

/// Test the behavior of preserving permissions when copying through a symlink
#[test]
#[cfg(unix)]
fn test_cp_symlink_permissions() {
    let scene = TestScenario::new(util_name!());
    let at = &scene.fixtures;
    at.touch("a");
    at.set_mode("a", 0o700);
    at.symlink_file("a", "symlink");
    at.mkdir("dest");
    scene
        .ucmd()
        .args(&["--preserve", "symlink", "dest"])
        .succeeds();
    let dest_dir_metadata = at.metadata("dest/symlink");
    let src_dir_metadata = at.metadata("a");
    assert_eq!(
        src_dir_metadata.permissions().mode(),
        dest_dir_metadata.permissions().mode()
    );
}

/// Test the behavior of preserving permissions of parents when copying through a symlink
#[test]
#[cfg(unix)]
fn test_cp_parents_symlink_permissions_file() {
    let scene = TestScenario::new(util_name!());
    let at = &scene.fixtures;
    at.mkdir("a");
    at.touch("a/file");
    at.set_mode("a", 0o700);
    at.symlink_dir("a", "symlink");
    at.mkdir("dest");
    scene
        .ucmd()
        .args(&["--parents", "-a", "symlink/file", "dest"])
        .succeeds();
    let dest_dir_metadata = at.metadata("dest/symlink");
    let src_dir_metadata = at.metadata("a");
    assert_eq!(
        src_dir_metadata.permissions().mode(),
        dest_dir_metadata.permissions().mode()
    );
}

/// Test the behavior of preserving permissions of parents when copying through
/// a symlink when source is a dir.
#[test]
#[cfg(unix)]
fn test_cp_parents_symlink_permissions_dir() {
    let scene = TestScenario::new(util_name!());
    let at = &scene.fixtures;
    at.mkdir_all("a/b");
    at.set_mode("a", 0o755); // Set mode for the actual directory
    at.symlink_dir("a", "symlink");
    at.mkdir("dest");
    scene
        .ucmd()
        .args(&["--parents", "-a", "symlink/b", "dest"])
        .succeeds();
    let dest_dir_metadata = at.metadata("dest/symlink");
    let src_dir_metadata = at.metadata("a");
    assert_eq!(
        src_dir_metadata.permissions().mode(),
        dest_dir_metadata.permissions().mode()
    );
}

/// Test the behavior of copying a file to a destination with parents using absolute paths.
#[cfg(unix)]
#[test]
fn test_cp_parents_absolute_path() {
    let scene = TestScenario::new(util_name!());
    let at = &scene.fixtures;
    at.mkdir_all("a/b");
    at.touch("a/b/f");
    at.mkdir("dest");
    let src = format!("{}/a/b/f", at.root_dir_resolved());
    scene
        .ucmd()
        .args(&["--parents", src.as_str(), "dest"])
        .succeeds();
    let res = format!("dest{}/a/b/f", at.root_dir_resolved());
    at.file_exists(res);
}

// make sure that cp backup dest symlink before removing it.
#[test]
fn test_cp_with_options_backup_and_rem_when_dest_is_symlink() {
    let scene = TestScenario::new(util_name!());
    let at = &scene.fixtures;
    at.write("file", "xyz");
    at.mkdir("inner_dir");
    at.write("inner_dir/inner_file", "abc");
    at.relative_symlink_file("inner_file", "inner_dir/sl");
    scene
        .ucmd()
        .args(&["-b", "--rem", "file", "inner_dir/sl"])
        .succeeds();
    assert!(at.file_exists("inner_dir/inner_file"));
    assert_eq!(at.read("inner_dir/inner_file"), "abc");
    assert!(at.symlink_exists("inner_dir/sl~"));
    assert!(!at.symlink_exists("inner_dir/sl"));
    assert_eq!(at.read("inner_dir/sl"), "xyz");
}

<<<<<<< HEAD
#[cfg(unix)]
#[test]
fn test_cp_interactive_with_read_only_dest() {
    let src = "src";
    let dest = "dest";
    let scene = TestScenario::new(util_name!());
    let at = &scene.fixtures;

    at.write(src, "src contents");
    at.write(dest, "dest contents");
    // create dest without write permissions
    let mut permissions = at
        .plus(dest)
        .metadata()
        .expect("couldn't stat dest")
        .permissions();
    permissions.set_readonly(true);
    set_permissions(at.plus(dest), permissions).expect("couldn't set permissions");
    let perms_prompt = if cfg!(target_os = "android") {
        " (mode 0400, r--------); try anyway?"
    } else {
        "(mode 0444, r--r--r--); try anyway?"
    };
    scene
        .ucmd()
        .args(&[
            "-i",
            &at.plus(src).to_string_lossy(),
            &at.plus(dest).to_string_lossy(),
        ])
        .pipe_in("y\n")
        .fails()
        .stderr_contains("unwritable")
        .stderr_contains(perms_prompt)
        .stderr_contains("Permission denied");
    assert_eq!(at.read(&at.plus(dest).to_string_lossy()), "dest contents");
}

#[cfg(unix)]
#[test]
fn test_cp_interactive_with_read_only_dest_and_force() {
    let src = "src";
    let dest = "dest";
    let scene = TestScenario::new(util_name!());
    let at = &scene.fixtures;

    at.write(src, "src contents");
    at.write(dest, "dest contents");
    // create dest without write permissions
    let mut permissions = at
        .plus(dest)
        .metadata()
        .expect("couldn't stat dest")
        .permissions();
    permissions.set_readonly(true);
    set_permissions(at.plus(dest), permissions).expect("couldn't set permissions");
    let perms_prompt = if cfg!(target_os = "android") {
        " overriding mode 0400 (r--------)?"
    } else {
        " overriding mode 0444 (r--r--r--)?"
    };
    scene
        .ucmd()
        .args(&[
            "-if",
            &at.plus(src).to_string_lossy(),
            &at.plus(dest).to_string_lossy(),
        ])
        .pipe_in("y\n")
        .succeeds()
        .stderr_contains("replace")
        .stderr_contains(perms_prompt);
    assert_eq!(at.read(&at.plus(dest).to_string_lossy()), "src contents");
}

#[cfg(unix)]
#[test]
fn test_cp_interactive_with_read_only_dest_and_rem() {
    let src = "src";
    let dest = "dest";
    let scene = TestScenario::new(util_name!());
    let at = &scene.fixtures;

    at.write(src, "src contents");
    at.write(dest, "dest contents");
    // create dest without write permissions
    let mut permissions = at
        .plus(dest)
        .metadata()
        .expect("couldn't stat dest")
        .permissions();
    permissions.set_readonly(true);
    set_permissions(at.plus(dest), permissions).expect("couldn't set permissions");
    let perms_prompt = if cfg!(target_os = "android") {
        " overriding mode 0400 (r--------)?"
    } else {
        " overriding mode 0444 (r--r--r--)?"
    };
    scene
        .ucmd()
        .args(&[
            "-i",
            "--rem",
            &at.plus(src).to_string_lossy(),
            &at.plus(dest).to_string_lossy(),
        ])
        .pipe_in("y\n")
        .succeeds()
        .stderr_contains("replace")
        .stderr_contains(perms_prompt);
    assert_eq!(at.read(&at.plus(dest).to_string_lossy()), "src contents");
}

#[test]
#[cfg(not(windows))]
fn test_cp_symbolic_link_loop_interactive() {
    let (at, mut ucmd) = at_and_ucmd!();
    at.symlink_file("loop", "loop");
    at.touch("f");
    // gnu compatibility -i won't prompt when dest is a symlink loop
    ucmd.args(&["-fi", "f", "loop"])
        .succeeds()
        .no_stdout()
        .no_stderr();
    assert!(at.file_exists("loop"));
=======
#[test]
fn test_cp_single_file() {
    let (_at, mut ucmd) = at_and_ucmd!();
    ucmd.arg(TEST_HELLO_WORLD_SOURCE)
        .fails()
        .code_is(1)
        .stderr_contains("missing destination file");
}

#[test]
fn test_cp_no_file() {
    let (_at, mut ucmd) = at_and_ucmd!();
    ucmd.fails()
        .code_is(1)
        .stderr_contains("error: the following required arguments were not provided:");
>>>>>>> ac6b115b
}<|MERGE_RESOLUTION|>--- conflicted
+++ resolved
@@ -5767,7 +5767,6 @@
     assert_eq!(at.read("inner_dir/sl"), "xyz");
 }
 
-<<<<<<< HEAD
 #[cfg(unix)]
 #[test]
 fn test_cp_interactive_with_read_only_dest() {
@@ -5893,7 +5892,8 @@
         .no_stdout()
         .no_stderr();
     assert!(at.file_exists("loop"));
-=======
+}
+
 #[test]
 fn test_cp_single_file() {
     let (_at, mut ucmd) = at_and_ucmd!();
@@ -5909,5 +5909,4 @@
     ucmd.fails()
         .code_is(1)
         .stderr_contains("error: the following required arguments were not provided:");
->>>>>>> ac6b115b
 }