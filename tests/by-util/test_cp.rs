--- conflicted
+++ resolved
@@ -5574,7 +5574,6 @@
     }
 }
 
-<<<<<<< HEAD
 #[test]
 fn test_symlink_to_subdir() {
     let (at, mut ucmd) = at_and_ucmd!();
@@ -5601,7 +5600,8 @@
     ucmd.args(&["--symbolic", "dir/file", "."]).succeeds();
 
     assert!(at.symlink_exists("file"));
-=======
+}
+
 /// Test the behavior of preserving permissions when copying through a symlink
 #[test]
 #[cfg(unix)]
@@ -5686,5 +5686,4 @@
         .succeeds();
     let res = format!("dest{}/a/b/f", at.root_dir_resolved());
     at.file_exists(res);
->>>>>>> 32c5d23f
 }