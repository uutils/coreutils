// spell-checker:ignore (flags) reflink (fs) tmpfs (linux) rlimit Rlim NOFILE clob

use crate::common::util::*;
#[cfg(not(windows))]
use std::fs::set_permissions;

#[cfg(not(windows))]
use std::os::unix::fs;

#[cfg(unix)]
use std::os::unix::fs::symlink as symlink_file;
#[cfg(all(unix, not(target_os = "freebsd")))]
use std::os::unix::fs::PermissionsExt;
#[cfg(windows)]
use std::os::windows::fs::symlink_file;

#[cfg(target_os = "linux")]
use filetime::FileTime;
#[cfg(target_os = "linux")]
use rlimit::Resource;
#[cfg(target_os = "linux")]
use std::fs as std_fs;
#[cfg(target_os = "linux")]
use std::thread::sleep;
#[cfg(target_os = "linux")]
use std::time::Duration;

static TEST_EXISTING_FILE: &str = "existing_file.txt";
static TEST_HELLO_WORLD_SOURCE: &str = "hello_world.txt";
static TEST_HELLO_WORLD_SOURCE_SYMLINK: &str = "hello_world.txt.link";
static TEST_HELLO_WORLD_DEST: &str = "copy_of_hello_world.txt";
static TEST_HOW_ARE_YOU_SOURCE: &str = "how_are_you.txt";
static TEST_HOW_ARE_YOU_DEST: &str = "hello_dir/how_are_you.txt";
static TEST_COPY_TO_FOLDER: &str = "hello_dir/";
static TEST_COPY_TO_FOLDER_FILE: &str = "hello_dir/hello_world.txt";
static TEST_COPY_FROM_FOLDER: &str = "hello_dir_with_file/";
static TEST_COPY_FROM_FOLDER_FILE: &str = "hello_dir_with_file/hello_world.txt";
static TEST_COPY_TO_FOLDER_NEW: &str = "hello_dir_new";
static TEST_COPY_TO_FOLDER_NEW_FILE: &str = "hello_dir_new/hello_world.txt";
#[cfg(any(target_os = "linux", target_os = "freebsd"))]
static TEST_MOUNT_COPY_FROM_FOLDER: &str = "dir_with_mount";
#[cfg(any(target_os = "linux", target_os = "freebsd"))]
static TEST_MOUNT_MOUNTPOINT: &str = "mount";
#[cfg(any(target_os = "linux", target_os = "freebsd"))]
static TEST_MOUNT_OTHER_FILESYSTEM_FILE: &str = "mount/DO_NOT_copy_me.txt";
#[cfg(unix)]
static TEST_NONEXISTENT_FILE: &str = "nonexistent_file.txt";

#[test]
fn test_cp_cp() {
    let (at, mut ucmd) = at_and_ucmd!();
    // Invoke our binary to make the copy.
    ucmd.arg(TEST_HELLO_WORLD_SOURCE)
        .arg(TEST_HELLO_WORLD_DEST)
        .succeeds();

    // Check the content of the destination file that was copied.
    assert_eq!(at.read(TEST_HELLO_WORLD_DEST), "Hello, World!\n");
}

#[test]
fn test_cp_existing_target() {
    let (at, mut ucmd) = at_and_ucmd!();
    ucmd.arg(TEST_HELLO_WORLD_SOURCE)
        .arg(TEST_EXISTING_FILE)
        .succeeds();

    // Check the content of the destination file
    assert_eq!(at.read(TEST_EXISTING_FILE), "Hello, World!\n");

    // No backup should have been created
    assert!(!at.file_exists(&*format!("{}~", TEST_EXISTING_FILE)));
}

#[test]
fn test_cp_duplicate_files() {
    let (at, mut ucmd) = at_and_ucmd!();
    ucmd.arg(TEST_HELLO_WORLD_SOURCE)
        .arg(TEST_HELLO_WORLD_SOURCE)
        .arg(TEST_COPY_TO_FOLDER)
        .succeeds()
        .stderr_contains("specified more than once");
    assert_eq!(at.read(TEST_COPY_TO_FOLDER_FILE), "Hello, World!\n");
}

#[test]
fn test_cp_multiple_files_target_is_file() {
    new_ucmd!()
        .arg(TEST_HELLO_WORLD_SOURCE)
        .arg(TEST_HELLO_WORLD_SOURCE)
        .arg(TEST_EXISTING_FILE)
        .fails()
        .stderr_contains("not a directory");
}

#[test]
fn test_cp_directory_not_recursive() {
    new_ucmd!()
        .arg(TEST_COPY_TO_FOLDER)
        .arg(TEST_HELLO_WORLD_DEST)
        .fails()
        .stderr_contains("omitting directory");
}

#[test]
fn test_cp_multiple_files() {
    let (at, mut ucmd) = at_and_ucmd!();
    ucmd.arg(TEST_HELLO_WORLD_SOURCE)
        .arg(TEST_HOW_ARE_YOU_SOURCE)
        .arg(TEST_COPY_TO_FOLDER)
        .succeeds();

    assert_eq!(at.read(TEST_COPY_TO_FOLDER_FILE), "Hello, World!\n");
    assert_eq!(at.read(TEST_HOW_ARE_YOU_DEST), "How are you?\n");
}

#[test]
// FixME: for MacOS, this has intermittent failures; track repair progress at GH:uutils/coreutils/issues/1590
#[cfg(not(target_os = "macos"))]
fn test_cp_recurse() {
    let (at, mut ucmd) = at_and_ucmd!();
    ucmd.arg("-r")
        .arg(TEST_COPY_FROM_FOLDER)
        .arg(TEST_COPY_TO_FOLDER_NEW)
        .succeeds();

    // Check the content of the destination file that was copied.
    assert_eq!(at.read(TEST_COPY_TO_FOLDER_NEW_FILE), "Hello, World!\n");
}

#[test]
fn test_cp_with_dirs_t() {
    let (at, mut ucmd) = at_and_ucmd!();
    ucmd.arg("-t")
        .arg(TEST_COPY_TO_FOLDER)
        .arg(TEST_HELLO_WORLD_SOURCE)
        .succeeds();
    assert_eq!(at.read(TEST_COPY_TO_FOLDER_FILE), "Hello, World!\n");
}

#[test]
// FixME: for MacOS, this has intermittent failures; track repair progress at GH:uutils/coreutils/issues/1590
#[cfg(not(target_os = "macos"))]
fn test_cp_with_dirs() {
    let scene = TestScenario::new(util_name!());
    let at = &scene.fixtures;

    scene
        .ucmd()
        .arg(TEST_HELLO_WORLD_SOURCE)
        .arg(TEST_COPY_TO_FOLDER)
        .succeeds();
    assert_eq!(at.read(TEST_COPY_TO_FOLDER_FILE), "Hello, World!\n");

    scene
        .ucmd()
        .arg(TEST_COPY_FROM_FOLDER_FILE)
        .arg(TEST_HELLO_WORLD_DEST)
        .succeeds();
    assert_eq!(at.read(TEST_HELLO_WORLD_DEST), "Hello, World!\n");
}

#[test]
fn test_cp_arg_target_directory() {
    let (at, mut ucmd) = at_and_ucmd!();
    ucmd.arg(TEST_HELLO_WORLD_SOURCE)
        .arg("-t")
        .arg(TEST_COPY_TO_FOLDER)
        .succeeds();

    assert_eq!(at.read(TEST_COPY_TO_FOLDER_FILE), "Hello, World!\n");
}

#[test]
fn test_cp_arg_no_target_directory() {
    new_ucmd!()
        .arg(TEST_HELLO_WORLD_SOURCE)
        .arg("-v")
        .arg("-T")
        .arg(TEST_COPY_TO_FOLDER)
        .fails()
        .stderr_contains("cannot overwrite directory");
}

#[test]
fn test_cp_arg_interactive() {
    new_ucmd!()
        .arg(TEST_HELLO_WORLD_SOURCE)
        .arg(TEST_HOW_ARE_YOU_SOURCE)
        .arg("-i")
        .pipe_in("N\n")
        .succeeds()
        .stderr_contains("Not overwriting");
}

#[test]
#[cfg(target_os = "linux")]
fn test_cp_arg_link() {
    use std::os::linux::fs::MetadataExt;

    let (at, mut ucmd) = at_and_ucmd!();
    ucmd.arg(TEST_HELLO_WORLD_SOURCE)
        .arg("--link")
        .arg(TEST_HELLO_WORLD_DEST)
        .succeeds();

    assert_eq!(at.metadata(TEST_HELLO_WORLD_SOURCE).st_nlink(), 2);
}

#[test]
fn test_cp_arg_symlink() {
    let (at, mut ucmd) = at_and_ucmd!();
    ucmd.arg(TEST_HELLO_WORLD_SOURCE)
        .arg("--symbolic-link")
        .arg(TEST_HELLO_WORLD_DEST)
        .succeeds();

    assert!(at.is_symlink(TEST_HELLO_WORLD_DEST));
}

#[test]
fn test_cp_arg_no_clobber() {
    let (at, mut ucmd) = at_and_ucmd!();
    ucmd.arg(TEST_HELLO_WORLD_SOURCE)
        .arg(TEST_HOW_ARE_YOU_SOURCE)
        .arg("--no-clobber")
        .succeeds();

    assert_eq!(at.read(TEST_HOW_ARE_YOU_SOURCE), "How are you?\n");
}

#[test]
fn test_cp_arg_no_clobber_inferred_arg() {
    let (at, mut ucmd) = at_and_ucmd!();
    ucmd.arg(TEST_HELLO_WORLD_SOURCE)
        .arg(TEST_HOW_ARE_YOU_SOURCE)
        .arg("--no-clob")
        .succeeds();

    assert_eq!(at.read(TEST_HOW_ARE_YOU_SOURCE), "How are you?\n");
}

#[test]
fn test_cp_arg_no_clobber_twice() {
    let scene = TestScenario::new(util_name!());
    let at = &scene.fixtures;

    at.touch("source.txt");
    scene
        .ucmd()
        .arg("--no-clobber")
        .arg("source.txt")
        .arg("dest.txt")
        .succeeds()
        .no_stderr();

    assert_eq!(at.read("source.txt"), "");

    at.append("source.txt", "some-content");
    scene
        .ucmd()
        .arg("--no-clobber")
        .arg("source.txt")
        .arg("dest.txt")
        .succeeds()
        .stdout_does_not_contain("Not overwriting");

    assert_eq!(at.read("source.txt"), "some-content");
    // Should be empty as the "no-clobber" should keep
    // the previous version
    assert_eq!(at.read("dest.txt"), "");
}

#[test]
#[cfg(not(windows))]
fn test_cp_arg_force() {
    let (at, mut ucmd) = at_and_ucmd!();

    // create dest without write permissions
    let mut permissions = at
        .make_file(TEST_HELLO_WORLD_DEST)
        .metadata()
        .unwrap()
        .permissions();
    permissions.set_readonly(true);
    set_permissions(at.plus(TEST_HELLO_WORLD_DEST), permissions).unwrap();

    ucmd.arg(TEST_HELLO_WORLD_SOURCE)
        .arg("--force")
        .arg(TEST_HELLO_WORLD_DEST)
        .succeeds();

    assert_eq!(at.read(TEST_HELLO_WORLD_DEST), "Hello, World!\n");
}

/// TODO: write a better test that differentiates --remove-destination
/// from --force. Also this test currently doesn't work on
/// Windows. This test originally checked file timestamps, which
/// proved to be unreliable per target / CI platform
#[test]
#[cfg(not(windows))]
fn test_cp_arg_remove_destination() {
    let (at, mut ucmd) = at_and_ucmd!();

    // create dest without write permissions
    let mut permissions = at
        .make_file(TEST_HELLO_WORLD_DEST)
        .metadata()
        .unwrap()
        .permissions();
    permissions.set_readonly(true);
    set_permissions(at.plus(TEST_HELLO_WORLD_DEST), permissions).unwrap();

    ucmd.arg(TEST_HELLO_WORLD_SOURCE)
        .arg("--remove-destination")
        .arg(TEST_HELLO_WORLD_DEST)
        .succeeds();

    assert_eq!(at.read(TEST_HELLO_WORLD_DEST), "Hello, World!\n");
}

#[test]
fn test_cp_arg_backup() {
    let (at, mut ucmd) = at_and_ucmd!();

    ucmd.arg(TEST_HELLO_WORLD_SOURCE)
        .arg(TEST_HOW_ARE_YOU_SOURCE)
        .arg("-b")
        .succeeds();

    assert_eq!(at.read(TEST_HOW_ARE_YOU_SOURCE), "Hello, World!\n");
    assert_eq!(
        at.read(&*format!("{}~", TEST_HOW_ARE_YOU_SOURCE)),
        "How are you?\n"
    );
}

#[test]
fn test_cp_arg_backup_with_other_args() {
    let (at, mut ucmd) = at_and_ucmd!();

    ucmd.arg(TEST_HELLO_WORLD_SOURCE)
        .arg(TEST_HOW_ARE_YOU_SOURCE)
        .arg("-vbL")
        .succeeds();

    assert_eq!(at.read(TEST_HOW_ARE_YOU_SOURCE), "Hello, World!\n");
    assert_eq!(
        at.read(&*format!("{}~", TEST_HOW_ARE_YOU_SOURCE)),
        "How are you?\n"
    );
}

#[test]
fn test_cp_arg_backup_arg_first() {
    let (at, mut ucmd) = at_and_ucmd!();

    ucmd.arg("--backup")
        .arg(TEST_HELLO_WORLD_SOURCE)
        .arg(TEST_HOW_ARE_YOU_SOURCE)
        .succeeds();

    assert_eq!(at.read(TEST_HOW_ARE_YOU_SOURCE), "Hello, World!\n");
    assert_eq!(
        at.read(&*format!("{}~", TEST_HOW_ARE_YOU_SOURCE)),
        "How are you?\n"
    );
}

#[test]
fn test_cp_arg_suffix() {
    let (at, mut ucmd) = at_and_ucmd!();

    ucmd.arg(TEST_HELLO_WORLD_SOURCE)
        .arg("-b")
        .arg("--suffix")
        .arg(".bak")
        .arg(TEST_HOW_ARE_YOU_SOURCE)
        .succeeds();

    assert_eq!(at.read(TEST_HOW_ARE_YOU_SOURCE), "Hello, World!\n");
    assert_eq!(
        at.read(&*format!("{}.bak", TEST_HOW_ARE_YOU_SOURCE)),
        "How are you?\n"
    );
}

#[test]
fn test_cp_arg_suffix_hyphen_value() {
    let (at, mut ucmd) = at_and_ucmd!();

    ucmd.arg(TEST_HELLO_WORLD_SOURCE)
        .arg("-b")
        .arg("--suffix")
        .arg("-v")
        .arg(TEST_HOW_ARE_YOU_SOURCE)
        .succeeds();

    assert_eq!(at.read(TEST_HOW_ARE_YOU_SOURCE), "Hello, World!\n");
    assert_eq!(
        at.read(&*format!("{}-v", TEST_HOW_ARE_YOU_SOURCE)),
        "How are you?\n"
    );
}

#[test]
fn test_cp_custom_backup_suffix_via_env() {
    let (at, mut ucmd) = at_and_ucmd!();
    let suffix = "super-suffix-of-the-century";

    ucmd.arg("-b")
        .env("SIMPLE_BACKUP_SUFFIX", suffix)
        .arg(TEST_HELLO_WORLD_SOURCE)
        .arg(TEST_HOW_ARE_YOU_SOURCE)
        .succeeds()
        .no_stderr();

    assert_eq!(at.read(TEST_HOW_ARE_YOU_SOURCE), "Hello, World!\n");
    assert_eq!(
        at.read(&*format!("{}{}", TEST_HOW_ARE_YOU_SOURCE, suffix)),
        "How are you?\n"
    );
}

#[test]
fn test_cp_backup_numbered_with_t() {
    let (at, mut ucmd) = at_and_ucmd!();

    ucmd.arg("--backup=t")
        .arg(TEST_HELLO_WORLD_SOURCE)
        .arg(TEST_HOW_ARE_YOU_SOURCE)
        .succeeds()
        .no_stderr();

    assert_eq!(at.read(TEST_HOW_ARE_YOU_SOURCE), "Hello, World!\n");
    assert_eq!(
        at.read(&*format!("{}.~1~", TEST_HOW_ARE_YOU_SOURCE)),
        "How are you?\n"
    );
}

#[test]
fn test_cp_backup_numbered() {
    let (at, mut ucmd) = at_and_ucmd!();

    ucmd.arg("--backup=numbered")
        .arg(TEST_HELLO_WORLD_SOURCE)
        .arg(TEST_HOW_ARE_YOU_SOURCE)
        .succeeds()
        .no_stderr();

    assert_eq!(at.read(TEST_HOW_ARE_YOU_SOURCE), "Hello, World!\n");
    assert_eq!(
        at.read(&*format!("{}.~1~", TEST_HOW_ARE_YOU_SOURCE)),
        "How are you?\n"
    );
}

#[test]
fn test_cp_backup_existing() {
    let (at, mut ucmd) = at_and_ucmd!();

    ucmd.arg("--backup=existing")
        .arg(TEST_HELLO_WORLD_SOURCE)
        .arg(TEST_HOW_ARE_YOU_SOURCE)
        .succeeds()
        .no_stderr();

    assert_eq!(at.read(TEST_HOW_ARE_YOU_SOURCE), "Hello, World!\n");
    assert_eq!(
        at.read(&*format!("{}~", TEST_HOW_ARE_YOU_SOURCE)),
        "How are you?\n"
    );
}

#[test]
fn test_cp_backup_nil() {
    let (at, mut ucmd) = at_and_ucmd!();

    ucmd.arg("--backup=nil")
        .arg(TEST_HELLO_WORLD_SOURCE)
        .arg(TEST_HOW_ARE_YOU_SOURCE)
        .succeeds()
        .no_stderr();

    assert_eq!(at.read(TEST_HOW_ARE_YOU_SOURCE), "Hello, World!\n");
    assert_eq!(
        at.read(&*format!("{}~", TEST_HOW_ARE_YOU_SOURCE)),
        "How are you?\n"
    );
}

#[test]
fn test_cp_numbered_if_existing_backup_existing() {
    let (at, mut ucmd) = at_and_ucmd!();
    let existing_backup = &*format!("{}.~1~", TEST_HOW_ARE_YOU_SOURCE);
    at.touch(existing_backup);

    ucmd.arg("--backup=existing")
        .arg(TEST_HELLO_WORLD_SOURCE)
        .arg(TEST_HOW_ARE_YOU_SOURCE)
        .succeeds()
        .no_stderr();

    assert!(at.file_exists(TEST_HOW_ARE_YOU_SOURCE));
    assert!(at.file_exists(existing_backup));
    assert_eq!(
        at.read(&*format!("{}.~2~", TEST_HOW_ARE_YOU_SOURCE)),
        "How are you?\n"
    );
}

#[test]
fn test_cp_numbered_if_existing_backup_nil() {
    let (at, mut ucmd) = at_and_ucmd!();
    let existing_backup = &*format!("{}.~1~", TEST_HOW_ARE_YOU_SOURCE);

    at.touch(existing_backup);
    ucmd.arg("--backup=nil")
        .arg(TEST_HELLO_WORLD_SOURCE)
        .arg(TEST_HOW_ARE_YOU_SOURCE)
        .succeeds()
        .no_stderr();

    assert!(at.file_exists(TEST_HOW_ARE_YOU_SOURCE));
    assert!(at.file_exists(existing_backup));
    assert_eq!(
        at.read(&*format!("{}.~2~", TEST_HOW_ARE_YOU_SOURCE)),
        "How are you?\n"
    );
}

#[test]
fn test_cp_backup_simple() {
    let (at, mut ucmd) = at_and_ucmd!();

    ucmd.arg("--backup=simple")
        .arg(TEST_HELLO_WORLD_SOURCE)
        .arg(TEST_HOW_ARE_YOU_SOURCE)
        .succeeds()
        .no_stderr();

    assert_eq!(at.read(TEST_HOW_ARE_YOU_SOURCE), "Hello, World!\n");
    assert_eq!(
        at.read(&*format!("{}~", TEST_HOW_ARE_YOU_SOURCE)),
        "How are you?\n"
    );
}

#[test]
fn test_cp_backup_never() {
    let (at, mut ucmd) = at_and_ucmd!();

    ucmd.arg("--backup=never")
        .arg(TEST_HELLO_WORLD_SOURCE)
        .arg(TEST_HOW_ARE_YOU_SOURCE)
        .succeeds()
        .no_stderr();

    assert_eq!(at.read(TEST_HOW_ARE_YOU_SOURCE), "Hello, World!\n");
    assert_eq!(
        at.read(&*format!("{}~", TEST_HOW_ARE_YOU_SOURCE)),
        "How are you?\n"
    );
}

#[test]
fn test_cp_backup_none() {
    let (at, mut ucmd) = at_and_ucmd!();

    ucmd.arg("--backup=none")
        .arg(TEST_HELLO_WORLD_SOURCE)
        .arg(TEST_HOW_ARE_YOU_SOURCE)
        .succeeds()
        .no_stderr();

    assert_eq!(at.read(TEST_HOW_ARE_YOU_SOURCE), "Hello, World!\n");
    assert!(!at.file_exists(&format!("{}~", TEST_HOW_ARE_YOU_SOURCE)));
}

#[test]
fn test_cp_backup_off() {
    let (at, mut ucmd) = at_and_ucmd!();

    ucmd.arg("--backup=off")
        .arg(TEST_HELLO_WORLD_SOURCE)
        .arg(TEST_HOW_ARE_YOU_SOURCE)
        .succeeds()
        .no_stderr();

    assert_eq!(at.read(TEST_HOW_ARE_YOU_SOURCE), "Hello, World!\n");
    assert!(!at.file_exists(&format!("{}~", TEST_HOW_ARE_YOU_SOURCE)));
}

#[test]
fn test_cp_backup_no_clobber_conflicting_options() {
    new_ucmd!()
        .arg("--backup")
        .arg("--no-clobber")
        .arg(TEST_HELLO_WORLD_SOURCE)
        .arg(TEST_HOW_ARE_YOU_SOURCE)
        .fails()
        .usage_error("options --backup and --no-clobber are mutually exclusive");
}

#[test]
fn test_cp_deref_conflicting_options() {
    new_ucmd!()
        .arg("-LP")
        .arg(TEST_COPY_TO_FOLDER)
        .arg(TEST_HELLO_WORLD_SOURCE)
        .fails();
}

#[test]
fn test_cp_deref() {
    let (at, mut ucmd) = at_and_ucmd!();

    #[cfg(not(windows))]
    let _r = fs::symlink(
        TEST_HELLO_WORLD_SOURCE,
        at.subdir.join(TEST_HELLO_WORLD_SOURCE_SYMLINK),
    );
    #[cfg(windows)]
    let _r = symlink_file(
        TEST_HELLO_WORLD_SOURCE,
        at.subdir.join(TEST_HELLO_WORLD_SOURCE_SYMLINK),
    );
    //using -L option
    ucmd.arg("-L")
        .arg(TEST_HELLO_WORLD_SOURCE)
        .arg(TEST_HELLO_WORLD_SOURCE_SYMLINK)
        .arg(TEST_COPY_TO_FOLDER)
        .succeeds();

    let path_to_new_symlink = at
        .subdir
        .join(TEST_COPY_TO_FOLDER)
        .join(TEST_HELLO_WORLD_SOURCE_SYMLINK);
    // unlike -P/--no-deref, we expect a file, not a link
    assert!(at.file_exists(
        &path_to_new_symlink
            .clone()
            .into_os_string()
            .into_string()
            .unwrap()
    ));
    // Check the content of the destination file that was copied.
    assert_eq!(at.read(TEST_COPY_TO_FOLDER_FILE), "Hello, World!\n");
    let path_to_check = path_to_new_symlink.to_str().unwrap();
    assert_eq!(at.read(path_to_check), "Hello, World!\n");
}
#[test]
fn test_cp_no_deref() {
    let (at, mut ucmd) = at_and_ucmd!();

    #[cfg(not(windows))]
    let _r = fs::symlink(
        TEST_HELLO_WORLD_SOURCE,
        at.subdir.join(TEST_HELLO_WORLD_SOURCE_SYMLINK),
    );
    #[cfg(windows)]
    let _r = symlink_file(
        TEST_HELLO_WORLD_SOURCE,
        at.subdir.join(TEST_HELLO_WORLD_SOURCE_SYMLINK),
    );
    //using -P option
    ucmd.arg("-P")
        .arg(TEST_HELLO_WORLD_SOURCE)
        .arg(TEST_HELLO_WORLD_SOURCE_SYMLINK)
        .arg(TEST_COPY_TO_FOLDER)
        .succeeds();

    let path_to_new_symlink = at
        .subdir
        .join(TEST_COPY_TO_FOLDER)
        .join(TEST_HELLO_WORLD_SOURCE_SYMLINK);
    assert!(at.is_symlink(
        &path_to_new_symlink
            .clone()
            .into_os_string()
            .into_string()
            .unwrap()
    ));
    // Check the content of the destination file that was copied.
    assert_eq!(at.read(TEST_COPY_TO_FOLDER_FILE), "Hello, World!\n");
    let path_to_check = path_to_new_symlink.to_str().unwrap();
    assert_eq!(at.read(path_to_check), "Hello, World!\n");
}

#[test]
fn test_cp_strip_trailing_slashes() {
    let (at, mut ucmd) = at_and_ucmd!();

    //using --strip-trailing-slashes option
    ucmd.arg("--strip-trailing-slashes")
        .arg(format!("{}/", TEST_HELLO_WORLD_SOURCE))
        .arg(TEST_HELLO_WORLD_DEST)
        .succeeds();

    // Check the content of the destination file that was copied.
    assert_eq!(at.read(TEST_HELLO_WORLD_DEST), "Hello, World!\n");
}

#[test]
fn test_cp_parents() {
    let (at, mut ucmd) = at_and_ucmd!();

    ucmd.arg("--parents")
        .arg(TEST_COPY_FROM_FOLDER_FILE)
        .arg(TEST_COPY_TO_FOLDER)
        .succeeds();

    assert_eq!(
        at.read(&format!(
            "{}/{}",
            TEST_COPY_TO_FOLDER, TEST_COPY_FROM_FOLDER_FILE
        )),
        "Hello, World!\n"
    );
}

#[test]
fn test_cp_parents_multiple_files() {
    let (at, mut ucmd) = at_and_ucmd!();

    ucmd.arg("--parents")
        .arg(TEST_COPY_FROM_FOLDER_FILE)
        .arg(TEST_HOW_ARE_YOU_SOURCE)
        .arg(TEST_COPY_TO_FOLDER)
        .succeeds();

    assert_eq!(
        at.read(&format!(
            "{}/{}",
            TEST_COPY_TO_FOLDER, TEST_COPY_FROM_FOLDER_FILE
        )),
        "Hello, World!\n"
    );
    assert_eq!(
        at.read(&format!(
            "{}/{}",
            TEST_COPY_TO_FOLDER, TEST_HOW_ARE_YOU_SOURCE
        )),
        "How are you?\n"
    );
}

#[test]
fn test_cp_parents_dest_not_directory() {
    new_ucmd!()
        .arg("--parents")
        .arg(TEST_COPY_FROM_FOLDER_FILE)
        .arg(TEST_HELLO_WORLD_DEST)
        .fails()
        .stderr_contains("with --parents, the destination must be a directory");
}

#[test]
#[cfg(unix)]
fn test_cp_writable_special_file_permissions() {
    new_ucmd!().arg("/dev/null").arg("/dev/zero").succeeds();
}

#[test]
#[cfg(unix)]
fn test_cp_issue_1665() {
    let (at, mut ucmd) = at_and_ucmd!();
    ucmd.arg("/dev/null").arg("foo").succeeds();
    assert!(at.file_exists("foo"));
    assert_eq!(at.read("foo"), "");
}

#[test]
fn test_cp_preserve_no_args() {
    new_ucmd!()
        .arg(TEST_COPY_FROM_FOLDER_FILE)
        .arg(TEST_HELLO_WORLD_DEST)
        .arg("--preserve")
        .succeeds();
}

#[test]
// For now, disable the test on Windows. Symlinks aren't well support on Windows.
// It works on Unix for now and it works locally when run from a powershell
#[cfg(not(windows))]
fn test_cp_deref_folder_to_folder() {
    let scene = TestScenario::new(util_name!());
    let at = &scene.fixtures;

    let path_to_new_symlink = at.plus(TEST_COPY_FROM_FOLDER);

    at.symlink_file(
        &path_to_new_symlink
            .join(TEST_HELLO_WORLD_SOURCE)
            .to_string_lossy(),
        &path_to_new_symlink
            .join(TEST_HELLO_WORLD_SOURCE_SYMLINK)
            .to_string_lossy(),
    );

    //using -P -R option
    scene
        .ucmd()
        .arg("-L")
        .arg("-R")
        .arg("-v")
        .arg(TEST_COPY_FROM_FOLDER)
        .arg(TEST_COPY_TO_FOLDER_NEW)
        .succeeds();

    #[cfg(not(windows))]
    {
        let scene2 = TestScenario::new("ls");
        let result = scene2.cmd("ls").arg("-al").arg(path_to_new_symlink).run();
        println!("ls source {}", result.stdout_str());

        let path_to_new_symlink = at.subdir.join(TEST_COPY_TO_FOLDER_NEW);

        let result = scene2.cmd("ls").arg("-al").arg(path_to_new_symlink).run();
        println!("ls dest {}", result.stdout_str());
    }

    #[cfg(windows)]
    {
        // No action as this test is disabled but kept in case we want to
        // try to make it work in the future.
        let a = Command::new("cmd").args(&["/C", "dir"]).output();
        println!("output {:#?}", a);

        let a = Command::new("cmd")
            .args(&["/C", "dir", &at.as_string()])
            .output();
        println!("output {:#?}", a);

        let a = Command::new("cmd")
            .args(&["/C", "dir", path_to_new_symlink.to_str().unwrap()])
            .output();
        println!("output {:#?}", a);

        let path_to_new_symlink = at.subdir.join(TEST_COPY_FROM_FOLDER);

        let a = Command::new("cmd")
            .args(&["/C", "dir", path_to_new_symlink.to_str().unwrap()])
            .output();
        println!("output {:#?}", a);

        let path_to_new_symlink = at.subdir.join(TEST_COPY_TO_FOLDER_NEW);

        let a = Command::new("cmd")
            .args(&["/C", "dir", path_to_new_symlink.to_str().unwrap()])
            .output();
        println!("output {:#?}", a);
    }

    let path_to_new_symlink = at
        .subdir
        .join(TEST_COPY_TO_FOLDER_NEW)
        .join(TEST_HELLO_WORLD_SOURCE_SYMLINK);
    assert!(at.file_exists(
        &path_to_new_symlink
            .clone()
            .into_os_string()
            .into_string()
            .unwrap()
    ));

    let path_to_new = at.subdir.join(TEST_COPY_TO_FOLDER_NEW_FILE);

    // Check the content of the destination file that was copied.
    let path_to_check = path_to_new.to_str().unwrap();
    assert_eq!(at.read(path_to_check), "Hello, World!\n");

    // Check the content of the symlink
    let path_to_check = path_to_new_symlink.to_str().unwrap();
    assert_eq!(at.read(path_to_check), "Hello, World!\n");
}

#[test]
// For now, disable the test on Windows. Symlinks aren't well support on Windows.
// It works on Unix for now and it works locally when run from a powershell
#[cfg(not(windows))]
fn test_cp_no_deref_folder_to_folder() {
    let scene = TestScenario::new(util_name!());
    let at = &scene.fixtures;

    let path_to_new_symlink = at.plus(TEST_COPY_FROM_FOLDER);

    at.symlink_file(
        &path_to_new_symlink
            .join(TEST_HELLO_WORLD_SOURCE)
            .to_string_lossy(),
        &path_to_new_symlink
            .join(TEST_HELLO_WORLD_SOURCE_SYMLINK)
            .to_string_lossy(),
    );

    //using -P -R option
    scene
        .ucmd()
        .arg("-P")
        .arg("-R")
        .arg("-v")
        .arg(TEST_COPY_FROM_FOLDER)
        .arg(TEST_COPY_TO_FOLDER_NEW)
        .succeeds();

    #[cfg(not(windows))]
    {
        let scene2 = TestScenario::new("ls");
        let result = scene2.cmd("ls").arg("-al").arg(path_to_new_symlink).run();
        println!("ls source {}", result.stdout_str());

        let path_to_new_symlink = at.subdir.join(TEST_COPY_TO_FOLDER_NEW);

        let result = scene2.cmd("ls").arg("-al").arg(path_to_new_symlink).run();
        println!("ls dest {}", result.stdout_str());
    }

    #[cfg(windows)]
    {
        // No action as this test is disabled but kept in case we want to
        // try to make it work in the future.
        let a = Command::new("cmd").args(&["/C", "dir"]).output();
        println!("output {:#?}", a);

        let a = Command::new("cmd")
            .args(&["/C", "dir", &at.as_string()])
            .output();
        println!("output {:#?}", a);

        let a = Command::new("cmd")
            .args(&["/C", "dir", path_to_new_symlink.to_str().unwrap()])
            .output();
        println!("output {:#?}", a);

        let path_to_new_symlink = at.subdir.join(TEST_COPY_FROM_FOLDER);

        let a = Command::new("cmd")
            .args(&["/C", "dir", path_to_new_symlink.to_str().unwrap()])
            .output();
        println!("output {:#?}", a);

        let path_to_new_symlink = at.subdir.join(TEST_COPY_TO_FOLDER_NEW);

        let a = Command::new("cmd")
            .args(&["/C", "dir", path_to_new_symlink.to_str().unwrap()])
            .output();
        println!("output {:#?}", a);
    }

    let path_to_new_symlink = at
        .subdir
        .join(TEST_COPY_TO_FOLDER_NEW)
        .join(TEST_HELLO_WORLD_SOURCE_SYMLINK);
    assert!(at.is_symlink(
        &path_to_new_symlink
            .clone()
            .into_os_string()
            .into_string()
            .unwrap()
    ));

    let path_to_new = at.subdir.join(TEST_COPY_TO_FOLDER_NEW_FILE);

    // Check the content of the destination file that was copied.
    let path_to_check = path_to_new.to_str().unwrap();
    assert_eq!(at.read(path_to_check), "Hello, World!\n");

    // Check the content of the symlink
    let path_to_check = path_to_new_symlink.to_str().unwrap();
    assert_eq!(at.read(path_to_check), "Hello, World!\n");
}

#[test]
#[cfg(target_os = "linux")]
fn test_cp_archive() {
    let (at, mut ucmd) = at_and_ucmd!();
    let ts = time::now().to_timespec();
    let previous = FileTime::from_unix_time(ts.sec as i64 - 3600, ts.nsec as u32);
    // set the file creation/modification an hour ago
    filetime::set_file_times(
        at.plus_as_string(TEST_HELLO_WORLD_SOURCE),
        previous,
        previous,
    )
    .unwrap();
    ucmd.arg(TEST_HELLO_WORLD_SOURCE)
        .arg("--archive")
        .arg(TEST_HOW_ARE_YOU_SOURCE)
        .succeeds();

    assert_eq!(at.read(TEST_HOW_ARE_YOU_SOURCE), "Hello, World!\n");

    let metadata = std_fs::metadata(at.subdir.join(TEST_HELLO_WORLD_SOURCE)).unwrap();
    let creation = metadata.modified().unwrap();

    let metadata2 = std_fs::metadata(at.subdir.join(TEST_HOW_ARE_YOU_SOURCE)).unwrap();
    let creation2 = metadata2.modified().unwrap();

    let scene2 = TestScenario::new("ls");
    let result = scene2.cmd("ls").arg("-al").arg(at.subdir).succeeds();

    println!("ls dest {}", result.stdout_str());
    assert_eq!(creation, creation2);
}

#[test]
#[cfg(unix)]
fn test_cp_archive_recursive() {
    let (at, mut ucmd) = at_and_ucmd!();

    // creates
    // dir/1
    // dir/1.link => dir/1
    // dir/2
    // dir/2.link => dir/2

    let file_1 = at.subdir.join(TEST_COPY_TO_FOLDER).join("1");
    let file_1_link = at.subdir.join(TEST_COPY_TO_FOLDER).join("1.link");
    let file_2 = at.subdir.join(TEST_COPY_TO_FOLDER).join("2");
    let file_2_link = at.subdir.join(TEST_COPY_TO_FOLDER).join("2.link");

    at.touch(&file_1.to_string_lossy());
    at.touch(&file_2.to_string_lossy());

    at.symlink_file("1", &file_1_link.to_string_lossy());
    at.symlink_file("2", &file_2_link.to_string_lossy());

    ucmd.arg("--archive")
        .arg(TEST_COPY_TO_FOLDER)
        .arg(TEST_COPY_TO_FOLDER_NEW)
        .succeeds();

    let scene2 = TestScenario::new("ls");
    let result = scene2
        .cmd("ls")
        .arg("-al")
        .arg(&at.subdir.join(TEST_COPY_TO_FOLDER))
        .run();

    println!("ls dest {}", result.stdout_str());

    let result = scene2
        .cmd("ls")
        .arg("-al")
        .arg(&at.subdir.join(TEST_COPY_TO_FOLDER_NEW))
        .run();

    println!("ls dest {}", result.stdout_str());
    assert!(at.file_exists(
        &at.subdir
            .join(TEST_COPY_TO_FOLDER_NEW)
            .join("1")
            .to_string_lossy()
    ));
    assert!(at.file_exists(
        &at.subdir
            .join(TEST_COPY_TO_FOLDER_NEW)
            .join("2")
            .to_string_lossy()
    ));

    assert!(at.is_symlink(
        &at.subdir
            .join(TEST_COPY_TO_FOLDER_NEW)
            .join("1.link")
            .to_string_lossy()
    ));
    assert!(at.is_symlink(
        &at.subdir
            .join(TEST_COPY_TO_FOLDER_NEW)
            .join("2.link")
            .to_string_lossy()
    ));
}

#[test]
#[cfg(target_os = "linux")]
fn test_cp_preserve_timestamps() {
    let (at, mut ucmd) = at_and_ucmd!();
    let ts = time::now().to_timespec();
    let previous = FileTime::from_unix_time(ts.sec as i64 - 3600, ts.nsec as u32);
    // set the file creation/modification an hour ago
    filetime::set_file_times(
        at.plus_as_string(TEST_HELLO_WORLD_SOURCE),
        previous,
        previous,
    )
    .unwrap();
    ucmd.arg(TEST_HELLO_WORLD_SOURCE)
        .arg("--preserve=timestamps")
        .arg(TEST_HOW_ARE_YOU_SOURCE)
        .succeeds();

    assert_eq!(at.read(TEST_HOW_ARE_YOU_SOURCE), "Hello, World!\n");

    let metadata = std_fs::metadata(at.subdir.join(TEST_HELLO_WORLD_SOURCE)).unwrap();
    let creation = metadata.modified().unwrap();

    let metadata2 = std_fs::metadata(at.subdir.join(TEST_HOW_ARE_YOU_SOURCE)).unwrap();
    let creation2 = metadata2.modified().unwrap();

    let scene2 = TestScenario::new("ls");
    let result = scene2.cmd("ls").arg("-al").arg(at.subdir).run();

    println!("ls dest {}", result.stdout_str());
    assert_eq!(creation, creation2);
}

#[test]
#[cfg(target_os = "linux")]
fn test_cp_no_preserve_timestamps() {
    let (at, mut ucmd) = at_and_ucmd!();
    let ts = time::now().to_timespec();
    let previous = FileTime::from_unix_time(ts.sec as i64 - 3600, ts.nsec as u32);
    // set the file creation/modification an hour ago
    filetime::set_file_times(
        at.plus_as_string(TEST_HELLO_WORLD_SOURCE),
        previous,
        previous,
    )
    .unwrap();
    sleep(Duration::from_secs(3));

    ucmd.arg(TEST_HELLO_WORLD_SOURCE)
        .arg("--no-preserve=timestamps")
        .arg(TEST_HOW_ARE_YOU_SOURCE)
        .succeeds();

    assert_eq!(at.read(TEST_HOW_ARE_YOU_SOURCE), "Hello, World!\n");

    let metadata = std_fs::metadata(at.subdir.join(TEST_HELLO_WORLD_SOURCE)).unwrap();
    let creation = metadata.modified().unwrap();

    let metadata2 = std_fs::metadata(at.subdir.join(TEST_HOW_ARE_YOU_SOURCE)).unwrap();
    let creation2 = metadata2.modified().unwrap();

    let scene2 = TestScenario::new("ls");
    let result = scene2.cmd("ls").arg("-al").arg(at.subdir).run();

    println!("ls dest {}", result.stdout_str());
    println!("creation {:?} / {:?}", creation, creation2);

    assert_ne!(creation, creation2);
    let res = creation.elapsed().unwrap() - creation2.elapsed().unwrap();
    // Some margins with time check
    assert!(res.as_secs() > 3595);
    assert!(res.as_secs() < 3605);
}

#[test]
#[cfg(target_os = "linux")]
fn test_cp_target_file_dev_null() {
    let (at, mut ucmd) = at_and_ucmd!();
    let file1 = "/dev/null";
    let file2 = "test_cp_target_file_file_i2";

    at.touch(file2);
    ucmd.arg(file1).arg(file2).succeeds().no_stderr();

    assert!(at.file_exists(file2));
}

#[test]
#[cfg(any(target_os = "linux", target_os = "freebsd"))]
fn test_cp_one_file_system() {
    use crate::common::util::AtPath;
    use walkdir::WalkDir;

    let scene = TestScenario::new(util_name!());

    // Test must be run as root (or with `sudo -E`)
    if scene.cmd("whoami").run().stdout_str() != "root\n" {
        return;
    }

    let at = scene.fixtures.clone();
    let at_src = AtPath::new(&at.plus(TEST_MOUNT_COPY_FROM_FOLDER));
    let at_dst = AtPath::new(&at.plus(TEST_COPY_TO_FOLDER_NEW));

    // Prepare the mount
    at_src.mkdir(TEST_MOUNT_MOUNTPOINT);
    let mountpoint_path = &at_src.plus_as_string(TEST_MOUNT_MOUNTPOINT);

    scene
        .cmd("mount")
        .arg("-t")
        .arg("tmpfs")
        .arg("-o")
        .arg("size=640k") // ought to be enough
        .arg("tmpfs")
        .arg(mountpoint_path)
        .succeeds();

    at_src.touch(TEST_MOUNT_OTHER_FILESYSTEM_FILE);

    // Begin testing -x flag
    scene
        .ucmd()
        .arg("-rx")
        .arg(TEST_MOUNT_COPY_FROM_FOLDER)
        .arg(TEST_COPY_TO_FOLDER_NEW)
        .succeeds();

    // Ditch the mount before the asserts
    scene.cmd("umount").arg(mountpoint_path).succeeds();

    assert!(!at_dst.file_exists(TEST_MOUNT_OTHER_FILESYSTEM_FILE));
    // Check if the other files were copied from the source folder hierarchy
    for entry in WalkDir::new(at_src.as_string()) {
        let entry = entry.unwrap();
        let relative_src = entry
            .path()
            .strip_prefix(at_src.as_string())
            .unwrap()
            .to_str()
            .unwrap();

        let ft = entry.file_type();
        match (ft.is_dir(), ft.is_file(), ft.is_symlink()) {
            (true, _, _) => assert!(at_dst.dir_exists(relative_src)),
            (_, true, _) => assert!(at_dst.file_exists(relative_src)),
            (_, _, _) => panic!(),
        }
    }
}

#[test]
#[cfg(any(target_os = "linux", target_os = "macos"))]
fn test_cp_reflink_always() {
    let (at, mut ucmd) = at_and_ucmd!();
    let result = ucmd
        .arg("--reflink=always")
        .arg(TEST_HELLO_WORLD_SOURCE)
        .arg(TEST_EXISTING_FILE)
        .run();

    if result.succeeded() {
        // Check the content of the destination file
        assert_eq!(at.read(TEST_EXISTING_FILE), "Hello, World!\n");
    } else {
        // Older Linux versions do not support cloning.
    }
}

#[test]
#[cfg(any(target_os = "linux", target_os = "macos"))]
fn test_cp_reflink_auto() {
    let (at, mut ucmd) = at_and_ucmd!();
    ucmd.arg("--reflink=auto")
        .arg(TEST_HELLO_WORLD_SOURCE)
        .arg(TEST_EXISTING_FILE)
        .succeeds();

    // Check the content of the destination file
    assert_eq!(at.read(TEST_EXISTING_FILE), "Hello, World!\n");
}

#[test]
#[cfg(any(target_os = "linux", target_os = "macos"))]
fn test_cp_reflink_never() {
    let (at, mut ucmd) = at_and_ucmd!();
    ucmd.arg("--reflink=never")
        .arg(TEST_HELLO_WORLD_SOURCE)
        .arg(TEST_EXISTING_FILE)
        .succeeds();

    // Check the content of the destination file
    assert_eq!(at.read(TEST_EXISTING_FILE), "Hello, World!\n");
}

#[test]
#[cfg(any(target_os = "linux", target_os = "macos"))]
fn test_cp_reflink_bad() {
    let (_, mut ucmd) = at_and_ucmd!();
    let _result = ucmd
        .arg("--reflink=bad")
        .arg(TEST_HELLO_WORLD_SOURCE)
        .arg(TEST_EXISTING_FILE)
        .fails()
        .stderr_contains("invalid argument");
}

#[test]
#[cfg(target_os = "linux")]
fn test_cp_reflink_insufficient_permission() {
    let (at, mut ucmd) = at_and_ucmd!();

    at.make_file("unreadable")
        .set_permissions(PermissionsExt::from_mode(0o000))
        .unwrap();

    ucmd.arg("-r")
        .arg("--reflink=auto")
        .arg("unreadable")
        .arg(TEST_EXISTING_FILE)
        .fails()
        .stderr_only("cp: 'unreadable' -> 'existing_file.txt': Permission denied (os error 13)");
}

#[cfg(target_os = "linux")]
#[test]
fn test_closes_file_descriptors() {
    new_ucmd!()
        .arg("-r")
        .arg("--reflink=auto")
        .arg("dir_with_10_files/")
        .arg("dir_with_10_files_new/")
        .with_limit(Resource::NOFILE, 9, 9)
        .succeeds();
}

#[test]
fn test_copy_dir_symlink() {
    let (at, mut ucmd) = at_and_ucmd!();
    at.mkdir("dir");
    at.symlink_dir("dir", "dir-link");
    ucmd.args(&["-r", "dir-link", "copy"]).succeeds();
    assert_eq!(at.resolve_link("copy"), "dir");
}

#[test]
fn test_copy_dir_with_symlinks() {
    let (at, mut ucmd) = at_and_ucmd!();
    at.mkdir("dir");
    at.make_file("dir/file");

    TestScenario::new("ln")
        .ucmd()
        .arg("-sr")
        .arg(at.subdir.join("dir/file"))
        .arg(at.subdir.join("dir/file-link"))
        .succeeds();

    ucmd.args(&["-r", "dir", "copy"]).succeeds();
    assert_eq!(at.resolve_link("copy/file-link"), "file");
}

#[test]
#[cfg(not(windows))]
fn test_copy_symlink_force() {
    let (at, mut ucmd) = at_and_ucmd!();
    at.touch("file");
    at.symlink_file("file", "file-link");
    at.touch("copy");

    ucmd.args(&["file-link", "copy", "-f", "--no-dereference"])
        .succeeds();
    assert_eq!(at.resolve_link("copy"), "file");
}

#[test]
#[cfg(all(unix, not(target_os = "freebsd")))]
fn test_no_preserve_mode() {
    use std::os::unix::prelude::MetadataExt;

    use uucore::mode::get_umask;

    const PERMS_ALL: u32 = 0o7777;

    let (at, mut ucmd) = at_and_ucmd!();
    at.touch("file");
    set_permissions(at.plus("file"), PermissionsExt::from_mode(PERMS_ALL)).unwrap();
    ucmd.arg("file")
        .arg("dest")
        .succeeds()
        .no_stderr()
        .no_stdout();
    let umask = get_umask();
    // remove sticky bit, setuid and setgid bit; apply umask
    let expected_perms = PERMS_ALL & !0o7000 & !umask;
    assert_eq!(
        at.plus("dest").metadata().unwrap().mode() & 0o7777,
        expected_perms
    );
}

#[test]
#[cfg(all(unix, not(target_os = "freebsd")))]
fn test_preserve_mode() {
    use std::os::unix::prelude::MetadataExt;

    const PERMS_ALL: u32 = 0o7777;

    let (at, mut ucmd) = at_and_ucmd!();
    at.touch("file");
    set_permissions(at.plus("file"), PermissionsExt::from_mode(PERMS_ALL)).unwrap();
    ucmd.arg("file")
        .arg("dest")
        .arg("-p")
        .succeeds()
        .no_stderr()
        .no_stdout();
    assert_eq!(
        at.plus("dest").metadata().unwrap().mode() & 0o7777,
        PERMS_ALL
    );
}

#[test]
fn test_canonicalize_symlink() {
    let (at, mut ucmd) = at_and_ucmd!();
    at.mkdir("dir");
    at.touch("dir/file");
    symlink_file("../dir/file", at.plus("dir/file-ln")).unwrap();
    ucmd.arg("dir/file-ln")
        .arg(".")
        .succeeds()
        .no_stderr()
        .no_stdout();
}

#[test]
fn test_copy_through_just_created_symlink() {
    for &create_t in &[true, false] {
        let (at, mut ucmd) = at_and_ucmd!();
        at.mkdir("a");
        at.mkdir("b");
        at.mkdir("c");
        #[cfg(unix)]
        fs::symlink("../t", at.plus("a/1")).unwrap();
        #[cfg(target_os = "windows")]
        symlink_file("../t", at.plus("a/1")).unwrap();
        at.touch("b/1");
        if create_t {
            at.touch("t");
        }
        ucmd.arg("--no-dereference")
            .arg("a/1")
            .arg("b/1")
            .arg("c")
            .fails()
            .stderr_only(if cfg!(not(target_os = "windows")) {
                "cp: will not copy 'b/1' through just-created symlink 'c/1'"
            } else {
                "cp: will not copy 'b/1' through just-created symlink 'c\\1'"
            });
    }
}

#[test]
fn test_copy_through_dangling_symlink() {
    let (at, mut ucmd) = at_and_ucmd!();
    at.touch("file");
    at.symlink_file("nonexistent", "target");
    ucmd.arg("file")
        .arg("target")
        .fails()
        .stderr_only("cp: not writing through dangling symlink 'target'");
}

#[test]
#[cfg(unix)]
fn test_cp_archive_on_nonexistent_file() {
    new_ucmd!()
        .arg("-a")
        .arg(TEST_NONEXISTENT_FILE)
        .arg(TEST_EXISTING_FILE)
        .fails()
        .stderr_only(
            "cp: cannot stat 'nonexistent_file.txt': No such file or directory (os error 2)",
        );
}

#[test]
<<<<<<< HEAD
#[cfg(unix)]
fn test_cp_fifo() {
    let (at, mut ucmd) = at_and_ucmd!();
    at.mkfifo("fifo");
    ucmd.arg("-r")
        .arg("fifo")
        .arg("fifo2")
        .succeeds()
        .no_stderr()
        .no_stdout();
    assert!(at.is_fifo("fifo2"));
=======
fn test_dir_recursive_copy() {
    let scene = TestScenario::new(util_name!());
    let at = &scene.fixtures;

    at.mkdir("parent1");
    at.mkdir("parent2");
    at.mkdir("parent1/child");
    at.mkdir("parent2/child1");
    at.mkdir("parent2/child1/child2");
    at.mkdir("parent2/child1/child2/child3");

    // case-1: copy parent1 -> parent1: should fail
    scene
        .ucmd()
        .arg("-R")
        .arg("parent1")
        .arg("parent1")
        .fails()
        .stderr_contains("cannot copy a directory");
    // case-2: copy parent1 -> parent1/child should fail
    scene
        .ucmd()
        .arg("-R")
        .arg("parent1")
        .arg("parent1/child")
        .fails()
        .stderr_contains("cannot copy a directory");
    // case-3: copy parent1/child -> parent2 should pass
    scene
        .ucmd()
        .arg("-R")
        .arg("parent1/child")
        .arg("parent2")
        .succeeds();
    // case-4: copy parent2/child1/ -> parent2/child1/child2/child3
    scene
        .ucmd()
        .arg("-R")
        .arg("parent2/child1/")
        .arg("parent2/child1/child2/child3")
        .fails()
        .stderr_contains("cannot copy a directory");
>>>>>>> 95765dcd
}

#[test]
fn test_cp_dir_vs_file() {
    new_ucmd!()
        .arg("-R")
        .arg(TEST_COPY_FROM_FOLDER)
        .arg(TEST_EXISTING_FILE)
        .fails()
        .stderr_only("cp: cannot overwrite non-directory with directory");
}<|MERGE_RESOLUTION|>--- conflicted
+++ resolved
@@ -1464,7 +1464,6 @@
 }
 
 #[test]
-<<<<<<< HEAD
 #[cfg(unix)]
 fn test_cp_fifo() {
     let (at, mut ucmd) = at_and_ucmd!();
@@ -1476,7 +1475,9 @@
         .no_stderr()
         .no_stdout();
     assert!(at.is_fifo("fifo2"));
-=======
+}
+
+#[test] 
 fn test_dir_recursive_copy() {
     let scene = TestScenario::new(util_name!());
     let at = &scene.fixtures;
@@ -1519,7 +1520,6 @@
         .arg("parent2/child1/child2/child3")
         .fails()
         .stderr_contains("cannot copy a directory");
->>>>>>> 95765dcd
 }
 
 #[test]
