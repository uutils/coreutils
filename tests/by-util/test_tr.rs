--- conflicted
+++ resolved
@@ -288,11 +288,7 @@
 
 #[test]
 fn test_more_than_2_sets() {
-<<<<<<< HEAD
-    new_ucmd!()
-        .args(&["'abcdef'", "'a'", "'b'"])
-        .pipe_in("hello world")
-        .fails();
+    new_ucmd!().args(&["'abcdef'", "'a'", "'b'"]).fails();
 }
 
 #[test]
@@ -1102,7 +1098,4 @@
         .pipe_in("abc")
         .succeeds()
         .stdout_is("abb");
-=======
-    new_ucmd!().args(&["'abcdef'", "'a'", "'b'"]).fails();
->>>>>>> 55a47f6f
 }