--- conflicted
+++ resolved
@@ -3,21 +3,13 @@
 // For the full copyright and license information, please view the LICENSE
 // file that was distributed with this source code.
 
-<<<<<<< HEAD
 use du::physical_extents::{SeenPhysicalExtents, Range};
 use pretty_assertions::assert_eq;
-// spell-checker:ignore (paths) sublink subwords azerty azeaze xcwww azeaz amaz azea qzerty tazerty tsublink
-#[cfg(not(windows))]
-use regex::Regex;
-#[cfg(not(windows))]
-use std::io::Write;
-use std::os::unix::fs::FileExt;
-use std::rc::Rc;
-=======
 // spell-checker:ignore (paths) sublink subwords azerty azeaze xcwww azeaz amaz azea qzerty tazerty tsublink testfile1 testfile2 filelist testdir testfile
 #[cfg(not(windows))]
 use regex::Regex;
->>>>>>> e26f4c7f
+use std::os::unix::fs::FileExt;
+use std::rc::Rc;
 
 #[cfg(any(target_os = "linux", target_os = "android"))]
 use crate::common::util::expected_result;
@@ -1022,7 +1014,71 @@
     result.stdout_contains("4\tfile1\n");
 }
 
-<<<<<<< HEAD
+#[test]
+// Disable on Windows because of different path separators and handling of null characters
+#[cfg(not(target_os = "windows"))]
+fn test_du_files0_from() {
+    let ts = TestScenario::new(util_name!());
+    let at = &ts.fixtures;
+
+    at.write("testfile1", "content1");
+    at.write("testfile2", "content2");
+
+    at.mkdir("testdir");
+    at.write("testdir/testfile3", "content3");
+
+    at.write("filelist", "testfile1\0testfile2\0testdir\0");
+
+    ts.ucmd()
+        .arg("--files0-from=filelist")
+        .succeeds()
+        .stdout_contains("testfile1")
+        .stdout_contains("testfile2")
+        .stdout_contains("testdir");
+}
+
+#[test]
+fn test_du_files0_from_stdin() {
+    let ts = TestScenario::new(util_name!());
+    let at = &ts.fixtures;
+
+    at.write("testfile1", "content1");
+    at.write("testfile2", "content2");
+
+    let input = "testfile1\0testfile2\0";
+
+    ts.ucmd()
+        .arg("--files0-from=-")
+        .pipe_in(input)
+        .succeeds()
+        .stdout_contains("testfile1")
+        .stdout_contains("testfile2");
+}
+
+#[test]
+fn test_du_files0_from_dir() {
+    let ts = TestScenario::new(util_name!());
+    let at = &ts.fixtures;
+
+    at.mkdir("dir");
+
+    let result = ts.ucmd().arg("--files0-from=dir").fails();
+    assert_eq!(result.stderr_str(), "du: dir: read error: Is a directory\n");
+}
+
+#[test]
+fn test_du_files0_from_combined() {
+    let ts = TestScenario::new(util_name!());
+    let at = &ts.fixtures;
+
+    at.mkdir("dir");
+
+    let result = ts.ucmd().arg("--files0-from=-").arg("foo").fails();
+    let stderr = result.stderr_str();
+
+    assert!(stderr.contains("file operands cannot be combined with --files0-from"));
+}
+
 struct BtrfsFilesystemTmp {
     ts: Rc<TestScenario>,
     device_name: String,
@@ -1282,69 +1338,4 @@
     assert_eq!(*uut.ranges.entry( 25).or_default(), 100);
     assert_eq!(*uut.ranges.entry(100).or_default(), 200);
     assert_eq!(*uut.ranges.entry(390).or_default(), 800);
-=======
-#[test]
-// Disable on Windows because of different path separators and handling of null characters
-#[cfg(not(target_os = "windows"))]
-fn test_du_files0_from() {
-    let ts = TestScenario::new(util_name!());
-    let at = &ts.fixtures;
-
-    at.write("testfile1", "content1");
-    at.write("testfile2", "content2");
-
-    at.mkdir("testdir");
-    at.write("testdir/testfile3", "content3");
-
-    at.write("filelist", "testfile1\0testfile2\0testdir\0");
-
-    ts.ucmd()
-        .arg("--files0-from=filelist")
-        .succeeds()
-        .stdout_contains("testfile1")
-        .stdout_contains("testfile2")
-        .stdout_contains("testdir");
-}
-
-#[test]
-fn test_du_files0_from_stdin() {
-    let ts = TestScenario::new(util_name!());
-    let at = &ts.fixtures;
-
-    at.write("testfile1", "content1");
-    at.write("testfile2", "content2");
-
-    let input = "testfile1\0testfile2\0";
-
-    ts.ucmd()
-        .arg("--files0-from=-")
-        .pipe_in(input)
-        .succeeds()
-        .stdout_contains("testfile1")
-        .stdout_contains("testfile2");
-}
-
-#[test]
-fn test_du_files0_from_dir() {
-    let ts = TestScenario::new(util_name!());
-    let at = &ts.fixtures;
-
-    at.mkdir("dir");
-
-    let result = ts.ucmd().arg("--files0-from=dir").fails();
-    assert_eq!(result.stderr_str(), "du: dir: read error: Is a directory\n");
-}
-
-#[test]
-fn test_du_files0_from_combined() {
-    let ts = TestScenario::new(util_name!());
-    let at = &ts.fixtures;
-
-    at.mkdir("dir");
-
-    let result = ts.ucmd().arg("--files0-from=-").arg("foo").fails();
-    let stderr = result.stderr_str();
-
-    assert!(stderr.contains("file operands cannot be combined with --files0-from"));
->>>>>>> e26f4c7f
 }