// This file is part of the uutils coreutils package.
//
// For the full copyright and license information, please view the LICENSE
// file that was distributed with this source code.
<<<<<<< HEAD
use bytecount::count;
use unicode_width::UnicodeWidthChar;
=======
// spell-checker:ignore fullwidth

>>>>>>> 2a314c7f
use uutests::new_ucmd;
use uutests::util::TestScenario;
use uutests::util_name;

#[test]
fn test_invalid_arg() {
    new_ucmd!().arg("--definitely-invalid").fails_with_code(1);
}

#[test]
fn test_default_80_column_wrap() {
    new_ucmd!()
        .arg("lorem_ipsum.txt")
        .succeeds()
        .stdout_is_fixture("lorem_ipsum_80_column.expected");
}

#[test]
fn test_40_column_hard_cutoff() {
    new_ucmd!()
        .args(&["-w", "40", "lorem_ipsum.txt"])
        .succeeds()
        .stdout_is_fixture("lorem_ipsum_40_column_hard.expected");
}

#[test]
fn test_40_column_word_boundary() {
    new_ucmd!()
        .args(&["-s", "-w", "40", "lorem_ipsum.txt"])
        .succeeds()
        .stdout_is_fixture("lorem_ipsum_40_column_word.expected");
}

#[test]
fn test_default_wrap_with_newlines() {
    new_ucmd!()
        .arg("lorem_ipsum_new_line.txt")
        .succeeds()
        .stdout_is_fixture("lorem_ipsum_new_line_80_column.expected");
}

#[test]
fn test_wide_characters_in_column_mode() {
    new_ucmd!()
        .args(&["-w", "5"])
        .pipe_in("\u{B250}\u{B250}\u{B250}\n")
        .succeeds()
        .stdout_is("\u{B250}\u{B250}\n\u{B250}\n");
}

#[test]
fn test_wide_characters_with_characters_option() {
    new_ucmd!()
        .args(&["--characters", "-w", "5"])
        .pipe_in("\u{B250}\u{B250}\u{B250}\n")
        .succeeds()
        .stdout_is("\u{B250}\u{B250}\u{B250}\n");
}

#[test]
fn test_multiple_wide_characters_in_column_mode() {
    let wide = '\u{FF1A}';
    let mut input = wide.to_string().repeat(50);
    input.push('\n');

    let mut expected = String::new();
    for i in 1..=50 {
        expected.push(wide);
        if i % 5 == 0 {
            expected.push('\n');
        }
    }

    new_ucmd!()
        .args(&["-w", "10"])
        .pipe_in(input)
        .succeeds()
        .stdout_is(expected);
}

#[test]
fn test_multiple_wide_characters_in_character_mode() {
    let wide = '\u{FF1A}';
    let mut input = wide.to_string().repeat(50);
    input.push('\n');

    let mut expected = String::new();
    for i in 1..=50 {
        expected.push(wide);
        if i % 10 == 0 {
            expected.push('\n');
        }
    }

    new_ucmd!()
        .args(&["--characters", "-w", "10"])
        .pipe_in(input)
        .succeeds()
        .stdout_is(expected);
}

#[test]
fn test_unicode_on_reader_buffer_boundary_in_character_mode() {
    let boundary = buf_reader_capacity().saturating_sub(1);
    assert!(boundary > 0, "BufReader capacity must be greater than 1");

    let mut input = "a".repeat(boundary);
    input.push('\u{B250}');
    input.push_str(&"a".repeat(100));
    input.push('\n');

    let expected_tail = tail_inclusive(&fold_characters_reference(&input, 80), 4);

    let result = new_ucmd!().arg("--characters").pipe_in(input).succeeds();

    let actual_tail = tail_inclusive(result.stdout_str(), 4);

    assert_eq!(actual_tail, expected_tail);
}

#[test]
fn test_fold_preserves_invalid_utf8_sequences() {
    let bad_input: &[u8] = b"\xC3|\xED\xBA\xAD|\x00|\x89|\xED\xA6\xBF\xED\xBF\xBF\n";

    new_ucmd!()
        .pipe_in(bad_input.to_vec())
        .succeeds()
        .stdout_is_bytes(bad_input);
}

#[test]
fn test_fold_preserves_incomplete_utf8_at_eof() {
    let trailing_byte: &[u8] = b"\xC3";

    new_ucmd!()
        .pipe_in(trailing_byte.to_vec())
        .succeeds()
        .stdout_is_bytes(trailing_byte);
}

#[test]
fn test_zero_width_bytes_in_column_mode() {
    let len = io_buf_size_times_two();
    let input = vec![0u8; len];

    new_ucmd!()
        .pipe_in(input.clone())
        .succeeds()
        .stdout_is_bytes(input);
}

#[test]
fn test_zero_width_bytes_in_character_mode() {
    let len = io_buf_size_times_two();
    let input = vec![0u8; len];
    let expected = fold_characters_reference_bytes(&input, 80);

    new_ucmd!()
        .args(&["--characters"])
        .pipe_in(input)
        .succeeds()
        .stdout_is_bytes(expected);
}

#[test]
fn test_zero_width_spaces_in_column_mode() {
    let len = io_buf_size_times_two();
    let input = "\u{200B}".repeat(len);

    new_ucmd!()
        .pipe_in(input.clone())
        .succeeds()
        .stdout_is(&input);
}

#[test]
fn test_zero_width_spaces_in_character_mode() {
    let len = io_buf_size_times_two();
    let input = "\u{200B}".repeat(len);
    let expected = fold_characters_reference(&input, 80);

    new_ucmd!()
        .args(&["--characters"])
        .pipe_in(input)
        .succeeds()
        .stdout_is(&expected);
}

#[test]
fn test_zero_width_bytes_from_file() {
    let len = io_buf_size_times_two();
    let input = vec![0u8; len];
    let expected = fold_characters_reference_bytes(&input, 80);

    let ts = TestScenario::new(util_name!());
    let path = "zeros.bin";
    ts.fixtures.write_bytes(path, &input);

    ts.ucmd().arg(path).succeeds().stdout_is_bytes(&input);

    ts.ucmd()
        .args(&["--characters", path])
        .succeeds()
        .stdout_is_bytes(expected);
}

#[test]
fn test_zero_width_spaces_from_file() {
    let len = io_buf_size_times_two();
    let input = "\u{200B}".repeat(len);
    let expected = fold_characters_reference(&input, 80);

    let ts = TestScenario::new(util_name!());
    let path = "zero-width.txt";
    ts.fixtures.write(path, &input);

    ts.ucmd().arg(path).succeeds().stdout_is(&input);

    ts.ucmd()
        .args(&["--characters", path])
        .succeeds()
        .stdout_is(&expected);
}

#[test]
fn test_zero_width_data_line_counts() {
    let len = io_buf_size_times_two();

    let zero_bytes = vec![0u8; len];
    let column_bytes = new_ucmd!().pipe_in(zero_bytes.clone()).succeeds();
    assert_eq!(
        newline_count(column_bytes.stdout()),
        0,
        "fold should not wrap zero-width bytes in column mode",
    );

    let characters_bytes = new_ucmd!()
        .args(&["--characters"])
        .pipe_in(zero_bytes)
        .succeeds();
    assert_eq!(
        newline_count(characters_bytes.stdout()),
        len / 80,
        "fold --characters should wrap zero-width bytes every 80 bytes",
    );

    if UnicodeWidthChar::width('\u{200B}') != Some(0) {
        eprintln!("skip zero width space checks because width != 0");
        return;
    }

    let zero_width_spaces = "\u{200B}".repeat(len);
    let column_spaces = new_ucmd!().pipe_in(zero_width_spaces.clone()).succeeds();
    assert_eq!(
        newline_count(column_spaces.stdout()),
        0,
        "fold should keep zero-width spaces on a single line in column mode",
    );

    let characters_spaces = new_ucmd!()
        .args(&["--characters"])
        .pipe_in(zero_width_spaces)
        .succeeds();
    assert_eq!(
        newline_count(characters_spaces.stdout()),
        len / 80,
        "fold --characters should wrap zero-width spaces every 80 characters",
    );
}

#[cfg(any(target_os = "linux", target_os = "freebsd", target_os = "netbsd"))]
#[test]
fn test_fold_reports_no_space_left_on_dev_full() {
    use std::fs::OpenOptions;
    use std::process::Stdio;

    for &byte in &[b'\n', b'\0', 0xC3u8] {
        let dev_full = OpenOptions::new()
            .write(true)
            .open("/dev/full")
            .expect("/dev/full must exist on supported targets");

        new_ucmd!()
            .pipe_in(vec![byte; 1024])
            .set_stdout(Stdio::from(dev_full))
            .fails()
            .stderr_contains("No space left");
    }
}

fn buf_reader_capacity() -> usize {
    std::io::BufReader::new(&b""[..]).capacity()
}

fn io_buf_size_times_two() -> usize {
    buf_reader_capacity()
        .checked_mul(2)
        .expect("BufReader capacity overflow")
}

fn fold_characters_reference(input: &str, width: usize) -> String {
    let mut output = String::with_capacity(input.len());
    let mut col_count = 0usize;

    for ch in input.chars() {
        if ch == '\n' {
            output.push('\n');
            col_count = 0;
            continue;
        }

        if col_count >= width {
            output.push('\n');
            col_count = 0;
        }

        output.push(ch);
        col_count += 1;
    }

    output
}

fn fold_characters_reference_bytes(input: &[u8], width: usize) -> Vec<u8> {
    let mut output = Vec::with_capacity(input.len() + input.len() / width + 1);

    for chunk in input.chunks(width) {
        output.extend_from_slice(chunk);
        if chunk.len() == width {
            output.push(b'\n');
        }
    }

    output
}

fn newline_count(bytes: &[u8]) -> usize {
    count(bytes, b'\n')
}

fn tail_inclusive(text: &str, lines: usize) -> String {
    if lines == 0 {
        return String::new();
    }

    let segments: Vec<&str> = text.split_inclusive('\n').collect();
    if segments.is_empty() {
        return text.to_owned();
    }

    let start = segments.len().saturating_sub(lines);
    segments[start..].concat()
}

#[test]
fn test_should_preserve_empty_line_without_final_newline() {
    new_ucmd!()
        .arg("-w2")
        .pipe_in("12\n\n34")
        .succeeds()
        .stdout_is("12\n\n34");
}

#[test]
fn test_should_preserve_empty_line_and_final_newline() {
    new_ucmd!()
        .arg("-w2")
        .pipe_in("12\n\n34\n")
        .succeeds()
        .stdout_is("12\n\n34\n");
}

#[test]
fn test_should_preserve_empty_lines() {
    new_ucmd!().pipe_in("\n").succeeds().stdout_is("\n");

    new_ucmd!()
        .arg("-w1")
        .pipe_in("0\n1\n\n2\n\n\n")
        .succeeds()
        .stdout_is("0\n1\n\n2\n\n\n");
}

#[test]
fn test_word_boundary_split_should_preserve_empty_lines() {
    new_ucmd!()
        .arg("-s")
        .pipe_in("\n")
        .succeeds()
        .stdout_is("\n");

    new_ucmd!()
        .args(&["-w1", "-s"])
        .pipe_in("0\n1\n\n2\n\n\n")
        .succeeds()
        .stdout_is("0\n1\n\n2\n\n\n");
}

#[test]
fn test_should_not_add_newline_when_line_less_than_fold() {
    new_ucmd!().pipe_in("1234").succeeds().stdout_is("1234");
}

#[test]
fn test_should_not_add_newline_when_line_longer_than_fold() {
    new_ucmd!()
        .arg("-w2")
        .pipe_in("1234")
        .succeeds()
        .stdout_is("12\n34");
}

#[test]
fn test_should_not_add_newline_when_line_equal_to_fold() {
    new_ucmd!()
        .arg("-w1")
        .pipe_in(" ")
        .succeeds()
        .stdout_is(" ");
}

#[test]
fn test_should_preserve_final_newline_when_line_less_than_fold() {
    new_ucmd!().pipe_in("1234\n").succeeds().stdout_is("1234\n");
}

#[test]
fn test_should_preserve_final_newline_when_line_longer_than_fold() {
    new_ucmd!()
        .arg("-w2")
        .pipe_in("1234\n")
        .succeeds()
        .stdout_is("12\n34\n");
}

#[test]
fn test_should_preserve_final_newline_when_line_equal_to_fold() {
    new_ucmd!()
        .arg("-w2")
        .pipe_in("1\n")
        .succeeds()
        .stdout_is("1\n");
}

#[test]
fn test_single_tab_should_not_add_extra_newline() {
    new_ucmd!()
        .arg("-w1")
        .pipe_in("\t")
        .succeeds()
        .stdout_is("\t");
}

#[test]
fn test_initial_tab_counts_as_8_columns() {
    new_ucmd!()
        .arg("-w8")
        .pipe_in("\t1")
        .succeeds()
        .stdout_is("\t\n1");
}

#[test]
fn test_tab_should_advance_to_next_tab_stop() {
    // tab advances the column count to the next tab stop, i.e. the width
    // of the tab varies based on the leading text
    new_ucmd!()
        .args(&["-w8", "tab_stops.input"])
        .succeeds()
        .stdout_is_fixture("tab_stops_w8.expected");
}

#[test]
fn test_all_tabs_should_advance_to_next_tab_stops() {
    new_ucmd!()
        .args(&["-w16", "tab_stops.input"])
        .succeeds()
        .stdout_is_fixture("tab_stops_w16.expected");
}

#[test]
fn test_fold_before_tab_with_narrow_width() {
    new_ucmd!()
        .arg("-w7")
        .pipe_in("a\t1")
        .succeeds()
        .stdout_is("a\n\t\n1");
}

#[test]
fn test_fold_at_word_boundary() {
    new_ucmd!()
        .args(&["-w4", "-s"])
        .pipe_in("one two")
        .succeeds()
        .stdout_is("one \ntwo");
}

#[test]
fn test_fold_at_leading_word_boundary() {
    new_ucmd!()
        .args(&["-w3", "-s"])
        .pipe_in(" aaa")
        .succeeds()
        .stdout_is(" \naaa");
}

#[test]
fn test_fold_at_word_boundary_preserve_final_newline() {
    new_ucmd!()
        .args(&["-w4", "-s"])
        .pipe_in("one two\n")
        .succeeds()
        .stdout_is("one \ntwo\n");
}

#[test]
fn test_fold_at_tab() {
    new_ucmd!()
        .arg("-w8")
        .pipe_in("a\tbbb\n")
        .succeeds()
        .stdout_is("a\t\nbbb\n");
}

#[test]
fn test_fold_after_tab() {
    new_ucmd!()
        .arg("-w10")
        .pipe_in("a\tbbb\n")
        .succeeds()
        .stdout_is("a\tbb\nb\n");
}

#[test]
fn test_fold_at_tab_as_word_boundary() {
    new_ucmd!()
        .args(&["-w8", "-s"])
        .pipe_in("a\tbbb\n")
        .succeeds()
        .stdout_is("a\t\nbbb\n");
}

#[test]
fn test_fold_after_tab_as_word_boundary() {
    new_ucmd!()
        .args(&["-w10", "-s"])
        .pipe_in("a\tbbb\n")
        .succeeds()
        .stdout_is("a\t\nbbb\n");
}

#[test]
fn test_fold_at_word_boundary_only_whitespace() {
    new_ucmd!()
        .args(&["-w2", "-s"])
        .pipe_in("    ")
        .succeeds()
        .stdout_is("  \n  ");
}

#[test]
fn test_fold_at_word_boundary_only_whitespace_preserve_final_newline() {
    new_ucmd!()
        .args(&["-w2", "-s"])
        .pipe_in("    \n")
        .succeeds()
        .stdout_is("  \n  \n");
}

#[test]
fn test_backspace_should_be_preserved() {
    new_ucmd!().pipe_in("\x08").succeeds().stdout_is("\x08");
}

#[test]
fn test_backspaced_char_should_be_preserved() {
    new_ucmd!().pipe_in("x\x08").succeeds().stdout_is("x\x08");
}

#[test]
fn test_backspace_should_decrease_column_count() {
    new_ucmd!()
        .arg("-w2")
        .pipe_in("1\x08345")
        .succeeds()
        .stdout_is("1\x0834\n5");
}

#[test]
fn test_backspace_should_not_decrease_column_count_past_zero() {
    new_ucmd!()
        .arg("-w2")
        .pipe_in("1\x08\x083456")
        .succeeds()
        .stdout_is("1\x08\x0834\n56");
}

#[test]
fn test_backspace_is_not_word_boundary() {
    new_ucmd!()
        .args(&["-w10", "-s"])
        .pipe_in("foobar\x086789abcdef")
        .succeeds()
        .stdout_is("foobar\x086789a\nbcdef"); // spell-checker:disable-line
}

#[test]
fn test_carriage_return_should_be_preserved() {
    new_ucmd!().pipe_in("\r").succeeds().stdout_is("\r");
}

#[test]
fn test_carriage_return_overwritten_char_should_be_preserved() {
    new_ucmd!().pipe_in("x\ry").succeeds().stdout_is("x\ry");
}

#[test]
fn test_carriage_return_should_reset_column_count() {
    new_ucmd!()
        .arg("-w6")
        .pipe_in("12345\r123456789abcdef")
        .succeeds()
        .stdout_is("12345\r123456\n789abc\ndef");
}

#[test]
fn test_carriage_return_is_not_word_boundary() {
    new_ucmd!()
        .args(&["-w6", "-s"])
        .pipe_in("fizz\rbuzz\rfizzbuzz") // spell-checker:disable-line
        .succeeds()
        .stdout_is("fizz\rbuzz\rfizzbu\nzz"); // spell-checker:disable-line
}

//
// bytewise tests

#[test]
fn test_bytewise_should_preserve_empty_line_without_final_newline() {
    new_ucmd!()
        .args(&["-w2", "-b"])
        .pipe_in("123\n\n45")
        .succeeds()
        .stdout_is("12\n3\n\n45");
}

#[test]
fn test_bytewise_should_preserve_empty_line_and_final_newline() {
    new_ucmd!()
        .args(&["-w2", "-b"])
        .pipe_in("12\n\n34\n")
        .succeeds()
        .stdout_is("12\n\n34\n");
}

#[test]
fn test_bytewise_should_preserve_empty_lines() {
    new_ucmd!()
        .arg("-b")
        .pipe_in("\n")
        .succeeds()
        .stdout_is("\n");

    new_ucmd!()
        .args(&["-w1", "-b"])
        .pipe_in("0\n1\n\n2\n\n\n")
        .succeeds()
        .stdout_is("0\n1\n\n2\n\n\n");
}

#[test]
fn test_bytewise_word_boundary_split_should_preserve_empty_lines() {
    new_ucmd!()
        .args(&["-s", "-b"])
        .pipe_in("\n")
        .succeeds()
        .stdout_is("\n");

    new_ucmd!()
        .args(&["-w1", "-s", "-b"])
        .pipe_in("0\n1\n\n2\n\n\n")
        .succeeds()
        .stdout_is("0\n1\n\n2\n\n\n");
}

#[test]
fn test_bytewise_should_not_add_newline_when_line_less_than_fold() {
    new_ucmd!()
        .arg("-b")
        .pipe_in("1234")
        .succeeds()
        .stdout_is("1234");
}

#[test]
fn test_bytewise_should_not_add_newline_when_line_longer_than_fold() {
    new_ucmd!()
        .args(&["-w2", "-b"])
        .pipe_in("1234")
        .succeeds()
        .stdout_is("12\n34");
}

#[test]
fn test_bytewise_should_not_add_newline_when_line_equal_to_fold() {
    new_ucmd!()
        .args(&["-w1", "-b"])
        .pipe_in(" ")
        .succeeds()
        .stdout_is(" ");
}

#[test]
fn test_bytewise_should_preserve_final_newline_when_line_less_than_fold() {
    new_ucmd!()
        .arg("-b")
        .pipe_in("1234\n")
        .succeeds()
        .stdout_is("1234\n");
}

#[test]
fn test_bytewise_should_preserve_final_newline_when_line_longer_than_fold() {
    new_ucmd!()
        .args(&["-w2", "-b"])
        .pipe_in("1234\n")
        .succeeds()
        .stdout_is("12\n34\n");
}

#[test]
fn test_bytewise_should_preserve_final_newline_when_line_equal_to_fold() {
    new_ucmd!()
        .args(&["-w2", "-b"])
        .pipe_in("1\n")
        .succeeds()
        .stdout_is("1\n");
}

#[test]
fn test_bytewise_single_tab_should_not_add_extra_newline() {
    new_ucmd!()
        .args(&["-w1", "-b"])
        .pipe_in("\t")
        .succeeds()
        .stdout_is("\t");
}

#[test]
fn test_tab_counts_as_one_byte() {
    new_ucmd!()
        .args(&["-w2", "-b"])
        .pipe_in("1\t2\n")
        .succeeds()
        .stdout_is("1\t\n2\n");
}

#[test]
fn test_bytewise_fold_before_tab_with_narrow_width() {
    new_ucmd!()
        .args(&["-w7", "-b"])
        .pipe_in("a\t1")
        .succeeds()
        .stdout_is("a\t1");
}

#[test]
fn test_bytewise_fold_at_word_boundary_only_whitespace() {
    new_ucmd!()
        .args(&["-w2", "-s", "-b"])
        .pipe_in("    ")
        .succeeds()
        .stdout_is("  \n  ");
}

#[test]
fn test_bytewise_fold_at_word_boundary_only_whitespace_preserve_final_newline() {
    new_ucmd!()
        .args(&["-w2", "-s", "-b"])
        .pipe_in("    \n")
        .succeeds()
        .stdout_is("  \n  \n");
}

#[test]
fn test_bytewise_backspace_should_be_preserved() {
    new_ucmd!()
        .arg("-b")
        .pipe_in("\x08")
        .succeeds()
        .stdout_is("\x08");
}

#[test]
fn test_bytewise_backspaced_char_should_be_preserved() {
    new_ucmd!()
        .arg("-b")
        .pipe_in("x\x08")
        .succeeds()
        .stdout_is("x\x08");
}

#[test]
fn test_bytewise_backspace_should_not_decrease_column_count() {
    new_ucmd!()
        .args(&["-w2", "-b"])
        .pipe_in("1\x08345")
        .succeeds()
        .stdout_is("1\x08\n34\n5");
}

#[test]
fn test_bytewise_backspace_is_not_word_boundary() {
    new_ucmd!()
        .args(&["-w10", "-s", "-b"])
        .pipe_in("foobar\x0889abcdef")
        .succeeds()
        .stdout_is("foobar\x0889a\nbcdef"); // spell-checker:disable-line
}

#[test]
fn test_bytewise_carriage_return_should_be_preserved() {
    new_ucmd!()
        .arg("-b")
        .pipe_in("\r")
        .succeeds()
        .stdout_is("\r");
}

#[test]
fn test_bytewise_carriage_return_overwritten_char_should_be_preserved() {
    new_ucmd!()
        .arg("-b")
        .pipe_in("x\ry")
        .succeeds()
        .stdout_is("x\ry");
}

#[test]
fn test_bytewise_carriage_return_should_not_reset_column_count() {
    new_ucmd!()
        .args(&["-w6", "-b"])
        .pipe_in("12345\r123456789abcdef")
        .succeeds()
        .stdout_is("12345\r\n123456\n789abc\ndef");
}

#[test]
fn test_bytewise_carriage_return_is_not_word_boundary() {
    new_ucmd!()
        .args(&["-w6", "-s", "-b"])
        .pipe_in("fizz\rbuzz\rfizzbuzz") // spell-checker:disable-line
        .succeeds()
        .stdout_is("fizz\rb\nuzz\rfi\nzzbuzz"); // spell-checker:disable-line
}
#[test]
fn test_obsolete_syntax() {
    new_ucmd!()
        .arg("-5")
        .arg("-s")
        .arg("space_separated_words.txt")
        .succeeds()
        .stdout_is("test1\n \ntest2\n \ntest3\n \ntest4\n \ntest5\n \ntest6\n ");
}
#[test]
fn test_byte_break_at_non_utf8_character() {
    new_ucmd!()
        .arg("-b")
        .arg("-s")
        .arg("-w")
        .arg("40")
        .arg("non_utf8.input")
        .succeeds()
        .stdout_is_fixture_bytes("non_utf8.expected");
}
#[test]
fn test_tab_advances_at_non_utf8_character() {
    new_ucmd!()
        .arg("-w8")
        .arg("non_utf8_tab_stops.input")
        .succeeds()
        .stdout_is_fixture_bytes("non_utf8_tab_stops_w8.expected");
}
#[test]
fn test_all_tab_advances_at_non_utf8_character() {
    new_ucmd!()
        .arg("-w16")
        .arg("non_utf8_tab_stops.input")
        .succeeds()
        .stdout_is_fixture_bytes("non_utf8_tab_stops_w16.expected");
}

#[test]
fn test_combining_characters_nfc() {
    // e acute NFC form (single character)
    let e_acute_nfc = "\u{00E9}"; // é as single character
    new_ucmd!()
        .arg("-w2")
        .pipe_in(format!("{e_acute_nfc}{e_acute_nfc}{e_acute_nfc}"))
        .succeeds()
        .stdout_is(format!("{e_acute_nfc}{e_acute_nfc}\n{e_acute_nfc}"));
}

#[test]
fn test_combining_characters_nfd() {
    // e acute NFD form (base + combining acute)
    let e_acute_nfd = "e\u{0301}"; // e + combining acute accent
    new_ucmd!()
        .arg("-w2")
        .pipe_in(format!("{e_acute_nfd}{e_acute_nfd}{e_acute_nfd}"))
        .succeeds()
        .stdout_is(format!("{e_acute_nfd}{e_acute_nfd}\n{e_acute_nfd}"));
}

#[test]
fn test_fullwidth_characters() {
    // e fullwidth (takes 2 columns)
    let e_fullwidth = "\u{FF45}"; // ｅ
    new_ucmd!()
        .arg("-w2")
        .pipe_in(format!("{e_fullwidth}{e_fullwidth}"))
        .succeeds()
        .stdout_is(format!("{e_fullwidth}\n{e_fullwidth}"));
}<|MERGE_RESOLUTION|>--- conflicted
+++ resolved
@@ -2,13 +2,10 @@
 //
 // For the full copyright and license information, please view the LICENSE
 // file that was distributed with this source code.
-<<<<<<< HEAD
+// spell-checker:ignore fullwidth
+
 use bytecount::count;
 use unicode_width::UnicodeWidthChar;
-=======
-// spell-checker:ignore fullwidth
-
->>>>>>> 2a314c7f
 use uutests::new_ucmd;
 use uutests::util::TestScenario;
 use uutests::util_name;
