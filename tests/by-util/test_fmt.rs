--- conflicted
+++ resolved
@@ -48,8 +48,6 @@
     }
 }
 
-<<<<<<< HEAD
-=======
 #[test]
 fn test_fmt_invalid_width() {
     for param in ["-w", "--width"] {
@@ -61,8 +59,6 @@
     }
 }
 
-#[ignore]
->>>>>>> 3c2e327a
 #[test]
 fn test_fmt_goal() {
     for param in ["-g", "--goal"] {
