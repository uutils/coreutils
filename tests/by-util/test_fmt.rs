--- conflicted
+++ resolved
@@ -49,9 +49,6 @@
 }
 
 #[test]
-<<<<<<< HEAD
-fn test_fmt_goal_input_7() {
-=======
 fn test_fmt_invalid_width() {
     for param in ["-w", "--width"] {
         new_ucmd!()
@@ -64,7 +61,6 @@
 
 #[test]
 fn test_fmt_goal() {
->>>>>>> ea1259af
     for param in ["-g", "--goal"] {
         new_ucmd!()
             .args(&["one-word-per-line.txt", param, "7"])
