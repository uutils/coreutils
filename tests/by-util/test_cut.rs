--- conflicted
+++ resolved
@@ -283,14 +283,15 @@
 }
 
 #[test]
-<<<<<<< HEAD
 fn test_newline_delimited() {
     new_ucmd!()
         .args(&["-f", "1", "-d", "\n"])
         .pipe_in("a:1\nb:")
         .succeeds()
         .stdout_only_bytes("a:1\n");
-=======
+}
+
+#[test]
 fn test_multiple_mode_args() {
     for args in [
         vec!["-b1", "-b2"],
@@ -327,5 +328,4 @@
         .args(&["--out=_", "-f2,3", "8bit-delim.txt"])
         .succeeds()
         .stdout_check(|out| out == "b_c\n".as_bytes());
->>>>>>> 8a9fb84a
 }