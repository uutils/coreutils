// This file is part of the uutils coreutils package.
//
// For the full copyright and license information, please view the LICENSE
// file that was distributed with this source code.
use crate::common::util::TestScenario;
use regex::Regex;
#[cfg(all(unix, not(target_os = "macos")))]
use uucore::process::geteuid;

#[test]
fn test_invalid_arg() {
    new_ucmd!().arg("--definitely-invalid").fails().code_is(1);
}

#[test]
fn test_date_email() {
    for param in ["--rfc-email", "--rfc-e", "-R"] {
        new_ucmd!().arg(param).succeeds();
    }
}

#[test]
fn test_date_rfc_3339() {
    let scene = TestScenario::new(util_name!());

    let rfc_regexp = concat!(
        r#"(\d+)-(0[1-9]|1[012])-(0[1-9]|[12]\d|3[01])\s([01]\d|2[0-3]):"#,
        r#"([0-5]\d):([0-5]\d|60)(\.\d+)?(([Zz])|([\+|\-]([01]\d|2[0-3])))"#
    );
    let re = Regex::new(rfc_regexp).unwrap();

    // Check that the output matches the regexp
    for param in ["--rfc-3339", "--rfc-3"] {
        scene
            .ucmd()
            .arg(format!("{param}=ns"))
            .succeeds()
            .stdout_matches(&re);

        scene
            .ucmd()
            .arg(format!("{param}=seconds"))
            .succeeds()
            .stdout_matches(&re);
    }
}

#[test]
fn test_date_rfc_3339_invalid_arg() {
    for param in ["--iso-3339", "--rfc-3"] {
        new_ucmd!().arg(format!("{param}=foo")).fails();
    }
}

#[test]
fn test_date_rfc_8601_default() {
    let re = Regex::new(r"^\d{4}-\d{2}-\d{2}\n$").unwrap();
    for param in ["--iso-8601", "--i"] {
        new_ucmd!().arg(param).succeeds().stdout_matches(&re);
    }
}

#[test]
fn test_date_rfc_8601() {
    let re = Regex::new(r"^\d{4}-\d{2}-\d{2}T\d{2}:\d{2}:\d{2},\d{9}[+-]\d{2}:\d{2}\n$").unwrap();
    for param in ["--iso-8601", "--i"] {
        new_ucmd!()
            .arg(format!("{param}=ns"))
            .succeeds()
            .stdout_matches(&re);
    }
}

#[test]
fn test_date_rfc_8601_invalid_arg() {
    for param in ["--iso-8601", "--i"] {
        new_ucmd!().arg(format!("{param}=@")).fails();
    }
}

#[test]
fn test_date_rfc_8601_second() {
    let re = Regex::new(r"^\d{4}-\d{2}-\d{2}T\d{2}:\d{2}:\d{2}[+-]\d{2}:\d{2}\n$").unwrap();
    for param in ["--iso-8601", "--i"] {
        new_ucmd!()
            .arg(format!("{param}=second"))
            .succeeds()
            .stdout_matches(&re);
        new_ucmd!()
            .arg(format!("{param}=seconds"))
            .succeeds()
            .stdout_matches(&re);
    }
}

#[test]
fn test_date_rfc_8601_minute() {
    let re = Regex::new(r"^\d{4}-\d{2}-\d{2}T\d{2}:\d{2}[+-]\d{2}:\d{2}\n$").unwrap();
    for param in ["--iso-8601", "--i"] {
        new_ucmd!()
            .arg(format!("{param}=minute"))
            .succeeds()
            .stdout_matches(&re);
        new_ucmd!()
            .arg(format!("{param}=minutes"))
            .succeeds()
            .stdout_matches(&re);
    }
}

#[test]
fn test_date_rfc_8601_hour() {
    let re = Regex::new(r"^\d{4}-\d{2}-\d{2}T\d{2}[+-]\d{2}:\d{2}\n$").unwrap();
    for param in ["--iso-8601", "--i"] {
        new_ucmd!()
            .arg(format!("{param}=hour"))
            .succeeds()
            .stdout_matches(&re);
        new_ucmd!()
            .arg(format!("{param}=hours"))
            .succeeds()
            .stdout_matches(&re);
    }
}

#[test]
fn test_date_rfc_8601_date() {
    let re = Regex::new(r"^\d{4}-\d{2}-\d{2}\n$").unwrap();
    for param in ["--iso-8601", "--i"] {
        new_ucmd!()
            .arg(format!("{param}=date"))
            .succeeds()
            .stdout_matches(&re);
    }
}

#[test]
fn test_date_utc() {
    for param in ["--universal", "--utc", "--uni", "--u"] {
        new_ucmd!().arg(param).succeeds();
    }
}

#[test]
fn test_date_utc_issue_6495() {
    new_ucmd!()
        .arg("-u")
        .arg("-d")
        .arg("@0")
        .succeeds()
        .stdout_is("Thu Jan  1 00:00:00 1970\n");
}

#[test]
fn test_date_format_y() {
    let scene = TestScenario::new(util_name!());

    let mut re = Regex::new(r"^\d{4}\n$").unwrap();
    scene.ucmd().arg("+%Y").succeeds().stdout_matches(&re);

    re = Regex::new(r"^\d{2}\n$").unwrap();
    scene.ucmd().arg("+%y").succeeds().stdout_matches(&re);
}

#[test]
fn test_date_format_m() {
    let scene = TestScenario::new(util_name!());

    let mut re = Regex::new(r"\S+").unwrap();
    scene.ucmd().arg("+%b").succeeds().stdout_matches(&re);

    re = Regex::new(r"^\d{2}\n$").unwrap();
    scene.ucmd().arg("+%m").succeeds().stdout_matches(&re);
}

#[test]
fn test_date_format_day() {
    let scene = TestScenario::new(util_name!());

    let mut re = Regex::new(r"\S+").unwrap();
    scene.ucmd().arg("+%a").succeeds().stdout_matches(&re);

    re = Regex::new(r"\S+").unwrap();
    scene.ucmd().arg("+%A").succeeds().stdout_matches(&re);

    re = Regex::new(r"^\d{1}\n$").unwrap();
    scene.ucmd().arg("+%u").succeeds().stdout_matches(&re);
}

#[test]
fn test_date_format_full_day() {
    let re = Regex::new(r"\S+ \d{4}-\d{2}-\d{2}").unwrap();
    new_ucmd!()
        .arg("+'%a %Y-%m-%d'")
        .succeeds()
        .stdout_matches(&re);
}

#[test]
fn test_date_issue_3780() {
    new_ucmd!().arg("+%Y-%m-%d %H-%M-%S%:::z").succeeds();
}

#[test]
fn test_date_nano_seconds() {
    // %N     nanoseconds (000000000..999999999)
    let re = Regex::new(r"^\d{1,9}\n$").unwrap();
    new_ucmd!().arg("+%N").succeeds().stdout_matches(&re);
}

#[test]
fn test_date_format_without_plus() {
    // [+FORMAT]
    new_ucmd!()
        .arg("%s")
        .fails()
        .stderr_contains("date: invalid date '%s'")
        .code_is(1);
}

#[test]
fn test_date_format_literal() {
    new_ucmd!().arg("+%%s").succeeds().stdout_is("%s\n");
    new_ucmd!().arg("+%%N").succeeds().stdout_is("%N\n");
}

#[test]
#[cfg(all(unix, not(target_os = "macos")))]
fn test_date_set_valid() {
    if geteuid() == 0 {
        new_ucmd!()
            .arg("--set")
            .arg("2020-03-12 13:30:00+08:00")
            .succeeds()
            .no_stdout()
            .no_stderr();
    }
}

#[test]
#[cfg(any(windows, all(unix, not(target_os = "macos"))))]
fn test_date_set_invalid() {
    let result = new_ucmd!().arg("--set").arg("123abcd").fails();
    result.no_stdout();
    assert!(result.stderr_str().starts_with("date: invalid date "));
}

#[test]
#[cfg(all(unix, not(any(target_os = "android", target_os = "macos"))))]
fn test_date_set_permissions_error() {
    if !(geteuid() == 0 || uucore::os::is_wsl_1()) {
        let result = new_ucmd!()
            .arg("--set")
            .arg("2020-03-11 21:45:00+08:00")
            .fails();
        result.no_stdout();
        assert!(result.stderr_str().starts_with("date: cannot set date: "));
    }
}

#[test]
#[cfg(target_os = "macos")]
fn test_date_set_mac_unavailable() {
    let result = new_ucmd!()
        .arg("--set")
        .arg("2020-03-11 21:45:00+08:00")
        .fails();
    result.no_stdout();
    assert!(result
        .stderr_str()
        .starts_with("date: setting the date is not supported by macOS"));
}

#[test]
#[cfg(all(unix, not(target_os = "macos")))]
/// TODO: expected to fail currently; change to `succeeds()` when required.
fn test_date_set_valid_2() {
    if geteuid() == 0 {
        let result = new_ucmd!()
            .arg("--set")
            .arg("Sat 20 Mar 2021 14:53:01 AWST") // spell-checker:disable-line
            .fails();
        result.no_stdout();
        assert!(result.stderr_str().starts_with("date: invalid date "));
    }
}

#[test]
fn test_date_for_invalid_file() {
    let result = new_ucmd!().arg("--file").arg("invalid_file").fails();
    result.no_stdout();
    assert_eq!(
        result.stderr_str().trim(),
        "date: invalid_file: No such file or directory",
    );
}

#[test]
#[cfg(unix)]
fn test_date_for_no_permission_file() {
    use std::os::unix::fs::PermissionsExt;
    const FILE: &str = "file-no-perm-1";

    let (at, mut ucmd) = at_and_ucmd!();

    let file = std::fs::OpenOptions::new()
        .create(true)
        .truncate(true)
        .write(true)
        .open(at.plus(FILE))
        .unwrap();
    file.set_permissions(std::fs::Permissions::from_mode(0o222))
        .unwrap();
    let result = ucmd.arg("--file").arg(FILE).fails();
    result.no_stdout();
    assert_eq!(
        result.stderr_str().trim(),
        format!("date: {FILE}: Permission denied")
    );
}

#[test]
fn test_date_for_dir_as_file() {
    let result = new_ucmd!().arg("--file").arg("/").fails();
    result.no_stdout();
    assert_eq!(
        result.stderr_str().trim(),
        "date: expected file, got directory '/'",
    );
}

#[test]
fn test_date_for_file() {
    let (at, mut ucmd) = at_and_ucmd!();
    let file = "test_date_for_file";
    at.touch(file);
    ucmd.arg("--file").arg(file).succeeds();
}

#[test]
#[cfg(all(unix, not(target_os = "macos")))]
/// TODO: expected to fail currently; change to `succeeds()` when required.
fn test_date_set_valid_3() {
    if geteuid() == 0 {
        let result = new_ucmd!()
            .arg("--set")
            .arg("Sat 20 Mar 2021 14:53:01") // Local timezone
            .fails();
        result.no_stdout();
        assert!(result.stderr_str().starts_with("date: invalid date "));
    }
}

#[test]
#[cfg(all(unix, not(target_os = "macos")))]
/// TODO: expected to fail currently; change to `succeeds()` when required.
fn test_date_set_valid_4() {
    if geteuid() == 0 {
        let result = new_ucmd!()
            .arg("--set")
            .arg("2020-03-11 21:45:00") // Local timezone
            .fails();
        result.no_stdout();
        assert!(result.stderr_str().starts_with("date: invalid date "));
    }
}

#[test]
fn test_invalid_format_string() {
    let result = new_ucmd!().arg("+%!").fails();
    result.no_stdout();
    assert!(result.stderr_str().starts_with("date: invalid format "));
}

#[test]
fn test_unsupported_format() {
    let result = new_ucmd!().arg("+%#z").fails();
    result.no_stdout();
    assert!(result.stderr_str().starts_with("date: invalid format %#z"));
}

#[test]
fn test_date_string_human() {
    let date_formats = vec![
        "1 year ago",
        "1 year",
        "2 months ago",
        "15 days ago",
        "1 week ago",
        "5 hours ago",
        "30 minutes ago",
        "10 seconds",
        "last day",
        "last week",
        "last month",
        "last year",
        "next day",
        "next week",
        "next month",
        "next year",
    ];
    let re = Regex::new(r"^\d{4}-\d{2}-\d{2} \d{2}:\d{2}\n$").unwrap();
    for date_format in date_formats {
        new_ucmd!()
            .arg("-d")
            .arg(date_format)
            .arg("+%Y-%m-%d %S:%M")
            .succeeds()
            .stdout_matches(&re);
    }
}

#[test]
fn test_invalid_date_string() {
    new_ucmd!()
        .arg("-d")
        .arg("foo")
        .fails()
        .no_stdout()
        .stderr_contains("invalid date");
}

#[test]
<<<<<<< HEAD
fn test_date_set_check_valid_format() {
    new_ucmd!()
        .arg("-d")
        .arg("2000-1-4")
        .succeeds();
=======
fn test_date_one_digit_date() {
    new_ucmd!()
        .arg("-d")
        .arg("2000-1-1")
        .succeeds()
        .stdout_contains("Sat Jan  1 00:00:00 2000");

    new_ucmd!()
        .arg("-d")
        .arg("2000-1-4")
        .succeeds()
        .stdout_contains("Tue Jan  4 00:00:00 2000");
>>>>>>> 811b32b4
}

#[test]
fn test_date_overflow() {
    new_ucmd!()
        .arg("-d68888888888888sms")
        .fails()
        .no_stdout()
        .stderr_contains("invalid date");
}

#[test]
fn test_date_parse_from_format() {
    const FILE: &str = "file-with-dates";
    let (at, mut ucmd) = at_and_ucmd!();

    at.write(
        FILE,
        "2023-03-27 08:30:00\n\
         2023-04-01 12:00:00\n\
         2023-04-15 18:30:00",
    );
    ucmd.arg("-f")
        .arg(at.plus(FILE))
        .arg("+%Y-%m-%d %H:%M:%S")
        .succeeds();
}

#[test]
fn test_date_from_stdin() {
    new_ucmd!()
        .arg("-f")
        .arg("-")
        .pipe_in(
            "2023-03-27 08:30:00\n\
             2023-04-01 12:00:00\n\
             2023-04-15 18:30:00\n",
        )
        .succeeds()
        .stdout_is(
            "Mon Mar 27 08:30:00 2023\n\
             Sat Apr  1 12:00:00 2023\n\
             Sat Apr 15 18:30:00 2023\n",
        );
}<|MERGE_RESOLUTION|>--- conflicted
+++ resolved
@@ -421,13 +421,14 @@
 }
 
 #[test]
-<<<<<<< HEAD
 fn test_date_set_check_valid_format() {
     new_ucmd!()
         .arg("-d")
         .arg("2000-1-4")
         .succeeds();
-=======
+}
+
+#[test]
 fn test_date_one_digit_date() {
     new_ucmd!()
         .arg("-d")
@@ -440,7 +441,6 @@
         .arg("2000-1-4")
         .succeeds()
         .stdout_contains("Tue Jan  4 00:00:00 2000");
->>>>>>> 811b32b4
 }
 
 #[test]
