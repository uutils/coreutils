// This file is part of the uutils coreutils package.
//
// For the full copyright and license information, please view the LICENSE
// file that was distributed with this source code.
//
// spell-checker: ignore: AEDT AEST EEST NZDT NZST Kolkata

use chrono::{DateTime, Datelike, Duration, NaiveTime, Utc}; // spell-checker:disable-line
use regex::Regex;
#[cfg(all(unix, not(target_os = "macos")))]
use uucore::process::geteuid;
use uutests::util::TestScenario;
use uutests::{at_and_ucmd, new_ucmd, util_name};

#[test]
fn test_invalid_arg() {
    new_ucmd!().arg("--definitely-invalid").fails_with_code(1);
}

#[test]
fn test_date_email() {
    for param in ["--rfc-email", "--rfc-e", "-R"] {
        new_ucmd!().arg(param).succeeds();
    }
}

#[test]
fn test_date_rfc_3339() {
    let scene = TestScenario::new(util_name!());

    let rfc_regexp = concat!(
        r#"(\d+)-(0[1-9]|1[012])-(0[1-9]|[12]\d|3[01])\s([01]\d|2[0-3]):"#,
        r#"([0-5]\d):([0-5]\d|60)(\.\d+)?(([Zz])|([\+|\-]([01]\d|2[0-3])))"#
    );
    let re = Regex::new(rfc_regexp).unwrap();

    // Check that the output matches the regexp
    for param in ["--rfc-3339", "--rfc-3"] {
        scene
            .ucmd()
            .arg(format!("{param}=ns"))
            .succeeds()
            .stdout_matches(&re);

        scene
            .ucmd()
            .arg(format!("{param}=seconds"))
            .succeeds()
            .stdout_matches(&re);
    }
}

#[test]
fn test_date_rfc_3339_invalid_arg() {
    for param in ["--iso-3339", "--rfc-3"] {
        new_ucmd!().arg(format!("{param}=foo")).fails();
    }
}

#[test]
fn test_date_rfc_8601_default() {
    let re = Regex::new(r"^\d{4}-\d{2}-\d{2}\n$").unwrap();
    for param in ["--iso-8601", "--i"] {
        new_ucmd!().arg(param).succeeds().stdout_matches(&re);
    }
}

#[test]
fn test_date_rfc_8601() {
    let re = Regex::new(r"^\d{4}-\d{2}-\d{2}T\d{2}:\d{2}:\d{2},\d{9}[+-]\d{2}:\d{2}\n$").unwrap();
    for param in ["--iso-8601", "--i"] {
        new_ucmd!()
            .arg(format!("{param}=ns"))
            .succeeds()
            .stdout_matches(&re);
    }
}

#[test]
fn test_date_rfc_8601_invalid_arg() {
    for param in ["--iso-8601", "--i"] {
        new_ucmd!().arg(format!("{param}=@")).fails();
    }
}

#[test]
fn test_date_rfc_8601_second() {
    let re = Regex::new(r"^\d{4}-\d{2}-\d{2}T\d{2}:\d{2}:\d{2}[+-]\d{2}:\d{2}\n$").unwrap();
    for param in ["--iso-8601", "--i"] {
        new_ucmd!()
            .arg(format!("{param}=second"))
            .succeeds()
            .stdout_matches(&re);
        new_ucmd!()
            .arg(format!("{param}=seconds"))
            .succeeds()
            .stdout_matches(&re);
    }
}

#[test]
fn test_date_rfc_8601_minute() {
    let re = Regex::new(r"^\d{4}-\d{2}-\d{2}T\d{2}:\d{2}[+-]\d{2}:\d{2}\n$").unwrap();
    for param in ["--iso-8601", "--i"] {
        new_ucmd!()
            .arg(format!("{param}=minute"))
            .succeeds()
            .stdout_matches(&re);
        new_ucmd!()
            .arg(format!("{param}=minutes"))
            .succeeds()
            .stdout_matches(&re);
    }
}

#[test]
fn test_date_rfc_8601_hour() {
    let re = Regex::new(r"^\d{4}-\d{2}-\d{2}T\d{2}[+-]\d{2}:\d{2}\n$").unwrap();
    for param in ["--iso-8601", "--i"] {
        new_ucmd!()
            .arg(format!("{param}=hour"))
            .succeeds()
            .stdout_matches(&re);
        new_ucmd!()
            .arg(format!("{param}=hours"))
            .succeeds()
            .stdout_matches(&re);
    }
}

#[test]
fn test_date_rfc_8601_date() {
    let re = Regex::new(r"^\d{4}-\d{2}-\d{2}\n$").unwrap();
    for param in ["--iso-8601", "--i"] {
        new_ucmd!()
            .arg(format!("{param}=date"))
            .succeeds()
            .stdout_matches(&re);
    }
}

#[test]
fn test_date_utc() {
    for param in ["--universal", "--utc", "--uni", "--u"] {
        new_ucmd!().arg(param).succeeds();
    }
}

#[test]
fn test_date_utc_issue_6495() {
    new_ucmd!()
        .env("TZ", "UTC0")
        .arg("-u")
        .arg("-d")
        .arg("@0")
        .succeeds()
        .stdout_is("Thu Jan  1 00:00:00 UTC 1970\n");
}

#[test]
fn test_date_format_y() {
    let scene = TestScenario::new(util_name!());

    let mut re = Regex::new(r"^\d{4}\n$").unwrap();
    scene.ucmd().arg("+%Y").succeeds().stdout_matches(&re);

    re = Regex::new(r"^\d{2}\n$").unwrap();
    scene.ucmd().arg("+%y").succeeds().stdout_matches(&re);
}

#[test]
fn test_date_format_q() {
    let scene = TestScenario::new(util_name!());

    let re = Regex::new(r"^[1-4]\n$").unwrap();
    scene.ucmd().arg("+%q").succeeds().stdout_matches(&re);
}

#[test]
fn test_date_format_m() {
    let scene = TestScenario::new(util_name!());

    let mut re = Regex::new(r"\S+").unwrap();
    scene.ucmd().arg("+%b").succeeds().stdout_matches(&re);

    re = Regex::new(r"^\d{2}\n$").unwrap();
    scene.ucmd().arg("+%m").succeeds().stdout_matches(&re);
}

#[test]
fn test_date_format_day() {
    let scene = TestScenario::new(util_name!());

    let mut re = Regex::new(r"\S+").unwrap();
    scene.ucmd().arg("+%a").succeeds().stdout_matches(&re);

    re = Regex::new(r"\S+").unwrap();
    scene.ucmd().arg("+%A").succeeds().stdout_matches(&re);

    re = Regex::new(r"^\d{1}\n$").unwrap();
    scene.ucmd().arg("+%u").succeeds().stdout_matches(&re);
}

#[test]
fn test_date_format_full_day() {
    let re = Regex::new(r"\S+ \d{4}-\d{2}-\d{2}").unwrap();
    new_ucmd!()
        .arg("+'%a %Y-%m-%d'")
        .succeeds()
        .stdout_matches(&re);
}

#[test]
fn test_date_issue_3780() {
    new_ucmd!().arg("+%Y-%m-%d %H-%M-%S%:::z").succeeds();
}

#[test]
fn test_date_nano_seconds() {
    // %N     nanoseconds (000000000..999999999)
    let re = Regex::new(r"^\d{1,9}\n$").unwrap();
    new_ucmd!().arg("+%N").succeeds().stdout_matches(&re);
}

#[test]
fn test_date_format_without_plus() {
    // [+FORMAT]
    new_ucmd!()
        .arg("%s")
        .fails_with_code(1)
        .stderr_contains("date: invalid date '%s'");
}

#[test]
fn test_date_format_literal() {
    new_ucmd!().arg("+%%s").succeeds().stdout_is("%s\n");
    new_ucmd!().arg("+%%N").succeeds().stdout_is("%N\n");
}

#[test]
#[cfg(all(unix, not(target_os = "macos")))]
fn test_date_set_valid() {
    if geteuid() == 0 {
        new_ucmd!()
            .arg("--set")
            .arg("2020-03-12 13:30:00+08:00")
            .succeeds()
            .no_stdout()
            .no_stderr();
    }
}

#[test]
#[cfg(any(windows, all(unix, not(target_os = "macos"))))]
fn test_date_set_invalid() {
    let result = new_ucmd!().arg("--set").arg("123abcd").fails();
    result.no_stdout();
    assert!(result.stderr_str().starts_with("date: invalid date "));
}

#[test]
#[cfg(all(unix, not(any(target_os = "android", target_os = "macos"))))]
fn test_date_set_permissions_error() {
    if !(geteuid() == 0 || uucore::os::is_wsl_1()) {
        let result = new_ucmd!()
            .arg("--set")
            .arg("2020-03-11 21:45:00+08:00")
            .fails();
        result.no_stdout();
        assert!(result.stderr_str().starts_with("date: cannot set date: "));
    }
}

#[test]
#[cfg(target_os = "macos")]
fn test_date_set_mac_unavailable() {
    let result = new_ucmd!()
        .arg("--set")
        .arg("2020-03-11 21:45:00+08:00")
        .fails();
    result.no_stdout();
    assert!(
        result
            .stderr_str()
            .starts_with("date: setting the date is not supported by macOS")
    );
}

#[test]
#[cfg(all(unix, not(target_os = "macos")))]
/// TODO: expected to fail currently; change to `succeeds()` when required.
fn test_date_set_valid_2() {
    if geteuid() == 0 {
        let result = new_ucmd!()
            .arg("--set")
            .arg("Sat 20 Mar 2021 14:53:01 AWST") // spell-checker:disable-line
            .fails();
        result.no_stdout();
        assert!(result.stderr_str().starts_with("date: invalid date "));
    }
}

#[test]
fn test_date_for_invalid_file() {
    let result = new_ucmd!().arg("--file").arg("invalid_file").fails();
    result.no_stdout();
    assert_eq!(
        result.stderr_str().trim(),
        "date: invalid_file: No such file or directory",
    );
}

#[test]
#[cfg(unix)]
fn test_date_for_no_permission_file() {
    use std::os::unix::fs::PermissionsExt;
    const FILE: &str = "file-no-perm-1";

    let (at, mut ucmd) = at_and_ucmd!();

    let file = std::fs::OpenOptions::new()
        .create(true)
        .truncate(true)
        .write(true)
        .open(at.plus(FILE))
        .unwrap();
    file.set_permissions(std::fs::Permissions::from_mode(0o222))
        .unwrap();
    let result = ucmd.arg("--file").arg(FILE).fails();
    result.no_stdout();
    assert_eq!(
        result.stderr_str().trim(),
        format!("date: {FILE}: Permission denied")
    );
}

#[test]
fn test_date_for_dir_as_file() {
    let result = new_ucmd!().arg("--file").arg("/").fails();
    result.no_stdout();
    assert_eq!(
        result.stderr_str().trim(),
        "date: expected file, got directory '/'",
    );
}

#[test]
fn test_date_for_file() {
    let (at, mut ucmd) = at_and_ucmd!();
    let file = "test_date_for_file";
    at.touch(file);
    ucmd.arg("--file").arg(file).succeeds();
}

#[test]
#[cfg(all(unix, not(target_os = "macos")))]
/// TODO: expected to fail currently; change to `succeeds()` when required.
fn test_date_set_valid_3() {
    if geteuid() == 0 {
        let result = new_ucmd!()
            .arg("--set")
            .arg("Sat 20 Mar 2021 14:53:01") // Local timezone
            .fails();
        result.no_stdout();
        assert!(result.stderr_str().starts_with("date: invalid date "));
    }
}

#[test]
#[cfg(all(unix, not(target_os = "macos")))]
/// TODO: expected to fail currently; change to `succeeds()` when required.
fn test_date_set_valid_4() {
    if geteuid() == 0 {
        let result = new_ucmd!()
            .arg("--set")
            .arg("2020-03-11 21:45:00") // Local timezone
            .fails();
        result.no_stdout();
        assert!(result.stderr_str().starts_with("date: invalid date "));
    }
}

#[test]
fn test_invalid_format_string() {
    let result = new_ucmd!().arg("+%!").fails();
    result.no_stdout();
    assert!(result.stderr_str().starts_with("date: invalid format "));
}

#[test]
fn test_capitalized_numeric_time_zone() {
    // %z     +hhmm numeric time zone (e.g., -0400)
    // # is supposed to capitalize, which makes little sense here, but chrono crashes
    // on such format so it's good to test.
    let re = Regex::new(r"^[+-]\d{4,4}\n$").unwrap();
    new_ucmd!().arg("+%#z").succeeds().stdout_matches(&re);
}

#[test]
fn test_date_string_human() {
    let date_formats = vec![
        "1 year ago",
        "1 year",
        "2 months ago",
        "15 days ago",
        "1 week ago",
        "5 hours ago",
        "30 minutes ago",
        "10 seconds",
        "last day",
        "last monday",
        "last week",
        "last month",
        "last year",
        "this monday",
        "next day",
        "next monday",
        "next week",
        "next month",
        "next year",
    ];
    let re = Regex::new(r"^\d{4}-\d{2}-\d{2} \d{2}:\d{2}\n$").unwrap();
    for date_format in date_formats {
        new_ucmd!()
            .arg("-d")
            .arg(date_format)
            .arg("+%Y-%m-%d %S:%M")
            .succeeds()
            .stdout_matches(&re);
    }
}

#[test]
fn test_negative_offset() {
    let data_formats = vec![
        ("-1 hour", Duration::hours(1)),
        ("-1 hours", Duration::hours(1)),
        ("-1 day", Duration::days(1)),
        ("-2 weeks", Duration::weeks(2)),
    ];
    for (date_format, offset) in data_formats {
        new_ucmd!()
            .arg("-d")
            .arg(date_format)
            .arg("--rfc-3339=seconds")
            .succeeds()
            .stdout_str_check(|out| {
                let date = DateTime::parse_from_rfc3339(out.trim()).unwrap();

                // Is the resulting date roughly what is expected?
                let expected_date = Utc::now() - offset;
                (date.to_utc() - expected_date).abs() < Duration::minutes(10)
            });
    }
}

#[test]
fn test_relative_weekdays() {
    // Truncate time component to midnight
    let today = Utc::now().with_time(NaiveTime::MIN).unwrap();
    // Loop through each day of the week, starting with today
    for offset in 0..7 {
        for direction in ["last", "this", "next"] {
            let weekday = (today + Duration::days(offset))
                .weekday()
                .to_string()
                .to_lowercase();
            new_ucmd!()
                .arg("-d")
                .arg(format!("{direction} {weekday}"))
                .arg("--rfc-3339=seconds")
                .arg("--utc")
                .succeeds()
                .stdout_str_check(|out| {
                    let result = DateTime::parse_from_rfc3339(out.trim()).unwrap().to_utc();
                    let expected = match (direction, offset) {
                        ("last", _) => today - Duration::days(7 - offset),
                        ("this", 0) => today,
                        ("next", 0) => today + Duration::days(7),
                        _ => today + Duration::days(offset),
                    };
                    result == expected
                });
        }
    }
}

#[test]
fn test_invalid_date_string() {
    new_ucmd!()
        .arg("-d")
        .arg("foo")
        .fails()
        .no_stdout()
        .stderr_contains("invalid date");

    new_ucmd!()
        .arg("-d")
        // cSpell:disable
        .arg("this fooday")
        // cSpell:enable
        .fails()
        .no_stdout()
        .stderr_contains("invalid date");
}

#[test]
fn test_date_one_digit_date() {
    new_ucmd!()
        .env("TZ", "UTC0")
        .arg("-d")
        .arg("2000-1-1")
        .succeeds()
        .stdout_only("Sat Jan  1 00:00:00 UTC 2000\n");

    new_ucmd!()
        .env("TZ", "UTC0")
        .arg("-d")
        .arg("2000-1-4")
        .succeeds()
        .stdout_only("Tue Jan  4 00:00:00 UTC 2000\n");
}

#[test]
fn test_date_overflow() {
    new_ucmd!()
        .arg("-d68888888888888sms")
        .fails()
        .no_stdout()
        .stderr_contains("invalid date");
}

#[test]
fn test_date_parse_from_format() {
    const FILE: &str = "file-with-dates";
    let (at, mut ucmd) = at_and_ucmd!();

    at.write(
        FILE,
        "2023-03-27 08:30:00\n\
         2023-04-01 12:00:00\n\
         2023-04-15 18:30:00",
    );
    ucmd.arg("-f")
        .arg(at.plus(FILE))
        .arg("+%Y-%m-%d %H:%M:%S")
        .succeeds();
}

#[test]
fn test_date_from_stdin() {
    new_ucmd!()
        .env("TZ", "UTC0")
        .arg("-f")
        .arg("-")
        .pipe_in(
            "2023-03-27 08:30:00\n\
             2023-04-01 12:00:00\n\
             2023-04-15 18:30:00\n",
        )
        .succeeds()
        .stdout_is(
            "Mon Mar 27 08:30:00 UTC 2023\n\
             Sat Apr  1 12:00:00 UTC 2023\n\
             Sat Apr 15 18:30:00 UTC 2023\n",
        );
}

const JAN2: &str = "2024-01-02 12:00:00 +0000";
const JUL2: &str = "2024-07-02 12:00:00 +0000";

#[test]
fn test_date_tz() {
    fn test_tz(tz: &str, date: &str, output: &str) {
        println!("Test with TZ={tz}, date=\"{date}\".");
        new_ucmd!()
            .env("TZ", tz)
            .arg("-d")
            .arg(date)
            .arg("+%Y-%m-%d %H:%M:%S %Z")
            .succeeds()
            .stdout_only(output);
    }

    // Empty TZ, UTC0, invalid timezone.
    test_tz("", JAN2, "2024-01-02 12:00:00 UTC\n");
    test_tz("UTC0", JAN2, "2024-01-02 12:00:00 UTC\n");
    // TODO: We do not handle invalid timezones the same way as GNU coreutils
    //test_tz("Invalid/Timezone", JAN2, "2024-01-02 12:00:00 Invalid\n");

    // Test various locations, some of them use daylight saving, some don't.
    test_tz("America/Vancouver", JAN2, "2024-01-02 04:00:00 PST\n");
    test_tz("America/Vancouver", JUL2, "2024-07-02 05:00:00 PDT\n");
    test_tz("Europe/Berlin", JAN2, "2024-01-02 13:00:00 CET\n");
    test_tz("Europe/Berlin", JUL2, "2024-07-02 14:00:00 CEST\n");
    test_tz("Africa/Cairo", JAN2, "2024-01-02 14:00:00 EET\n");
    // Egypt restored daylight saving in 2023, so if the database is outdated, this will fail.
    //test_tz("Africa/Cairo", JUL2, "2024-07-02 15:00:00 EEST\n");
    test_tz("Asia/Tokyo", JAN2, "2024-01-02 21:00:00 JST\n");
    test_tz("Asia/Tokyo", JUL2, "2024-07-02 21:00:00 JST\n");
    test_tz("Australia/Sydney", JAN2, "2024-01-02 23:00:00 AEDT\n");
    test_tz("Australia/Sydney", JUL2, "2024-07-02 22:00:00 AEST\n"); // Shifts the other way.
    test_tz("Pacific/Tahiti", JAN2, "2024-01-02 02:00:00 -10\n"); // No abbreviation.
<<<<<<< HEAD
    // Use Pacific/Auckland and not Antarctica/South_Pole. Antarctica/South_Pole is only available in backwards list https://ftp.iana.org/tz/tzdb-2025b/backward.
=======
>>>>>>> cf796758
    test_tz("Pacific/Auckland", JAN2, "2024-01-03 01:00:00 NZDT\n");
    test_tz("Pacific/Auckland", JUL2, "2024-07-03 00:00:00 NZST\n");
}

#[test]
fn test_date_tz_with_utc_flag() {
    new_ucmd!()
        .env("TZ", "Europe/Berlin")
        .arg("-u")
        .arg("+%Z")
        .succeeds()
        .stdout_only("UTC\n");
}

#[test]
fn test_date_tz_various_formats() {
    fn test_tz(tz: &str, date: &str, output: &str) {
        println!("Test with TZ={tz}, date=\"{date}\".");
        new_ucmd!()
            .env("TZ", tz)
            .arg("-d")
            .arg(date)
            .arg("+%z %:z %::z %:::z %Z")
            .succeeds()
            .stdout_only(output);
    }

    test_tz(
        "America/Vancouver",
        JAN2,
        "-0800 -08:00 -08:00:00 -08 PST\n",
    );
    // Half-hour timezone
<<<<<<< HEAD
    // Use Asia/Kolkata and not Asia/Calcutta. Asia/Calcutta is only available in backwards list https://ftp.iana.org/tz/tzdb-2025b/backward.
=======
>>>>>>> cf796758
    test_tz("Asia/Kolkata", JAN2, "+0530 +05:30 +05:30:00 +05:30 IST\n");
    test_tz("Europe/Berlin", JAN2, "+0100 +01:00 +01:00:00 +01 CET\n");
    test_tz(
        "Australia/Sydney",
        JAN2,
        "+1100 +11:00 +11:00:00 +11 AEDT\n",
    );
}

#[test]
fn test_date_tz_with_relative_time() {
    new_ucmd!()
        .env("TZ", "America/Vancouver")
        .arg("-d")
        .arg("1 hour ago")
        .arg("+%Y-%m-%d %H:%M:%S %Z")
        .succeeds()
        .stdout_matches(&Regex::new(r"^\d{4}-\d{2}-\d{2} \d{2}:\d{2}:\d{2} P[DS]T\n$").unwrap());
}

#[test]
fn test_date_utc_time() {
    // Test that -u flag shows correct UTC time
    // We get 2 UTC times just in case we're really unlucky and this runs around
    // an hour change.
    let utc_hour_1: i32 = new_ucmd!()
        .env("TZ", "Asia/Taipei")
        .arg("-u")
        .arg("+%-H")
        .succeeds()
        .stdout_str()
        .trim_end()
        .parse()
        .unwrap();
    let tpe_hour: i32 = new_ucmd!()
        .env("TZ", "Asia/Taipei")
        .arg("+%-H")
        .succeeds()
        .stdout_str()
        .trim_end()
        .parse()
        .unwrap();
    let utc_hour_2: i32 = new_ucmd!()
        .env("TZ", "Asia/Taipei")
        .arg("-u")
        .arg("+%-H")
        .succeeds()
        .stdout_str()
        .trim_end()
        .parse()
        .unwrap();
    // Taipei is always 8 hours ahead of UTC (no daylight savings)
    assert!(
        (tpe_hour - utc_hour_1 + 24) % 24 == 8 || (tpe_hour - utc_hour_2 + 24) % 24 == 8,
        "TPE: {tpe_hour} UTC: {utc_hour_1}/{utc_hour_2}"
    );

    // Test that -u flag shows UTC timezone
    new_ucmd!()
        .arg("-u")
        .arg("+%Z")
        .succeeds()
        .stdout_only("UTC\n");

    // Test that -u flag with specific timestamp shows correct UTC time
    new_ucmd!()
        .arg("-u")
        .arg("-d")
        .arg("@0")
        .succeeds()
        .stdout_only("Thu Jan  1 00:00:00 UTC 1970\n");
}

#[test]
fn test_date_empty_tz_time() {
    new_ucmd!()
        .env("TZ", "")
        .arg("-d")
        .arg("@0")
        .succeeds()
        .stdout_only("Thu Jan  1 00:00:00 UTC 1970\n");
}<|MERGE_RESOLUTION|>--- conflicted
+++ resolved
@@ -601,10 +601,6 @@
     test_tz("Australia/Sydney", JAN2, "2024-01-02 23:00:00 AEDT\n");
     test_tz("Australia/Sydney", JUL2, "2024-07-02 22:00:00 AEST\n"); // Shifts the other way.
     test_tz("Pacific/Tahiti", JAN2, "2024-01-02 02:00:00 -10\n"); // No abbreviation.
-<<<<<<< HEAD
-    // Use Pacific/Auckland and not Antarctica/South_Pole. Antarctica/South_Pole is only available in backwards list https://ftp.iana.org/tz/tzdb-2025b/backward.
-=======
->>>>>>> cf796758
     test_tz("Pacific/Auckland", JAN2, "2024-01-03 01:00:00 NZDT\n");
     test_tz("Pacific/Auckland", JUL2, "2024-07-03 00:00:00 NZST\n");
 }
@@ -638,10 +634,6 @@
         "-0800 -08:00 -08:00:00 -08 PST\n",
     );
     // Half-hour timezone
-<<<<<<< HEAD
-    // Use Asia/Kolkata and not Asia/Calcutta. Asia/Calcutta is only available in backwards list https://ftp.iana.org/tz/tzdb-2025b/backward.
-=======
->>>>>>> cf796758
     test_tz("Asia/Kolkata", JAN2, "+0530 +05:30 +05:30:00 +05:30 IST\n");
     test_tz("Europe/Berlin", JAN2, "+0100 +01:00 +01:00:00 +01 CET\n");
     test_tz(
