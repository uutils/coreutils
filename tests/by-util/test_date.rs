use crate::common::util::TestScenario;
use regex::Regex;
#[cfg(all(unix, not(target_os = "macos")))]
use rust_users::get_effective_uid;

#[test]
fn test_invalid_arg() {
    new_ucmd!().arg("--definitely-invalid").fails().code_is(1);
}

#[test]
fn test_date_email() {
    for param in ["--rfc-email", "--rfc-e", "-R"] {
        new_ucmd!().arg(param).succeeds();
    }
}

#[test]
fn test_date_rfc_3339() {
    let scene = TestScenario::new(util_name!());

    let rfc_regexp = concat!(
        r#"(\d+)-(0[1-9]|1[012])-(0[1-9]|[12]\d|3[01])\s([01]\d|2[0-3]):"#,
        r#"([0-5]\d):([0-5]\d|60)(\.\d+)?(([Zz])|([\+|\-]([01]\d|2[0-3])))"#
    );
    let re = Regex::new(rfc_regexp).unwrap();

    // Check that the output matches the regexp
    for param in ["--rfc-3339", "--rfc-3"] {
        scene
            .ucmd()
            .arg(format!("{param}=ns"))
            .succeeds()
            .stdout_matches(&re);

        scene
            .ucmd()
            .arg(format!("{param}=seconds"))
            .succeeds()
            .stdout_matches(&re);
    }
}

#[test]
fn test_date_rfc_3339_invalid_arg() {
    for param in ["--iso-3339", "--rfc-3"] {
        new_ucmd!().arg(format!("{param}=foo")).fails();
    }
}

#[test]
fn test_date_rfc_8601_default() {
    let re = Regex::new(r"^\d{4}-\d{2}-\d{2}\n$").unwrap();
    for param in ["--iso-8601", "--i"] {
        new_ucmd!().arg(param).succeeds().stdout_matches(&re);
    }
}

#[test]
fn test_date_rfc_8601() {
    let re = Regex::new(r"^\d{4}-\d{2}-\d{2}T\d{2}:\d{2}:\d{2},\d{9}[+-]\d{2}:\d{2}\n$").unwrap();
    for param in ["--iso-8601", "--i"] {
        new_ucmd!()
            .arg(format!("{param}=ns"))
            .succeeds()
            .stdout_matches(&re);
    }
}

#[test]
fn test_date_rfc_8601_invalid_arg() {
    for param in ["--iso-8601", "--i"] {
        new_ucmd!().arg(format!("{param}=@")).fails();
    }
}

#[test]
fn test_date_rfc_8601_second() {
    let re = Regex::new(r"^\d{4}-\d{2}-\d{2}T\d{2}:\d{2}:\d{2}[+-]\d{2}:\d{2}\n$").unwrap();
    for param in ["--iso-8601", "--i"] {
        new_ucmd!()
            .arg(format!("{param}=second"))
            .succeeds()
            .stdout_matches(&re);
        new_ucmd!()
            .arg(format!("{param}=seconds"))
            .succeeds()
            .stdout_matches(&re);
    }
}

#[test]
fn test_date_rfc_8601_minute() {
    let re = Regex::new(r"^\d{4}-\d{2}-\d{2}T\d{2}:\d{2}[+-]\d{2}:\d{2}\n$").unwrap();
    for param in ["--iso-8601", "--i"] {
        new_ucmd!()
            .arg(format!("{param}=minute"))
            .succeeds()
            .stdout_matches(&re);
        new_ucmd!()
            .arg(format!("{param}=minutes"))
            .succeeds()
            .stdout_matches(&re);
    }
}

#[test]
fn test_date_rfc_8601_hour() {
    let re = Regex::new(r"^\d{4}-\d{2}-\d{2}T\d{2}[+-]\d{2}:\d{2}\n$").unwrap();
    for param in ["--iso-8601", "--i"] {
        new_ucmd!()
            .arg(format!("{param}=hour"))
            .succeeds()
            .stdout_matches(&re);
        new_ucmd!()
            .arg(format!("{param}=hours"))
            .succeeds()
            .stdout_matches(&re);
    }
}

#[test]
fn test_date_rfc_8601_date() {
    let re = Regex::new(r"^\d{4}-\d{2}-\d{2}\n$").unwrap();
    for param in ["--iso-8601", "--i"] {
        new_ucmd!()
            .arg(format!("{param}=date"))
            .succeeds()
            .stdout_matches(&re);
    }
}

#[test]
fn test_date_utc() {
    for param in ["--universal", "--utc", "--uni", "--u"] {
        new_ucmd!().arg(param).succeeds();
    }
}

#[test]
fn test_date_format_y() {
    let scene = TestScenario::new(util_name!());

    let mut re = Regex::new(r"^\d{4}\n$").unwrap();
    scene.ucmd().arg("+%Y").succeeds().stdout_matches(&re);

    re = Regex::new(r"^\d{2}\n$").unwrap();
    scene.ucmd().arg("+%y").succeeds().stdout_matches(&re);
}

#[test]
fn test_date_format_m() {
    let scene = TestScenario::new(util_name!());

    let mut re = Regex::new(r"\S+").unwrap();
    scene.ucmd().arg("+%b").succeeds().stdout_matches(&re);

    re = Regex::new(r"^\d{2}\n$").unwrap();
    scene.ucmd().arg("+%m").succeeds().stdout_matches(&re);
}

#[test]
fn test_date_format_day() {
    let scene = TestScenario::new(util_name!());

    let mut re = Regex::new(r"\S+").unwrap();
    scene.ucmd().arg("+%a").succeeds().stdout_matches(&re);

    re = Regex::new(r"\S+").unwrap();
    scene.ucmd().arg("+%A").succeeds().stdout_matches(&re);

    re = Regex::new(r"^\d{1}\n$").unwrap();
    scene.ucmd().arg("+%u").succeeds().stdout_matches(&re);
}

#[test]
fn test_date_format_full_day() {
    let re = Regex::new(r"\S+ \d{4}-\d{2}-\d{2}").unwrap();
    new_ucmd!()
        .arg("+'%a %Y-%m-%d'")
        .succeeds()
        .stdout_matches(&re);
}

#[test]
fn test_date_issue_3780() {
    new_ucmd!().arg("+%Y-%m-%d %H-%M-%S%:::z").succeeds();
}

#[test]
fn test_date_nano_seconds() {
    // %N     nanoseconds (000000000..999999999)
    let re = Regex::new(r"^\d{1,9}\n$").unwrap();
    new_ucmd!().arg("+%N").succeeds().stdout_matches(&re);
}

#[test]
fn test_date_format_without_plus() {
    // [+FORMAT]
    new_ucmd!()
        .arg("%s")
        .fails()
        .stderr_contains("date: invalid date '%s'")
        .code_is(1);
}

#[test]
fn test_date_format_literal() {
    new_ucmd!().arg("+%%s").succeeds().stdout_is("%s\n");
    new_ucmd!().arg("+%%N").succeeds().stdout_is("%N\n");
}

#[test]
#[cfg(all(unix, not(target_os = "macos")))]
fn test_date_set_valid() {
    if get_effective_uid() == 0 {
        new_ucmd!()
            .arg("--set")
            .arg("2020-03-12 13:30:00+08:00")
            .succeeds()
            .no_stdout()
            .no_stderr();
    }
}

#[test]
#[cfg(any(windows, all(unix, not(target_os = "macos"))))]
fn test_date_set_invalid() {
    let result = new_ucmd!().arg("--set").arg("123abcd").fails();
    result.no_stdout();
    assert!(result.stderr_str().starts_with("date: invalid date "));
}

#[test]
#[cfg(all(unix, not(any(target_os = "android", target_os = "macos"))))]
fn test_date_set_permissions_error() {
    if !(get_effective_uid() == 0 || uucore::os::is_wsl_1()) {
        let result = new_ucmd!()
            .arg("--set")
            .arg("2020-03-11 21:45:00+08:00")
            .fails();
        result.no_stdout();
        assert!(result.stderr_str().starts_with("date: cannot set date: "));
    }
}

#[test]
#[cfg(target_os = "macos")]
fn test_date_set_mac_unavailable() {
    let result = new_ucmd!()
        .arg("--set")
        .arg("2020-03-11 21:45:00+08:00")
        .fails();
    result.no_stdout();
    assert!(result
        .stderr_str()
        .starts_with("date: setting the date is not supported by macOS"));
}

#[test]
#[cfg(all(unix, not(target_os = "macos")))]
/// TODO: expected to fail currently; change to succeeds() when required.
fn test_date_set_valid_2() {
    if get_effective_uid() == 0 {
        let result = new_ucmd!()
            .arg("--set")
            .arg("Sat 20 Mar 2021 14:53:01 AWST") // spell-checker:disable-line
            .fails();
        result.no_stdout();
        assert!(result.stderr_str().starts_with("date: invalid date "));
    }
}

#[test]
fn test_date_for_invalid_file() {
    let result = new_ucmd!().arg("--file").arg("invalid_file").fails();
    result.no_stdout();
    assert_eq!(
        result.stderr_str().trim(),
        "date: invalid_file: No such file or directory",
    );
}

#[test]
fn test_date_for_dir_as_file() {
    let result = new_ucmd!().arg("--file").arg("/").fails();
    result.no_stdout();
    assert_eq!(
        result.stderr_str().trim(),
        "date: expected file, got directory '/'",
    );
}

#[test]
fn test_date_for_file() {
    let (at, mut ucmd) = at_and_ucmd!();
    let file = "test_date_for_file";
    at.touch(file);
    ucmd.arg("--file").arg(file).succeeds();
}

#[test]
#[cfg(all(unix, not(target_os = "macos")))]
/// TODO: expected to fail currently; change to succeeds() when required.
fn test_date_set_valid_3() {
    if get_effective_uid() == 0 {
        let result = new_ucmd!()
            .arg("--set")
            .arg("Sat 20 Mar 2021 14:53:01") // Local timezone
            .fails();
        result.no_stdout();
        assert!(result.stderr_str().starts_with("date: invalid date "));
    }
}

#[test]
#[cfg(all(unix, not(target_os = "macos")))]
/// TODO: expected to fail currently; change to succeeds() when required.
fn test_date_set_valid_4() {
    if get_effective_uid() == 0 {
        let result = new_ucmd!()
            .arg("--set")
            .arg("2020-03-11 21:45:00") // Local timezone
            .fails();
        result.no_stdout();
        assert!(result.stderr_str().starts_with("date: invalid date "));
    }
}

#[test]
fn test_invalid_format_string() {
    let result = new_ucmd!().arg("+%!").fails();
    result.no_stdout();
    assert!(result.stderr_str().starts_with("date: invalid format "));
}

#[test]
<<<<<<< HEAD
fn test_unsupported_format() {
    let result = new_ucmd!().arg("+%#z").fails();
    result.no_stdout();
    assert!(result.stderr_str().starts_with("date: do not use '%#z'"));
=======
fn test_date_string_human() {
    let date_formats = vec![
        "1 year ago",
        "1 year",
        "2 months ago",
        "15 days ago",
        "1 week ago",
        "5 hours ago",
        "30 minutes ago",
        "10 seconds",
    ];
    let re = Regex::new(r"^\d{4}-\d{2}-\d{2} \d{2}:\d{2}\n$").unwrap();
    for date_format in date_formats {
        new_ucmd!()
            .arg("-d")
            .arg(date_format)
            .arg("+%Y-%m-%d %S:%M")
            .succeeds()
            .stdout_matches(&re);
    }
>>>>>>> b33986de
}

#[test]
fn test_invalid_date_string() {
    new_ucmd!()
        .arg("-d")
        .arg("foo")
        .fails()
        .no_stdout()
        .stderr_contains("invalid date");
}<|MERGE_RESOLUTION|>--- conflicted
+++ resolved
@@ -335,12 +335,13 @@
 }
 
 #[test]
-<<<<<<< HEAD
 fn test_unsupported_format() {
     let result = new_ucmd!().arg("+%#z").fails();
     result.no_stdout();
     assert!(result.stderr_str().starts_with("date: do not use '%#z'"));
-=======
+}
+
+#[test]
 fn test_date_string_human() {
     let date_formats = vec![
         "1 year ago",
@@ -361,7 +362,6 @@
             .succeeds()
             .stdout_matches(&re);
     }
->>>>>>> b33986de
 }
 
 #[test]
