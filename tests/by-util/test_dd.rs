--- conflicted
+++ resolved
@@ -1716,7 +1716,6 @@
 }
 
 #[test]
-<<<<<<< HEAD
 #[cfg(unix)]
 fn test_iflag_directory_fails_when_file_is_passed_via_std_in() {
     let ts = TestScenario::new(util_name!());
@@ -1727,7 +1726,9 @@
         .args(&["iflag=directory", "count=0"])
         .set_stdin(std::process::Stdio::from(File::open(filename).unwrap()))
         .fails();
-=======
+}
+
+#[cfg(unix)]
 fn test_stdin_stdout_not_rewound_even_when_connected_to_seekable_file() {
     use std::process::Stdio;
 
@@ -1772,5 +1773,4 @@
     let out_file_content = std::fs::read_to_string(at.plus_as_string("out")).unwrap();
     println!("stdout:\n{}", out_file_content);
     assert_eq!(out_file_content, "bde");
->>>>>>> 69661509
 }