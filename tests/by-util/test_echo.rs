--- conflicted
+++ resolved
@@ -2,11 +2,7 @@
 //
 // For the full copyright and license information, please view the LICENSE
 // file that was distributed with this source code.
-<<<<<<< HEAD
 // spell-checker:ignore (words) araba merci efjkow
-=======
-// spell-checker:ignore (words) araba merci mright
->>>>>>> 61b7f4b5
 
 use uutests::new_ucmd;
 use uutests::util::TestScenario;
