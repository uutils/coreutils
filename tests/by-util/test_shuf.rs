--- conflicted
+++ resolved
@@ -1,4 +1,3 @@
-<<<<<<< HEAD
 use crate::common::util::*;
 
 #[test]
@@ -162,10 +161,7 @@
         .collect();
     result_seq.sort();
     assert_eq!(result_seq, expected_seq, "Output is not a permutation");
-=======
-// ToDO: add more tests
-
-use crate::common::util::*;
+}
 
 #[test]
 fn test_shuf_echo_and_input_range_not_allowed() {
@@ -217,5 +213,4 @@
 
     assert!(!result.success);
     assert!(result.stderr.contains("invalid line count: 'a'"));
->>>>>>> 6d4f70cc
 }