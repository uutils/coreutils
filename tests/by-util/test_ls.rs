--- conflicted
+++ resolved
@@ -1422,7 +1422,6 @@
 }
 
 #[test]
-<<<<<<< HEAD
 fn test_ls_ignore_backups() {
     let scene = TestScenario::new(util_name!());
     let at = &scene.fixtures;
@@ -1457,7 +1456,9 @@
         .stdout_contains("somefile")
         .stdout_does_not_contain("somebackup")
         .stdout_does_not_contain(".somehiddenbackup~");
-=======
+}
+
+#[test]
 fn test_ls_directory() {
     let scene = TestScenario::new(util_name!());
     let at = &scene.fixtures;
@@ -1671,5 +1672,4 @@
         .succeeds();
 
     assert!(!result.stdout_str().ends_with("sym_dir"));
->>>>>>> 0ea35f3f
 }