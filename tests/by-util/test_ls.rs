// This file is part of the uutils coreutils package.
//
// For the full copyright and license information, please view the LICENSE
// file that was distributed with this source code.
// spell-checker:ignore (words) READMECAREFULLY birthtime doesntexist oneline somebackup lrwx somefile somegroup somehiddenbackup somehiddenfile tabsize aaaaaaaa bbbb cccc dddddddd ncccc neee naaaaa nbcdef nfffff dired subdired tmpfs

#[cfg(any(unix, feature = "feat_selinux"))]
use crate::common::util::expected_result;
use crate::common::util::TestScenario;
#[cfg(all(unix, feature = "chmod"))]
use nix::unistd::{close, dup};
use regex::Regex;
use std::collections::HashMap;
#[cfg(target_os = "linux")]
use std::ffi::OsStr;
#[cfg(target_os = "linux")]
use std::os::unix::ffi::OsStrExt;
#[cfg(all(unix, feature = "chmod"))]
use std::os::unix::io::IntoRawFd;
use std::path::Path;
#[cfg(not(windows))]
use std::path::PathBuf;
use std::thread::sleep;
use std::time::Duration;

const LONG_ARGS: &[&str] = &[
    "-l",
    "--long",
    "--format=long",
    "--for=long",
    "--format=verbose",
    "--for=verbose",
];

const ACROSS_ARGS: &[&str] = &[
    "-x",
    "--format=across",
    "--format=horizontal",
    "--for=across",
    "--for=horizontal",
];

const COMMA_ARGS: &[&str] = &["-m", "--format=commas", "--for=commas"];

const COLUMN_ARGS: &[&str] = &["-C", "--format=columns", "--for=columns"];

#[test]
fn test_ls_ls() {
    new_ucmd!().succeeds();
}

#[test]
fn test_ls_i() {
    new_ucmd!().arg("-i").succeeds();
    new_ucmd!().arg("-il").succeeds();
}

#[test]
fn test_ls_ordering() {
    let scene = TestScenario::new(util_name!());
    let at = &scene.fixtures;
    at.mkdir("some-dir1");
    at.mkdir("some-dir2");
    at.mkdir("some-dir3");
    at.mkdir("some-dir4");
    at.mkdir("some-dir5");
    at.mkdir("some-dir6");

    scene
        .ucmd()
        .arg("-Rl")
        .succeeds()
        .stdout_matches(&Regex::new("some-dir1:\\ntotal 0").unwrap());
}

#[cfg(all(feature = "truncate", feature = "dd"))]
#[test] // FIXME: fix this test for FreeBSD
fn test_ls_allocation_size() {
    let scene = TestScenario::new(util_name!());
    let at = &scene.fixtures;
    at.mkdir("some-dir1");
    at.touch("some-dir1/empty-file");

    #[cfg(unix)]
    {
        scene
            .ccmd("truncate")
            .arg("-s")
            .arg("4M")
            .arg("some-dir1/file-with-holes")
            .succeeds();

        // fill empty file with zeros
        scene
            .ccmd("dd")
            .arg("if=/dev/zero")
            .arg("of=some-dir1/zero-file")
            .arg("bs=1024")
            .arg("count=4096")
            .succeeds();

        scene
            .ccmd("dd")
            .arg("if=/dev/zero")
            .arg("of=irregular-file")
            .arg("bs=1")
            .arg("count=777")
            .succeeds();

        scene
            .ucmd()
            .arg("-l")
            .arg("--block-size=512")
            .arg("irregular-file")
            .succeeds()
            .stdout_matches(&Regex::new("[^ ] 2 [^ ]").unwrap());

        #[cfg(not(target_os = "freebsd"))]
        scene
            .ucmd()
            .arg("-s1")
            .arg("some-dir1")
            .succeeds()
            .stdout_is("total 4096\n   0 empty-file\n   0 file-with-holes\n4096 zero-file\n");

        scene
            .ucmd()
            .arg("-sl")
            .arg("some-dir1")
            .succeeds()
            // block size is 0 whereas size/len is 4194304
            .stdout_contains("4194304");

        #[cfg(not(target_os = "freebsd"))]
        scene
            .ucmd()
            .arg("-s1")
            .arg("some-dir1")
            .succeeds()
            .stdout_contains("0 empty-file")
            .stdout_contains("4096 zero-file");

        // Test alignment of different block sized files
        let res = scene.ucmd().arg("-si1").arg("some-dir1").succeeds();

        let empty_file_len = String::from_utf8(res.stdout().to_owned())
            .ok()
            .unwrap()
            .lines()
            .nth(1)
            .unwrap()
            .strip_suffix("empty-file")
            .unwrap()
            .len();

        let file_with_holes_len = String::from_utf8(res.stdout().to_owned())
            .ok()
            .unwrap()
            .lines()
            .nth(2)
            .unwrap()
            .strip_suffix("file-with-holes")
            .unwrap()
            .len();

        assert_eq!(empty_file_len, file_with_holes_len);

        #[cfg(not(target_os = "freebsd"))]
        scene
            .ucmd()
            .env("LS_BLOCK_SIZE", "8K")
            .env("BLOCK_SIZE", "4K")
            .arg("-s1")
            .arg("some-dir1")
            .succeeds()
            .stdout_contains("total 512")
            .stdout_contains("0 empty-file")
            .stdout_contains("0 file-with-holes")
            .stdout_contains("512 zero-file");

        #[cfg(not(target_os = "freebsd"))]
        scene
            .ucmd()
            .env("BLOCK_SIZE", "4K")
            .arg("-s1")
            .arg("some-dir1")
            .succeeds()
            .stdout_contains("total 1024")
            .stdout_contains("0 empty-file")
            .stdout_contains("0 file-with-holes")
            .stdout_contains("1024 zero-file");

        #[cfg(not(target_os = "freebsd"))]
        scene
            .ucmd()
            .env("BLOCK_SIZE", "4K")
            .arg("-s1")
            .arg("--si")
            .arg("some-dir1")
            .succeeds()
            .stdout_contains("total 4.2M")
            .stdout_contains("0 empty-file")
            .stdout_contains("0 file-with-holes")
            .stdout_contains("4.2M zero-file");

        #[cfg(not(target_os = "freebsd"))]
        scene
            .ucmd()
            .env("BLOCK_SIZE", "4096")
            .arg("-s1")
            .arg("some-dir1")
            .succeeds()
            .stdout_contains("total 1024")
            .stdout_contains("0 empty-file")
            .stdout_contains("0 file-with-holes")
            .stdout_contains("1024 zero-file");

        #[cfg(not(target_os = "freebsd"))]
        scene
            .ucmd()
            .env("POSIXLY_CORRECT", "true")
            .arg("-s1")
            .arg("some-dir1")
            .succeeds()
            .stdout_contains("total 8192")
            .stdout_contains("0 empty-file")
            .stdout_contains("0 file-with-holes")
            .stdout_contains("8192 zero-file");

        // -k should make 'ls' ignore the env var
        #[cfg(not(target_os = "freebsd"))]
        scene
            .ucmd()
            .env("BLOCK_SIZE", "4K")
            .arg("-s1k")
            .arg("some-dir1")
            .succeeds()
            .stdout_contains("total 4096")
            .stdout_contains("0 empty-file")
            .stdout_contains("0 file-with-holes")
            .stdout_contains("4096 zero-file");

        // but manually specified blocksize overrides -k
        #[cfg(not(target_os = "freebsd"))]
        scene
            .ucmd()
            .arg("-s1k")
            .arg("--block-size=4K")
            .arg("some-dir1")
            .succeeds()
            .stdout_contains("total 1024")
            .stdout_contains("0 empty-file")
            .stdout_contains("0 file-with-holes")
            .stdout_contains("1024 zero-file");

        #[cfg(not(target_os = "freebsd"))]
        scene
            .ucmd()
            .arg("-s1")
            .arg("--block-size=4K")
            .arg("some-dir1")
            .succeeds()
            .stdout_contains("total 1024")
            .stdout_contains("0 empty-file")
            .stdout_contains("0 file-with-holes")
            .stdout_contains("1024 zero-file");

        // si option should always trump the human-readable option
        #[cfg(not(target_os = "freebsd"))]
        scene
            .ucmd()
            .arg("-s1h")
            .arg("--si")
            .arg("some-dir1")
            .succeeds()
            .stdout_contains("total 4.2M")
            .stdout_contains("0 empty-file")
            .stdout_contains("0 file-with-holes")
            .stdout_contains("4.2M zero-file");

        #[cfg(not(target_os = "freebsd"))]
        scene
            .ucmd()
            .arg("-s1")
            .arg("--block-size=human-readable")
            .arg("some-dir1")
            .succeeds()
            .stdout_contains("total 4.0M")
            .stdout_contains("0 empty-file")
            .stdout_contains("0 file-with-holes")
            .stdout_contains("4.0M zero-file");

        #[cfg(not(target_os = "freebsd"))]
        scene
            .ucmd()
            .arg("-s1")
            .arg("--block-size=si")
            .arg("some-dir1")
            .succeeds()
            .stdout_contains("total 4.2M")
            .stdout_contains("0 empty-file")
            .stdout_contains("0 file-with-holes")
            .stdout_contains("4.2M zero-file");
    }
}

#[test]
fn test_ls_devices() {
    let scene = TestScenario::new(util_name!());
    let at = &scene.fixtures;
    at.mkdir("some-dir1");

    // Regex tests correct device ID and correct (no pad) spacing for a single file
    #[cfg(any(target_os = "macos", target_os = "ios"))]
    {
        scene
            .ucmd()
            .arg("-al")
            .arg("/dev/null")
            .succeeds()
            .stdout_matches(&Regex::new("[^ ] 3, 2 [^ ]").unwrap());
    }

    #[cfg(any(target_os = "linux", target_os = "android"))]
    {
        scene
            .ucmd()
            .arg("-al")
            .arg("/dev/null")
            .succeeds()
            .stdout_matches(&Regex::new("[^ ] 1, 3 [^ ]").unwrap());
    }

    // Tests display alignment against a file (stdout is a link to a tty)
    #[cfg(unix)]
    {
        #[cfg(not(target_os = "android"))]
        let stdout = "/dev/stdout";
        #[cfg(target_os = "android")]
        let stdout = "/proc/self/fd/1";
        let res = scene
            .ucmd()
            .arg("-alL")
            .arg("/dev/null")
            .arg(stdout)
            .succeeds();

        let null_len = String::from_utf8(res.stdout().to_owned())
            .ok()
            .unwrap()
            .lines()
            .next()
            .unwrap()
            .strip_suffix("/dev/null")
            .unwrap()
            .len();

        let stdout_len = String::from_utf8(res.stdout().to_owned())
            .ok()
            .unwrap()
            .lines()
            .nth(1)
            .unwrap()
            .strip_suffix(stdout)
            .unwrap()
            .len();

        assert_eq!(stdout_len, null_len);
    }
}

#[cfg(feature = "chmod")]
#[test]
fn test_ls_io_errors() {
    let scene = TestScenario::new(util_name!());
    let at = &scene.fixtures;
    at.mkdir("some-dir1");
    at.mkdir("some-dir2");
    at.symlink_file("does_not_exist", "some-dir2/dangle");
    at.mkdir("some-dir3");
    at.mkdir("some-dir3/some-dir4");
    at.mkdir("some-dir4");

    scene.ccmd("chmod").arg("000").arg("some-dir1").succeeds();

    scene
        .ucmd()
        .arg("-1")
        .arg("some-dir1")
        .fails()
        .code_is(2)
        .stderr_contains("cannot open directory")
        .stderr_contains("Permission denied");

    scene
        .ucmd()
        .arg("-Li")
        .arg("some-dir2")
        .fails()
        .code_is(1)
        .stderr_contains("cannot access")
        .stderr_contains("No such file or directory")
        .stdout_contains(if cfg!(windows) { "dangle" } else { "? dangle" });

    scene
        .ccmd("chmod")
        .arg("000")
        .arg("some-dir3/some-dir4")
        .succeeds();

    scene
        .ucmd()
        .arg("-laR")
        .arg("some-dir3")
        .fails()
        .code_is(1)
        .stderr_contains("some-dir4")
        .stderr_contains("cannot open directory")
        .stderr_contains("Permission denied")
        .stdout_contains("some-dir4");

    // don't double print on dangling link metadata errors
    scene
        .ucmd()
        .arg("-iRL")
        .arg("some-dir2")
        .fails()
        .stderr_does_not_contain(
            "ls: cannot access 'some-dir2/dangle': No such file or directory\nls: cannot access 'some-dir2/dangle': No such file or directory"
        );

    #[cfg(unix)]
    {
        at.touch("some-dir4/bad-fd.txt");
        let fd1 = at.open("some-dir4/bad-fd.txt").into_raw_fd();
        let fd2 = dup(dbg!(fd1)).unwrap();
        close(fd1).unwrap();

        // on the mac and in certain Linux containers bad fds are typed as dirs,
        // however sometimes bad fds are typed as links and directory entry on links won't fail
        if PathBuf::from(format!("/dev/fd/{fd2}")).is_dir() {
            scene
                .ucmd()
                .arg("-alR")
                .arg(format!("/dev/fd/{fd2}"))
                .fails()
                .stderr_contains(format!(
                    "cannot open directory '/dev/fd/{fd2}': Bad file descriptor"
                ))
                .stdout_does_not_contain(format!("{fd2}:\n"));

            scene
                .ucmd()
                .arg("-RiL")
                .arg(format!("/dev/fd/{fd2}"))
                .fails()
                .stderr_contains(format!("cannot open directory '/dev/fd/{fd2}': Bad file descriptor"))
                // don't double print bad fd errors
                .stderr_does_not_contain(format!("ls: cannot open directory '/dev/fd/{fd2}': Bad file descriptor\nls: cannot open directory '/dev/fd/{fd2}': Bad file descriptor"));
        } else {
            scene
                .ucmd()
                .arg("-alR")
                .arg(format!("/dev/fd/{fd2}"))
                .succeeds();

            scene
                .ucmd()
                .arg("-RiL")
                .arg(format!("/dev/fd/{fd2}"))
                .succeeds();
        }

        scene
            .ucmd()
            .arg("-alL")
            .arg(format!("/dev/fd/{fd2}"))
            .succeeds();

        let _ = close(fd2);
    }
}

#[test]
fn test_ls_only_dirs_formatting() {
    let scene = TestScenario::new(util_name!());
    let at = &scene.fixtures;
    at.mkdir("some-dir1");
    at.mkdir("some-dir2");
    at.mkdir("some-dir3");

    #[cfg(unix)]
    {
        scene.ucmd().arg("-1").arg("-R").succeeds().stdout_only(
            ".:\nsome-dir1\nsome-dir2\nsome-dir3\n\n./some-dir1:\n\n./some-dir2:\n\n./some-dir3:\n",
        );
    }
    #[cfg(windows)]
    {
        scene.ucmd().arg("-1").arg("-R").succeeds().stdout_only(
            ".:\nsome-dir1\nsome-dir2\nsome-dir3\n\n.\\some-dir1:\n\n.\\some-dir2:\n\n.\\some-dir3:\n",
        );
    }
}

#[test]
fn test_ls_walk_glob() {
    let scene = TestScenario::new(util_name!());
    let at = &scene.fixtures;
    at.touch(".test-1");
    at.mkdir("some-dir");
    at.touch(
        Path::new("some-dir")
            .join("test-2~")
            .as_os_str()
            .to_str()
            .unwrap(),
    );

    #[allow(clippy::trivial_regex)]
    let re_pwd = Regex::new(r"^\.\n").unwrap();

    scene
        .ucmd()
        .arg("-1")
        .arg("--ignore-backups")
        .arg("some-dir")
        .succeeds()
        .stdout_does_not_contain("test-2~")
        .stdout_does_not_contain("..")
        .stdout_does_not_match(&re_pwd);
}

#[test]
#[cfg(unix)]
fn test_ls_a() {
    let scene = TestScenario::new(util_name!());
    let at = &scene.fixtures;
    at.touch(".test-1");
    at.mkdir("some-dir");
    at.touch(
        Path::new("some-dir")
            .join(".test-2")
            .as_os_str()
            .to_str()
            .unwrap(),
    );

    #[allow(clippy::trivial_regex)]
    let re_pwd = Regex::new(r"^\.\n").unwrap();

    // Using the present working directory
    scene
        .ucmd()
        .arg("-1")
        .succeeds()
        .stdout_does_not_contain(".test-1")
        .stdout_does_not_contain("..")
        .stdout_does_not_match(&re_pwd);

    scene
        .ucmd()
        .arg("-a")
        .arg("-1")
        .succeeds()
        .stdout_contains(".test-1")
        .stdout_contains("..")
        .stdout_matches(&re_pwd);

    scene
        .ucmd()
        .arg("-A")
        .arg("-1")
        .succeeds()
        .stdout_contains(".test-1")
        .stdout_does_not_contain("..")
        .stdout_does_not_match(&re_pwd);

    // Using a subdirectory
    scene
        .ucmd()
        .arg("-1")
        .arg("some-dir")
        .succeeds()
        .stdout_does_not_contain(".test-2")
        .stdout_does_not_contain("..")
        .stdout_does_not_match(&re_pwd);

    scene
        .ucmd()
        .arg("-a")
        .arg("-1")
        .arg("some-dir")
        .succeeds()
        .stdout_contains(".test-2")
        .stdout_contains("..")
        .no_stderr()
        .stdout_matches(&re_pwd);

    scene
        .ucmd()
        .arg("-A")
        .arg("-1")
        .arg("some-dir")
        .succeeds()
        .stdout_contains(".test-2")
        .stdout_does_not_contain("..")
        .stdout_does_not_match(&re_pwd);
}

#[test]
fn test_ls_width() {
    let scene = TestScenario::new(util_name!());
    let at = &scene.fixtures;
    at.touch(at.plus_as_string("test-width-1"));
    at.touch(at.plus_as_string("test-width-2"));
    at.touch(at.plus_as_string("test-width-3"));
    at.touch(at.plus_as_string("test-width-4"));

    for option in [
        "-w 100",
        "-w=100",
        "--width=100",
        "--width 100",
        "--wid=100",
    ] {
        scene
            .ucmd()
            .args(&option.split(' ').collect::<Vec<_>>())
            .arg("-C")
            .succeeds()
            .stdout_only("test-width-1  test-width-2  test-width-3  test-width-4\n");
    }

    for option in ["-w 50", "-w=50", "--width=50", "--width 50", "--wid=50"] {
        scene
            .ucmd()
            .args(&option.split(' ').collect::<Vec<_>>())
            .arg("-C")
            .succeeds()
            .stdout_only("test-width-1  test-width-3\ntest-width-2  test-width-4\n");
    }

    for option in ["-w 25", "-w=25", "--width=25", "--width 25", "--wid=25"] {
        scene
            .ucmd()
            .args(&option.split(' ').collect::<Vec<_>>())
            .arg("-C")
            .succeeds()
            .stdout_only("test-width-1\ntest-width-2\ntest-width-3\ntest-width-4\n");
    }

    for option in ["-w 0", "-w=0", "--width=0", "--width 0", "--wid=0"] {
        scene
            .ucmd()
            .args(&option.split(' ').collect::<Vec<_>>())
            .arg("-C")
            .succeeds()
            .stdout_only("test-width-1  test-width-2  test-width-3  test-width-4\n");
    }

    for option in [
        "-w 062",
        "-w=062",
        "--width=062",
        "--width 062",
        "--wid=062",
    ] {
        scene
            .ucmd()
            .args(&option.split(' ').collect::<Vec<_>>())
            .arg("-C")
            .succeeds()
            .stdout_only("test-width-1  test-width-3\ntest-width-2  test-width-4\n");
    }

    for option in [
        "-w 100000000000000",
        "-w=100000000000000",
        "--width=100000000000000",
        "--width 100000000000000",
        "-w 07777777777777777777",
        "-w=07777777777777777777",
        "--width=07777777777777777777",
        "--width 07777777777777777777",
    ] {
        scene
            .ucmd()
            .args(&option.split(' ').collect::<Vec<_>>())
            .arg("-C")
            .succeeds()
            .stdout_only("test-width-1  test-width-2  test-width-3  test-width-4\n");
    }
    scene
        .ucmd()
        .arg("-w=bad")
        .arg("-C")
        .fails()
        .stderr_contains("invalid line width");

    for option in ["-w 1a", "-w=1a", "--width=1a", "--width 1a", "--wid 1a"] {
        scene
            .ucmd()
            .args(&option.split(' ').collect::<Vec<_>>())
            .arg("-C")
            .fails()
            .stderr_only("ls: invalid line width: '1a'\n");
    }
}

#[test]
fn test_ls_columns() {
    let scene = TestScenario::new(util_name!());
    let at = &scene.fixtures;
    at.touch(at.plus_as_string("test-columns-1"));
    at.touch(at.plus_as_string("test-columns-2"));
    at.touch(at.plus_as_string("test-columns-3"));
    at.touch(at.plus_as_string("test-columns-4"));

    // Columns is the default
    let result = scene.ucmd().succeeds();

    result.stdout_only("test-columns-1\ntest-columns-2\ntest-columns-3\ntest-columns-4\n");

    for option in COLUMN_ARGS {
        let result = scene.ucmd().arg(option).succeeds();
        result.stdout_only("test-columns-1  test-columns-2  test-columns-3  test-columns-4\n");
    }

    for option in COLUMN_ARGS {
        scene
            .ucmd()
            .arg("-w=40")
            .arg(option)
            .succeeds()
            .stdout_only("test-columns-1  test-columns-3\ntest-columns-2  test-columns-4\n");
    }

    // On windows we are always able to get the terminal size, so we can't simulate falling back to the
    // environment variable.
    #[cfg(not(windows))]
    {
        for option in COLUMN_ARGS {
            scene
                .ucmd()
                .env("COLUMNS", "40")
                .arg(option)
                .succeeds()
                .stdout_only("test-columns-1  test-columns-3\ntest-columns-2  test-columns-4\n");
        }

        scene
            .ucmd()
            .env("COLUMNS", "garbage")
            .arg("-C")
            .succeeds()
            .stdout_is("test-columns-1  test-columns-2  test-columns-3  test-columns-4\n")
            .stderr_is("ls: ignoring invalid width in environment variable COLUMNS: 'garbage'\n");
    }
    scene
        .ucmd()
        .arg("-Cw0")
        .succeeds()
        .stdout_only("test-columns-1  test-columns-2  test-columns-3  test-columns-4\n");
    scene
        .ucmd()
        .arg("-mw0")
        .succeeds()
        .stdout_only("test-columns-1, test-columns-2, test-columns-3, test-columns-4\n");
}

#[test]
fn test_ls_across() {
    let scene = TestScenario::new(util_name!());
    let at = &scene.fixtures;
    at.touch(at.plus_as_string("test-across-1"));
    at.touch(at.plus_as_string("test-across-2"));
    at.touch(at.plus_as_string("test-across-3"));
    at.touch(at.plus_as_string("test-across-4"));

    for option in ACROSS_ARGS {
        let result = scene.ucmd().arg(option).succeeds();
        // Because the test terminal has width 0, this is the same output as
        // the columns option.
        result.stdout_only("test-across-1  test-across-2  test-across-3  test-across-4\n");
    }

    for option in ACROSS_ARGS {
        // Because the test terminal has width 0, this is the same output as
        // the columns option.
        scene
            .ucmd()
            .arg("-w=30")
            .arg(option)
            .succeeds()
            .stdout_only("test-across-1  test-across-2\ntest-across-3  test-across-4\n");
    }
}

#[test]
fn test_ls_commas() {
    let scene = TestScenario::new(util_name!());
    let at = &scene.fixtures;
    at.touch(at.plus_as_string("test-commas-1"));
    at.touch(at.plus_as_string("test-commas-2"));
    at.touch(at.plus_as_string("test-commas-3"));
    at.touch(at.plus_as_string("test-commas-4"));

    for option in COMMA_ARGS {
        let result = scene.ucmd().arg(option).succeeds();
        result.stdout_only("test-commas-1, test-commas-2, test-commas-3, test-commas-4\n");
    }

    for option in COMMA_ARGS {
        scene
            .ucmd()
            .arg("-w=30")
            .arg(option)
            .succeeds()
            .stdout_only("test-commas-1, test-commas-2,\ntest-commas-3, test-commas-4\n");
    }
    for option in COMMA_ARGS {
        scene
            .ucmd()
            .arg("-w=45")
            .arg(option)
            .succeeds()
            .stdout_only("test-commas-1, test-commas-2, test-commas-3,\ntest-commas-4\n");
    }
}

#[test]
fn test_ls_zero() {
    let scene = TestScenario::new(util_name!());
    let at = &scene.fixtures;
    at.mkdir("0-test-zero");
    at.touch(at.plus_as_string("2-test-zero"));
    at.touch(at.plus_as_string("3-test-zero"));

    let ignored_opts = [
        "--quoting-style=c",
        "--color=always",
        "-m",
        "--hide-control-chars",
    ];

    scene
        .ucmd()
        .arg("--zero")
        .succeeds()
        .stdout_only("0-test-zero\x002-test-zero\x003-test-zero\x00");

    for opt in ignored_opts {
        scene
            .ucmd()
            .args(&[opt, "--zero"])
            .succeeds()
            .stdout_only("0-test-zero\x002-test-zero\x003-test-zero\x00");
    }

    scene
        .ucmd()
        .args(&["--zero", "--quoting-style=c"])
        .succeeds()
        .stdout_only("\"0-test-zero\"\x00\"2-test-zero\"\x00\"3-test-zero\"\x00");

    scene
        .ucmd()
        .args(&["--zero", "--color=always"])
        .succeeds()
        .stdout_only("\x1b[1;34m0-test-zero\x1b[0m\x002-test-zero\x003-test-zero\x00");

    scene
        .ucmd()
        .args(&["--zero", "-m"])
        .succeeds()
        .stdout_only("0-test-zero, 2-test-zero, 3-test-zero\x00");

    scene
        .ucmd()
        .args(&["--zero", "--hide-control-chars"])
        .succeeds()
        .stdout_only("0-test-zero\x002-test-zero\x003-test-zero\x00");

    scene
        .ucmd()
        .args(&["--zero", "--quoting-style=c", "--zero"])
        .succeeds()
        .stdout_only("0-test-zero\x002-test-zero\x003-test-zero\x00");

    #[cfg(unix)]
    {
        at.touch(at.plus_as_string("1\ntest-zero"));

        let ignored_opts = [
            "--quoting-style=c",
            "--color=always",
            "-m",
            "--hide-control-chars",
        ];

        scene
            .ucmd()
            .arg("--zero")
            .succeeds()
            .stdout_only("0-test-zero\x001\ntest-zero\x002-test-zero\x003-test-zero\x00");

        for opt in ignored_opts {
            scene
                .ucmd()
                .args(&[opt, "--zero"])
                .succeeds()
                .stdout_only("0-test-zero\x001\ntest-zero\x002-test-zero\x003-test-zero\x00");
        }

        scene
            .ucmd()
            .args(&["--zero", "--quoting-style=c"])
            .succeeds()
            .stdout_only(
                "\"0-test-zero\"\x00\"1\\ntest-zero\"\x00\"2-test-zero\"\x00\"3-test-zero\"\x00",
            );

        scene
            .ucmd()
            .args(&["--zero", "--color=always"])
            .succeeds()
            .stdout_only(
                "\x1b[1;34m0-test-zero\x1b[0m\x001\ntest-zero\x002-test-zero\x003-test-zero\x00",
            );

        scene
            .ucmd()
            .args(&["--zero", "-m"])
            .succeeds()
            .stdout_only("0-test-zero, 1\ntest-zero, 2-test-zero, 3-test-zero\x00");

        scene
            .ucmd()
            .args(&["--zero", "--hide-control-chars"])
            .succeeds()
            .stdout_only("0-test-zero\x001?test-zero\x002-test-zero\x003-test-zero\x00");
    }

    scene
        .ucmd()
        .args(&["-l", "--zero"])
        .succeeds()
        .stdout_contains("total ");
}

#[test]
fn test_ls_commas_trailing() {
    let scene = TestScenario::new(util_name!());
    let at = &scene.fixtures;
    at.touch(at.plus_as_string("test-commas-trailing-2"));

    at.touch(at.plus_as_string("test-commas-trailing-1"));
    at.append(
        "test-commas-trailing-1",
        &(0..2000)
            .map(|x| x.to_string())
            .collect::<Vec<_>>()
            .join("\n"),
    );

    scene
        .ucmd()
        .arg("-sm")
        .arg("./test-commas-trailing-1")
        .arg("./test-commas-trailing-2")
        .succeeds()
        .stdout_matches(&Regex::new(r"\S\n$").unwrap());
}

#[test]
fn test_ls_long() {
    let scene = TestScenario::new(util_name!());
    let at = &scene.fixtures;
    at.touch(at.plus_as_string("test-long"));

    for arg in LONG_ARGS {
        let result = scene.ucmd().arg(arg).arg("test-long").succeeds();
        #[cfg(not(windows))]
        result.stdout_matches(&Regex::new(r"[-bcCdDlMnpPsStTx?]([r-][w-][xt-]){3}.*").unwrap());

        #[cfg(windows)]
        result.stdout_matches(&Regex::new(r"[-dl](r[w-]x){3}.*").unwrap());
    }
}

#[cfg(not(windows))]
#[test]
fn test_ls_long_format() {
    let scene = TestScenario::new(util_name!());
    let at = &scene.fixtures;
    at.mkdir(&at.plus_as_string("test-long-dir"));
    at.touch(at.plus_as_string("test-long-dir/test-long-file"));
    at.mkdir(&at.plus_as_string("test-long-dir/test-long-dir"));

    for arg in LONG_ARGS {
        // Assuming sane username do not have spaces within them.
        // A line of the output should be:
        // One of the characters -bcCdDlMnpPsStTx?
        // rwx, with - for missing permissions, thrice.
        // Zero or one "." for indicating a file with security context
        // A number, preceded by column whitespace, and followed by a single space.
        // A username, currently [^ ], followed by column whitespace, twice (or thrice for Hurd).
        // A number, followed by a single space.
        // A month, followed by a single space.
        // A day, preceded by column whitespace, and followed by a single space.
        // Either a year or a time, currently [0-9:]+, preceded by column whitespace,
        // and followed by a single space.
        // Whatever comes after is irrelevant to this specific test.
        scene.ucmd().arg(arg).arg("test-long-dir").succeeds().stdout_matches(&Regex::new(
            r"\n[-bcCdDlMnpPsStTx?]([r-][w-][xt-]){3}\.? +\d+ [^ ]+ +[^ ]+( +[^ ]+)? +\d+ [A-Z][a-z]{2} {0,2}\d{0,2} {0,2}[0-9:]+ "
        ).unwrap());
    }

    // This checks for the line with the .. entry. The uname and group should be digits.
    scene.ucmd().arg("-lan").arg("test-long-dir").succeeds().stdout_matches(&Regex::new(
        r"\nd([r-][w-][xt-]){3}\.? +\d+ \d+ +\d+( +\d+)? +\d+ [A-Z][a-z]{2} {0,2}\d{0,2} {0,2}[0-9:]+ \.\."
    ).unwrap());
}

/// This test tests `ls -laR --color`.
/// This test is mainly about coloring, but, the recursion, symlink `->` processing,
/// and `.` and `..` being present in `-a` all need to work for the test to pass.
/// This test does not really test anything provided by `-l` but the file names and symlinks.
#[cfg(all(feature = "ln", feature = "mkdir", feature = "touch"))]
#[test]
#[cfg(all(feature = "ln", feature = "mkdir", feature = "touch"))]
fn test_ls_long_symlink_color() {
    // If you break this test after breaking mkdir, touch, or ln, do not be alarmed!
    // This test is made for ls, but it attempts to run those utils in the process.

    // Having Some([2, 0]) in a color basically means that "it has the same color as whatever
    // is in the 2nd expected output, the 0th color", where the 0th color is the name color, and
    // the 1st color is the target color, in a fixed-size array of size 2.
    // Basically these are references to be used for indexing the `colors` vector defined below.
    type ColorReference = Option<[usize; 2]>;

    // The string between \x1b[ and m
    type Color = String;

    // The string between the color start and the color end is the file name itself.
    type Name = String;

    let scene = TestScenario::new(util_name!());

    // .
    // ├── dir1
    // │   ├── file1
    // │   ├── dir2
    // │   │   └── dir3
    // │   ├── ln-dir-invalid -> dir1/dir2
    // │   ├── ln-up2 -> ../..
    // │   └── ln-root -> /
    // ├── ln-file1 -> dir1/file1
    // ├── ln-file-invalid -> dir1/invalid-target
    // └── ln-dir3 -> ./dir1/dir2/dir3
    prepare_folder_structure(&scene);

    // We memoize the colors so we can refer to them later.
    // Each entry will be the colors of the link name and link target of a specific output.
    let mut colors: Vec<[Color; 2]> = vec![];

    // The contents of each tuple are the expected colors and names for the link and target.
    // We will loop over the ls output and compare to those.
    // None values mean that we do not know what color to expect yet, as LS_COLOR might
    // be set differently, and as different implementations of ls may use different codes,
    // for example, our ls uses `[1;36m` while the GNU ls uses `[01;36m`.
    //
    // These have been sorting according to default ls sort, and this affects the order of
    // discovery of colors, so be very careful when changing directory/file names being created.
    let expected_output: [(ColorReference, &str, ColorReference, &str); 6] = [
        // We don't know what colors are what the first time we meet a link.
        (None, "ln-dir3", None, "./dir1/dir2/dir3"),
        // We have acquired [0, 0], which should be the link color,
        // and [0, 1], which should be the dir color, and we can compare to them from now on.
        (None, "ln-file-invalid", Some([1, 1]), "dir1/invalid-target"),
        // We acquired [1, 1], the non-existent color.
        (Some([0, 0]), "ln-file1", None, "dir1/file1"),
        (Some([1, 1]), "ln-dir-invalid", Some([1, 1]), "dir1/dir2"),
        (Some([0, 0]), "ln-root", Some([0, 1]), "/"),
        (Some([0, 0]), "ln-up2", None, "../.."),
    ];

    // We are only interested in lines or the ls output that are symlinks. These start with "lrwx".
    let result = scene.ucmd().arg("-laR").arg("--color").arg(".").succeeds();
    let mut result_lines = result
        .stdout_str()
        .lines()
        .filter(|line| line.starts_with("lrwx"))
        .enumerate();

    // For each enumerated line, we assert that the output of ls matches the expected output.
    //
    // The unwraps within get_index_name_target will panic if a line starting lrwx does
    // not have `colored_name -> target` within it.
    while let Some((i, name, target)) = get_index_name_target(&mut result_lines) {
        // The unwraps within capture_colored_string will panic if the name/target's color
        // format is invalid.
        dbg!(&name);
        dbg!(&target);
        let (matched_name_color, matched_name) = capture_colored_string(&name);
        let (matched_target_color, matched_target) = capture_colored_string(&target);

        colors.push([matched_name_color, matched_target_color]);

        // We borrow them again after having moved them. This unwrap will never panic.
        let [matched_name_color, matched_target_color] = colors.last().unwrap();

        // We look up the Colors that are expected in `colors` using the ColorReferences
        // stored in `expected_output`.
        let expected_name_color = expected_output[i]
            .0
            .map(|color_reference| colors[color_reference[0]][color_reference[1]].as_str());
        let expected_target_color = expected_output[i]
            .2
            .map(|color_reference| colors[color_reference[0]][color_reference[1]].as_str());

        // This is the important part. The asserts inside assert_names_and_colors_are_equal
        // will panic if the colors or names do not match the expected colors or names.
        // Keep in mind an expected color `Option<&str>` of None can mean either that we
        // don't expect any color here, as in `expected_output[2], or don't know what specific
        // color to expect yet, as in expected_output[0:1].
        dbg!(&colors);
        assert_names_and_colors_are_equal(
            matched_name_color,
            expected_name_color,
            &matched_name,
            expected_output[i].1,
            matched_target_color,
            expected_target_color,
            &matched_target,
            expected_output[i].3,
        );
    }

    // End of test, only definitions of the helper functions used above follows...

    fn get_index_name_target<'a, I>(lines: &mut I) -> Option<(usize, Name, Name)>
    where
        I: Iterator<Item = (usize, &'a str)>,
    {
        match lines.next() {
            Some((c, s)) => {
                // `name` is whatever comes between \x1b (inclusive) and the arrow.
                let name = String::from("\x1b")
                    + s.split(" -> ")
                        .next()
                        .unwrap()
                        .split(" \x1b")
                        .last()
                        .unwrap();
                // `target` is whatever comes after the arrow.
                let target = s.split(" -> ").last().unwrap().to_string();
                Some((c, name, target))
            }
            None => None,
        }
    }

    #[allow(clippy::too_many_arguments)]
    fn assert_names_and_colors_are_equal(
        name_color: &str,
        expected_name_color: Option<&str>,
        name: &str,
        expected_name: &str,
        target_color: &str,
        expected_target_color: Option<&str>,
        target: &str,
        expected_target: &str,
    ) {
        // Names are always compared.
        assert_eq!(&name, &expected_name);
        assert_eq!(&target, &expected_target);

        // Colors are only compared when we have inferred what color we are looking for.
        if expected_name_color.is_some() {
            assert_eq!(&name_color, &expected_name_color.unwrap());
        }
        if expected_target_color.is_some() {
            assert_eq!(&target_color, &expected_target_color.unwrap());
        }
    }

    fn capture_colored_string(input: &str) -> (Color, Name) {
        let colored_name = Regex::new(r"\x1b\[([0-9;]+)m(.+)\x1b\[0m").unwrap();
        match colored_name.captures(input) {
            Some(captures) => (
                captures.get(1).unwrap().as_str().to_string(),
                captures.get(2).unwrap().as_str().to_string(),
            ),
            None => (String::new(), input.to_string()),
        }
    }

    fn prepare_folder_structure(scene: &TestScenario) {
        // There is no way to change directory in the CI, so this is the best we can do.
        // Also, keep in mind that windows might require privilege to symlink directories.
        //
        // We use scene.ccmd instead of scene.fixtures because we care about relative symlinks.
        // So we're going to try out the built mkdir, touch, and ln here, and we expect them to succeed.
        scene.ccmd("mkdir").arg("dir1").succeeds();
        scene.ccmd("mkdir").arg("dir1/dir2").succeeds();
        scene.ccmd("mkdir").arg("dir1/dir2/dir3").succeeds();
        scene.ccmd("touch").arg("dir1/file1").succeeds();

        scene
            .ccmd("ln")
            .arg("-s")
            .arg("dir1/dir2")
            .arg("dir1/ln-dir-invalid")
            .succeeds();
        scene
            .ccmd("ln")
            .arg("-s")
            .arg("./dir1/dir2/dir3")
            .arg("ln-dir3")
            .succeeds();
        scene
            .ccmd("ln")
            .arg("-s")
            .arg("../..")
            .arg("dir1/ln-up2")
            .succeeds();
        scene
            .ccmd("ln")
            .arg("-s")
            .arg("/")
            .arg("dir1/ln-root")
            .succeeds();
        scene
            .ccmd("ln")
            .arg("-s")
            .arg("dir1/file1")
            .arg("ln-file1")
            .succeeds();
        scene
            .ccmd("ln")
            .arg("-s")
            .arg("dir1/invalid-target")
            .arg("ln-file-invalid")
            .succeeds();
    }
}

#[test]
fn test_ls_long_total_size() {
    let scene = TestScenario::new(util_name!());
    let at = &scene.fixtures;
    at.touch(at.plus_as_string("test-long"));
    at.append("test-long", "1");
    at.touch(at.plus_as_string("test-long2"));
    at.append("test-long2", "2");

    let expected_prints: HashMap<_, _> = if cfg!(unix) {
        [
            ("long_vanilla", "total 8"),
            ("long_human_readable", "total 8.0K"),
            ("long_si", "total 8.2k"),
        ]
        .iter()
        .copied()
        .collect()
    } else {
        [
            ("long_vanilla", "total 2"),
            ("long_human_readable", "total 2"),
            ("long_si", "total 2"),
        ]
        .iter()
        .copied()
        .collect()
    };

    for arg in LONG_ARGS {
        let result = scene.ucmd().arg(arg).succeeds();
        result.stdout_contains(expected_prints["long_vanilla"]);

        for arg2 in ["-h", "--human-readable", "--si"] {
            let result = scene.ucmd().arg(arg).arg(arg2).succeeds();
            result.stdout_contains(if arg2 == "--si" {
                expected_prints["long_si"]
            } else {
                expected_prints["long_human_readable"]
            });
        }
    }
}

#[test]
fn test_ls_long_formats() {
    let scene = TestScenario::new(util_name!());
    let at = &scene.fixtures;
    at.touch(at.plus_as_string("test-long-formats"));

    // Zero or one "." for indicating a file with security context

    // Regex for three names, so all of author, group and owner
    let re_three = Regex::new(r"[xrw-]{9}\.? \d ([-0-9_a-z.A-Z]+ ){3}0").unwrap();

    #[cfg(unix)]
    let re_three_num = Regex::new(r"[xrw-]{9}\.? \d (\d+ ){3}0").unwrap();

    // Regex for two names, either:
    // - group and owner
    // - author and owner
    // - author and group
    let re_two = Regex::new(r"[xrw-]{9}\.? \d ([-0-9_a-z.A-Z]+ ){2}0").unwrap();

    #[cfg(unix)]
    let re_two_num = Regex::new(r"[xrw-]{9}\.? \d (\d+ ){2}0").unwrap();

    // Regex for one name: author, group or owner
    let re_one = Regex::new(r"[xrw-]{9}\.? \d [-0-9_a-z.A-Z]+ 0").unwrap();

    #[cfg(unix)]
    let re_one_num = Regex::new(r"[xrw-]{9}\.? \d \d+ 0").unwrap();

    // Regex for no names
    let re_zero = Regex::new(r"[xrw-]{9}\.? \d 0").unwrap();

    scene
        .ucmd()
        .arg("-l")
        .arg("--author")
        .arg("test-long-formats")
        .succeeds()
        .stdout_matches(&re_three);

    scene
        .ucmd()
        .arg("-l1")
        .arg("--author")
        .arg("test-long-formats")
        .succeeds()
        .stdout_matches(&re_three);

    #[cfg(unix)]
    {
        scene
            .ucmd()
            .arg("-n")
            .arg("--author")
            .arg("test-long-formats")
            .succeeds()
            .stdout_matches(&re_three_num);
    }

    for arg in [
        "-l",                     // only group and owner
        "-g --author",            // only author and group
        "-o --author",            // only author and owner
        "-lG --author",           // only author and owner
        "-l --no-group --author", // only author and owner
    ] {
        scene
            .ucmd()
            .args(&arg.split(' ').collect::<Vec<_>>())
            .arg("test-long-formats")
            .succeeds()
            .stdout_matches(&re_two);

        #[cfg(unix)]
        {
            scene
                .ucmd()
                .arg("-n")
                .args(&arg.split(' ').collect::<Vec<_>>())
                .arg("test-long-formats")
                .succeeds()
                .stdout_matches(&re_two_num);
        }
    }

    for arg in [
        "-g",            // only group
        "-gl",           // only group
        "-o",            // only owner
        "-ol",           // only owner
        "-oG",           // only owner
        "-lG",           // only owner
        "-l --no-group", // only owner
        "-gG --author",  // only author
    ] {
        scene
            .ucmd()
            .args(&arg.split(' ').collect::<Vec<_>>())
            .arg("test-long-formats")
            .succeeds()
            .stdout_matches(&re_one);

        #[cfg(unix)]
        {
            scene
                .ucmd()
                .arg("-n")
                .args(&arg.split(' ').collect::<Vec<_>>())
                .arg("test-long-formats")
                .succeeds()
                .stdout_matches(&re_one_num);
        }
    }

    for arg in [
        "-og",
        "-ogl",
        "-lgo",
        "-gG",
        "-g --no-group",
        "-og --no-group",
        "-og --format=long",
        "-ogCl",
        "-og --format=vertical -l",
        "-og1",
        "-og1l",
    ] {
        scene
            .ucmd()
            .args(&arg.split(' ').collect::<Vec<_>>())
            .arg("test-long-formats")
            .succeeds()
            .stdout_matches(&re_zero);

        #[cfg(unix)]
        {
            scene
                .ucmd()
                .arg("-n")
                .args(&arg.split(' ').collect::<Vec<_>>())
                .arg("test-long-formats")
                .succeeds()
                .stdout_matches(&re_zero);
        }
    }
}

#[test]
fn test_ls_oneline() {
    let scene = TestScenario::new(util_name!());
    let at = &scene.fixtures;
    at.touch(at.plus_as_string("test-oneline-1"));
    at.touch(at.plus_as_string("test-oneline-2"));

    // Bit of a weird situation: in the tests oneline and columns have the same output,
    // except on Windows.
    for option in ["-1", "--format=single-column"] {
        scene
            .ucmd()
            .arg(option)
            .succeeds()
            .stdout_only("test-oneline-1\ntest-oneline-2\n");
    }
}

#[test]
fn test_ls_deref() {
    let scene = TestScenario::new(util_name!());
    let at = &scene.fixtures;
    let path_regexp = r"(.*)test-long.link -> (.*)test-long(.*)";
    let re = Regex::new(path_regexp).unwrap();

    at.touch(at.plus_as_string("test-long"));
    at.symlink_file("test-long", "test-long.link");
    assert!(at.is_symlink("test-long.link"));

    let result = scene
        .ucmd()
        .arg("-l")
        .arg("--color=never")
        .arg("test-long")
        .arg("test-long.link")
        .succeeds();
    assert!(re.is_match(result.stdout_str().trim()));

    let result = scene
        .ucmd()
        .arg("-L")
        .arg("--color=never")
        .arg("test-long")
        .arg("test-long.link")
        .succeeds();
    assert!(!re.is_match(result.stdout_str().trim()));
}

#[test]
fn test_ls_group_directories_first() {
    let scene = TestScenario::new(util_name!());
    let at = &scene.fixtures;
    let mut filenames = ["file1", "file2", "anotherFile", "abc", "xxx", "zzz"];
    for filename in filenames {
        at.touch(filename);
    }
    filenames.sort_unstable();

    let dirnames = ["aaa", "bbb", "ccc", "yyy"];
    for dirname in dirnames {
        at.mkdir(dirname);
    }

    let dots = [".", ".."];

    let result = scene
        .ucmd()
        .arg("-1a")
        .arg("--group-directories-first")
        .run();
    assert_eq!(
        result.stdout_str().split('\n').collect::<Vec<_>>(),
        dots.into_iter()
            .chain(dirnames.into_iter())
            .chain(filenames.into_iter())
            .chain([""].into_iter())
            .collect::<Vec<_>>(),
    );

    let result = scene
        .ucmd()
        .arg("-1ar")
        .arg("--group-directories-first")
        .run();
    assert_eq!(
        result.stdout_str().split('\n').collect::<Vec<_>>(),
        (dirnames.into_iter().rev())
            .chain(dots.into_iter().rev())
            .chain(filenames.into_iter().rev())
            .chain([""].into_iter())
            .collect::<Vec<_>>(),
    );

    let result = scene
        .ucmd()
        .arg("-1aU")
        .arg("--group-directories-first")
        .run();
    let result2 = scene.ucmd().arg("-1aU").run();
    assert_eq!(result.stdout_str(), result2.stdout_str());
}
#[test]
fn test_ls_sort_none() {
    let scene = TestScenario::new(util_name!());
    let at = &scene.fixtures;

    at.touch("test-3");
    at.touch("test-1");
    at.touch("test-2");

    // Order is not specified so we just check that it doesn't
    // give any errors.
    scene.ucmd().arg("--sort=none").succeeds();
    scene.ucmd().arg("-U").succeeds();
}

#[test]
fn test_ls_sort_name() {
    let scene = TestScenario::new(util_name!());
    let at = &scene.fixtures;

    at.touch("test-3");
    at.touch("test-1");
    at.touch("test-2");

    scene
        .ucmd()
        .arg("--sort=name")
        .succeeds()
        .stdout_is("test-1\ntest-2\ntest-3\n");

    let scene_dot = TestScenario::new(util_name!());
    let at = &scene_dot.fixtures;
    at.touch(".a");
    at.touch("a");
    at.touch(".b");
    at.touch("b");

    scene_dot
        .ucmd()
        .arg("--sort=name")
        .arg("-A")
        .succeeds()
        .stdout_is(".a\n.b\na\nb\n");
}

#[test]
fn test_ls_sort_width() {
    let scene = TestScenario::new(util_name!());
    let at = &scene.fixtures;

    at.touch("aaaaa");
    at.touch("bbb");
    at.touch("cccc");
    at.touch("eee");
    at.touch("d");
    at.touch("fffff");
    at.touch("abc");
    at.touch("zz");
    at.touch("bcdef");

    scene
        .ucmd()
        .arg("--sort=width")
        .succeeds()
        .stdout_is("d\nzz\nabc\nbbb\neee\ncccc\naaaaa\nbcdef\nfffff\n");
}

#[test]
fn test_ls_order_size() {
    let scene = TestScenario::new(util_name!());
    let at = &scene.fixtures;

    at.touch("test-1");
    at.append("test-1", "1");

    at.touch("test-2");
    at.append("test-2", "22");
    at.touch("test-3");
    at.append("test-3", "333");
    at.touch("test-4");
    at.append("test-4", "4444");

    scene.ucmd().arg("-al").succeeds();

    let result = scene.ucmd().arg("-S").succeeds();
    result.stdout_only("test-4\ntest-3\ntest-2\ntest-1\n");

    let result = scene.ucmd().arg("-S").arg("-r").succeeds();
    result.stdout_only("test-1\ntest-2\ntest-3\ntest-4\n");

    let result = scene.ucmd().arg("--sort=size").succeeds();
    result.stdout_only("test-4\ntest-3\ntest-2\ntest-1\n");

    let result = scene.ucmd().arg("--sort=size").arg("-r").succeeds();
    result.stdout_only("test-1\ntest-2\ntest-3\ntest-4\n");
}

#[test]
fn test_ls_long_ctime() {
    let scene = TestScenario::new(util_name!());
    let at = &scene.fixtures;

    at.touch("test-long-ctime-1");

    for arg in ["-c", "--time=ctime", "--time=status"] {
        let result = scene.ucmd().arg("-l").arg(arg).succeeds();

        // Should show the time on Unix, but question marks on windows.
        #[cfg(unix)]
        result.stdout_contains(":");
        #[cfg(not(unix))]
        result.stdout_contains("???");
    }
}

#[test]
#[ignore]
fn test_ls_order_birthtime() {
    let scene = TestScenario::new(util_name!());
    let at = &scene.fixtures;

    /*
        Here we make 2 files with a timeout in between.
        After creating the first file try to sync it.
        This ensures the file gets created immediately instead of being saved
        inside the OS's IO operation buffer.
        Without this, both files might accidentally be created at the same time.
    */
    at.make_file("test-birthtime-1").sync_all().unwrap();
    at.make_file("test-birthtime-2").sync_all().unwrap();
    at.open("test-birthtime-1");

    let result = scene.ucmd().arg("--time=birth").arg("-t").run();

    #[cfg(not(windows))]
    assert_eq!(result.stdout_str(), "test-birthtime-2\ntest-birthtime-1\n");
    #[cfg(windows)]
    assert_eq!(result.stdout_str(), "test-birthtime-2  test-birthtime-1\n");
}

#[test]
fn test_ls_styles() {
    let scene = TestScenario::new(util_name!());
    let at = &scene.fixtures;
    at.touch("test");

    let re_full = Regex::new(
        r"[a-z-]* \d* [\w.]* [\w.]* \d* \d{4}-\d{2}-\d{2} \d{2}:\d{2}:\d{2}\.\d* (\+|\-)\d{4} test\n",
    )
    .unwrap();
    let re_long =
        Regex::new(r"[a-z-]* \d* [\w.]* [\w.]* \d* \d{4}-\d{2}-\d{2} \d{2}:\d{2} test\n").unwrap();
    let re_iso =
        Regex::new(r"[a-z-]* \d* [\w.]* [\w.]* \d* \d{2}-\d{2} \d{2}:\d{2} test\n").unwrap();
    let re_locale =
        Regex::new(r"[a-z-]* \d* [\w.]* [\w.]* \d* [A-Z][a-z]{2} ( |\d)\d \d{2}:\d{2} test\n")
            .unwrap();
    let re_custom_format =
        Regex::new(r"[a-z-]* \d* [\w.]* [\w.]* \d* \d{4}__\d{2} test\n").unwrap();

    //full-iso
    scene
        .ucmd()
        .arg("-l")
        .arg("--time-style=full-iso")
        .succeeds()
        .stdout_matches(&re_full);
    //long-iso
    scene
        .ucmd()
        .arg("-l")
        .arg("--time-style=long-iso")
        .succeeds()
        .stdout_matches(&re_long);
    //iso
    scene
        .ucmd()
        .arg("-l")
        .arg("--time-style=iso")
        .succeeds()
        .stdout_matches(&re_iso);
    //locale
    scene
        .ucmd()
        .arg("-l")
        .arg("--time-style=locale")
        .succeeds()
        .stdout_matches(&re_locale);

    //+FORMAT
    scene
        .ucmd()
        .arg("-l")
        .arg("--time-style=+%Y__%M")
        .succeeds()
        .stdout_matches(&re_custom_format);

    // Also fails due to not having full clap support for time_styles
    scene.ucmd().arg("-l").arg("-time-style=invalid").fails();

    //Overwrite options tests
    scene
        .ucmd()
        .arg("-l")
        .arg("--time-style=long-iso")
        .arg("--time-style=iso")
        .succeeds()
        .stdout_matches(&re_iso);
    scene
        .ucmd()
        .arg("--time-style=iso")
        .arg("--full-time")
        .succeeds()
        .stdout_matches(&re_full);
    scene
        .ucmd()
        .arg("--full-time")
        .arg("--time-style=iso")
        .succeeds()
        .stdout_matches(&re_iso);

    scene
        .ucmd()
        .arg("--full-time")
        .arg("--time-style=iso")
        .arg("--full-time")
        .succeeds()
        .stdout_matches(&re_full);

    scene
        .ucmd()
        .arg("--full-time")
        .arg("-x")
        .arg("-l")
        .succeeds()
        .stdout_matches(&re_full);

    at.touch("test2");
    scene
        .ucmd()
        .arg("--full-time")
        .arg("-x")
        .succeeds()
        .stdout_is("test  test2\n");
}

#[test]
fn test_ls_order_time() {
    let scene = TestScenario::new(util_name!());
    let at = &scene.fixtures;

    at.touch("test-1");
    at.append("test-1", "1");
    sleep(Duration::from_millis(100));
    at.touch("test-2");
    at.append("test-2", "22");

    sleep(Duration::from_millis(100));
    at.touch("test-3");
    at.append("test-3", "333");
    sleep(Duration::from_millis(100));
    at.touch("test-4");
    at.append("test-4", "4444");
    sleep(Duration::from_millis(100));

    // Read test-3, only changing access time
    at.read("test-3");

    // Set permissions of test-2, only changing ctime
    std::fs::set_permissions(
        at.plus_as_string("test-2"),
        at.metadata("test-2").permissions(),
    )
    .unwrap();

    scene.ucmd().arg("-al").succeeds();

    // ctime was changed at write, so the order is 4 3 2 1
    let result = scene.ucmd().arg("-t").succeeds();
    result.stdout_only("test-4\ntest-3\ntest-2\ntest-1\n");

    let result = scene.ucmd().arg("--sort=time").succeeds();
    result.stdout_only("test-4\ntest-3\ntest-2\ntest-1\n");

    let result = scene.ucmd().arg("-tr").succeeds();
    result.stdout_only("test-1\ntest-2\ntest-3\ntest-4\n");

    let result = scene.ucmd().arg("--sort=time").arg("-r").succeeds();
    result.stdout_only("test-1\ntest-2\ntest-3\ntest-4\n");

    // 3 was accessed last in the read
    // So the order should be 2 3 4 1
    for arg in ["-u", "--time=atime", "--time=access", "--time=use"] {
        let result = scene.ucmd().arg("-t").arg(arg).succeeds();
        at.open("test-3").metadata().unwrap().accessed().unwrap();
        at.open("test-4").metadata().unwrap().accessed().unwrap();

        // It seems to be dependent on the platform whether the access time is actually set
        #[cfg(unix)]
        {
            let expected = unwrap_or_return!(expected_result(&scene, &["-t", arg]));
            at.open("test-3").metadata().unwrap().accessed().unwrap();
            at.open("test-4").metadata().unwrap().accessed().unwrap();

            result.stdout_only(expected.stdout_str());
        }
        #[cfg(windows)]
        result.stdout_only("test-4\ntest-3\ntest-2\ntest-1\n");
    }

    // test-2 had the last ctime change when the permissions were set
    // So the order should be 2 4 3 1
    #[cfg(unix)]
    {
        let result = scene.ucmd().arg("-tc").succeeds();
        result.stdout_only("test-2\ntest-4\ntest-3\ntest-1\n");
    }
}

#[test]
fn test_ls_non_existing() {
    new_ucmd!().arg("doesntexist").fails();
}

#[test]
fn test_ls_files_dirs() {
    let scene = TestScenario::new(util_name!());
    let at = &scene.fixtures;
    at.mkdir("a");
    at.mkdir("a/b");
    at.mkdir("a/b/c");
    at.mkdir("z");
    at.touch(at.plus_as_string("a/a"));
    at.touch(at.plus_as_string("a/b/b"));

    scene.ucmd().arg("a").succeeds();
    scene.ucmd().arg("a/a").succeeds();
    scene.ucmd().arg("a").arg("z").succeeds();

    // Doesn't exist
    scene
        .ucmd()
        .arg("doesntexist")
        .fails()
        .stderr_contains("'doesntexist': No such file or directory");

    // One exists, the other doesn't
    scene
        .ucmd()
        .arg("a")
        .arg("doesntexist")
        .fails()
        .stderr_contains("'doesntexist': No such file or directory")
        .stdout_contains("a:");
}

#[test]
fn test_ls_recursive() {
    let scene = TestScenario::new(util_name!());
    let at = &scene.fixtures;
    at.mkdir("a");
    at.mkdir("a/b");
    at.mkdir("a/b/c");
    at.mkdir("z");
    at.touch(at.plus_as_string("a/a"));
    at.touch(at.plus_as_string("a/b/b"));

    scene.ucmd().arg("a").succeeds();
    scene.ucmd().arg("a/a").succeeds();
    scene
        .ucmd()
        .arg("z")
        .arg("-R")
        .succeeds()
        .stdout_contains("z:");
    let result = scene
        .ucmd()
        .arg("--color=never")
        .arg("-R")
        .arg("a")
        .arg("z")
        .succeeds();

    #[cfg(not(windows))]
    result.stdout_contains("a/b:\nb");
    #[cfg(windows)]
    result.stdout_contains("a\\b:\nb");
}

#[test]
fn test_ls_recursive_1() {
    let scene = TestScenario::new(util_name!());
    let at = &scene.fixtures;
    at.mkdir("x");
    at.mkdir("y");
    at.mkdir("a");
    at.mkdir("b");
    at.mkdir("c");
    at.mkdir("a/1");
    at.mkdir("a/2");
    at.mkdir("a/3");
    at.touch("f");
    at.touch("a/1/I");
    at.touch("a/1/II");
    #[cfg(unix)]
    let out = "a:\n1\n2\n3\n\na/1:\nI\nII\n\na/2:\n\na/3:\n\nb:\n\nc:\n";
    #[cfg(windows)]
    let out = "a:\n1\n2\n3\n\na\\1:\nI\nII\n\na\\2:\n\na\\3:\n\nb:\n\nc:\n";
    scene
        .ucmd()
        .arg("-R1")
        .arg("a")
        .arg("b")
        .arg("c")
        .succeeds()
        .stdout_is(out);
}

#[test]
fn test_ls_color() {
    let scene = TestScenario::new(util_name!());
    let at = &scene.fixtures;
    at.mkdir("a");
    let nested_dir = Path::new("a")
        .join("nested_dir")
        .to_string_lossy()
        .to_string();
    at.mkdir(&nested_dir);
    at.mkdir("z");
    let nested_file = Path::new("a")
        .join("nested_file")
        .to_string_lossy()
        .to_string();
    at.touch(nested_file);
    at.touch("test-color");

    let a_with_colors = "\x1b[1;34ma\x1b[0m";
    let z_with_colors = "\x1b[1;34mz\x1b[0m";
    let nested_dir_with_colors = "\x1b[1;34mnested_dir\x1b[0m"; // spell-checker:disable-line

    // Color is disabled by default
    let result = scene.ucmd().succeeds();
    assert!(!result.stdout_str().contains(a_with_colors));
    assert!(!result.stdout_str().contains(z_with_colors));

    // Color should be enabled
    for param in ["--color", "--col", "--color=always", "--col=always"] {
        scene
            .ucmd()
            .arg(param)
            .succeeds()
            .stdout_contains(a_with_colors)
            .stdout_contains(z_with_colors);
    }

    // Color should be disabled
    let result = scene.ucmd().arg("--color=never").succeeds();
    assert!(!result.stdout_str().contains(a_with_colors));
    assert!(!result.stdout_str().contains(z_with_colors));

    // Nested dir should be shown and colored
    scene
        .ucmd()
        .arg("--color")
        .arg("a")
        .succeeds()
        .stdout_contains(nested_dir_with_colors);

    // No output
    scene
        .ucmd()
        .arg("--color=never")
        .arg("z")
        .succeeds()
        .stdout_only("");

    // The colors must not mess up the grid layout
    at.touch("b");
    scene
        .ucmd()
        .arg("--color")
        .arg("-w=15")
        .arg("-C")
        .succeeds()
        .stdout_only(format!("{a_with_colors}  test-color\nb  {z_with_colors}\n"));
}

#[cfg(unix)]
#[test]
fn test_ls_inode() {
    let scene = TestScenario::new(util_name!());
    let at = &scene.fixtures;

    let file = "test_inode";
    at.touch(file);

    let re_short = Regex::new(r" *(\d+) test_inode").unwrap();
    let re_long = Regex::new(r" *(\d+) [xrw-]{10}\.? \d .+ test_inode").unwrap();

    let result = scene.ucmd().arg("test_inode").arg("-i").succeeds();
    assert!(re_short.is_match(result.stdout_str()));
    let inode_short = re_short
        .captures(result.stdout_str())
        .unwrap()
        .get(1)
        .unwrap()
        .as_str();

    let result = scene.ucmd().arg("test_inode").succeeds();
    assert!(!re_short.is_match(result.stdout_str()));
    assert!(!result.stdout_str().contains(inode_short));

    let result = scene.ucmd().arg("-li").arg("test_inode").succeeds();
    assert!(re_long.is_match(result.stdout_str()));
    let inode_long = re_long
        .captures(result.stdout_str())
        .unwrap()
        .get(1)
        .unwrap()
        .as_str();

    let result = scene.ucmd().arg("-l").arg("test_inode").succeeds();
    assert!(!re_long.is_match(result.stdout_str()));
    assert!(!result.stdout_str().contains(inode_long));

    assert_eq!(inode_short, inode_long);
}

#[test]
#[cfg(not(windows))]
fn test_ls_indicator_style() {
    let scene = TestScenario::new(util_name!());
    let at = &scene.fixtures;

    // Setup: Directory, Symlink, and Pipes.
    at.mkdir("directory");
    assert!(at.dir_exists("directory"));

    at.touch(at.plus_as_string("link-src"));
    at.symlink_file("link-src", "link-dest.link");
    assert!(at.is_symlink("link-dest.link"));

    at.mkfifo("named-pipe.fifo");
    assert!(at.is_fifo("named-pipe.fifo"));

    // Classify, File-Type, and Slash all contain indicators for directories.
    for opt in [
        "--indicator-style=classify",
        "--ind=classify",
        "--indicator-style=file-type",
        "--ind=file-type",
        "--indicator-style=slash",
        "--ind=slash",
        "--classify",
        "--classify=always",
        "--classify=yes",
        "--classify=force",
        "--class",
        "--file-type",
        "--file",
        "-p",
    ] {
        // Verify that classify and file-type both contain indicators for symlinks.
        scene.ucmd().arg(opt).succeeds().stdout_contains("/");
    }

    // Classify, Indicator options should not contain any indicators when value is none.
    for opt in [
        "--indicator-style=none",
        "--ind=none",
        "--classify=none",
        "--classify=never",
        "--classify=no",
    ] {
        // Verify that there are no indicators for any of the file types.
        scene
            .ucmd()
            .arg(opt)
            .succeeds()
            .stdout_does_not_contain("/")
            .stdout_does_not_contain("@")
            .stdout_does_not_contain("|");
    }

    // Classify and File-Type all contain indicators for pipes and links.
    let options = vec!["classify", "file-type"];
    for opt in options {
        // Verify that classify and file-type both contain indicators for symlinks.
        scene
            .ucmd()
            .arg(format!("--indicator-style={opt}"))
            .succeeds()
            .stdout_contains("@")
            .stdout_contains("|");
    }

    // Test sockets. Because the canonical way of making sockets to test is with
    // TempDir, we need a separate test.
    {
        use std::os::unix::net::UnixListener;

        let dir = tempfile::Builder::new()
            .prefix("unix_socket")
            .tempdir()
            .expect("failed to create dir");
        let socket_path = dir.path().join("sock");
        let _listener = UnixListener::bind(socket_path).expect("failed to create socket");

        new_ucmd!()
            .args(&[
                PathBuf::from(dir.path().to_str().unwrap()),
                PathBuf::from("--indicator-style=classify"),
            ])
            .succeeds()
            .stdout_only("sock=\n");
    }
}

// Essentially the same test as above, but only test symlinks and directories,
// not pipes or sockets.
#[test]
#[cfg(not(unix))]
fn test_ls_indicator_style() {
    let scene = TestScenario::new(util_name!());
    let at = &scene.fixtures;

    // Setup: Directory, Symlink.
    at.mkdir("directory");
    assert!(at.dir_exists("directory"));

    at.touch(at.plus_as_string("link-src"));
    at.symlink_file("link-src", "link-dest.link");
    assert!(at.is_symlink("link-dest.link"));

    // Classify, File-Type, and Slash all contain indicators for directories.
    let options = vec!["classify", "file-type", "slash"];
    for opt in options {
        // Verify that classify and file-type both contain indicators for symlinks.
        scene
            .ucmd()
            .arg(format!("--indicator-style={opt}"))
            .succeeds()
            .stdout_contains("/");
    }

    // Same test as above, but with the alternate flags.
    let options = vec!["--classify", "--file-type", "-p"];
    for opt in options {
        scene.ucmd().arg(opt).succeeds().stdout_contains("/");
    }

    // Classify and File-Type all contain indicators for pipes and links.
    let options = vec!["classify", "file-type"];
    for opt in options {
        // Verify that classify and file-type both contain indicators for symlinks.
        scene
            .ucmd()
            .arg(format!("--indicator-style={opt}"))
            .succeeds()
            .stdout_contains("@");
    }
}

#[cfg(not(any(target_vendor = "apple", target_os = "windows")))] // Truncate not available on mac or win
#[test]
fn test_ls_human_si() {
    let scene = TestScenario::new(util_name!());
    let file1 = "test_human-1";
    scene
        .cmd("truncate")
        .arg("-s")
        .arg("+1000")
        .arg(file1)
        .succeeds();

    scene
        .ucmd()
        .arg("-hl")
        .arg(file1)
        .succeeds()
        .stdout_contains(" 1000 ");

    scene
        .ucmd()
        .arg("-l")
        .arg("--si")
        .arg(file1)
        .succeeds()
        .stdout_contains(" 1.0k ");

    scene
        .cmd("truncate")
        .arg("-s")
        .arg("+1000k")
        .arg(file1)
        .run();

    scene
        .ucmd()
        .arg("-hl")
        .arg(file1)
        .succeeds()
        .stdout_contains(" 1001K ");

    scene
        .ucmd()
        .arg("-l")
        .arg("--si")
        .arg(file1)
        .succeeds()
        .stdout_contains(" 1.1M ");

    let file2 = "test-human-2";
    scene
        .cmd("truncate")
        .arg("-s")
        .arg("+12300k")
        .arg(file2)
        .succeeds();

    // GNU rounds up, so we must too.
    scene
        .ucmd()
        .arg("-hl")
        .arg(file2)
        .succeeds()
        .stdout_contains(" 13M ");

    // GNU rounds up, so we must too.
    scene
        .ucmd()
        .arg("-l")
        .arg("--si")
        .arg(file2)
        .succeeds()
        .stdout_contains(" 13M ");

    let file3 = "test-human-3";
    scene
        .cmd("truncate")
        .arg("-s")
        .arg("+9999")
        .arg(file3)
        .succeeds();

    scene
        .ucmd()
        .arg("-hl")
        .arg(file3)
        .succeeds()
        .stdout_contains(" 9.8K ");

    scene
        .ucmd()
        .arg("-l")
        .arg("--si")
        .arg(file3)
        .succeeds()
        .stdout_contains(" 10k ");
}

#[cfg(windows)]
#[test]
fn test_ls_hidden_windows() {
    let scene = TestScenario::new(util_name!());
    let at = &scene.fixtures;
    let file = "hiddenWindowsFileNoDot";
    at.touch(file);
    // hide the file
    scene
        .cmd("attrib")
        .arg("+h")
        .arg("+S")
        .arg("+r")
        .arg(file)
        .succeeds();

    let result = scene.ucmd().succeeds();
    assert!(!result.stdout_str().contains(file));
    scene.ucmd().arg("-a").succeeds().stdout_contains(file);
}

#[cfg(windows)]
#[test]
fn test_ls_hidden_link_windows() {
    let scene = TestScenario::new(util_name!());
    let at = &scene.fixtures;

    let file = "visibleWindowsFileNoDot";
    at.touch(file);

    let link = "hiddenWindowsLinkNoDot";
    at.symlink_dir(file, link);
    // hide the link
    scene.cmd("attrib").arg("/l").arg("+h").arg(link).succeeds();

    scene
        .ucmd()
        .succeeds()
        .stdout_contains(file)
        .stdout_does_not_contain(link);

    scene
        .ucmd()
        .arg("-a")
        .succeeds()
        .stdout_contains(file)
        .stdout_contains(link);
}

#[cfg(windows)]
#[test]
fn test_ls_success_on_c_drv_root_windows() {
    let scene = TestScenario::new(util_name!());
    scene.ucmd().arg("C:\\").succeeds();
}

#[test]
fn test_ls_version_sort() {
    let scene = TestScenario::new(util_name!());
    let at = &scene.fixtures;
    for filename in [
        "a2",
        "b1",
        "b20",
        "a1.4",
        "a1.40",
        "b3",
        "b11",
        "b20b",
        "b20a",
        "a100",
        "a1.13",
        "aa",
        "a1",
        "aaa",
        "a1.00000040",
        "abab",
        "ab",
        "a01.40",
        "a001.001",
        "a01.0000001",
        "a01.001",
        "a001.01",
    ] {
        at.touch(filename);
    }

    let mut expected = vec![
        "a1",
        "a001.001",
        "a001.01",
        "a01.0000001",
        "a01.001",
        "a1.4",
        "a1.13",
        "a01.40",
        "a1.00000040",
        "a1.40",
        "a2",
        "a100",
        "aa",
        "aaa",
        "ab",
        "abab",
        "b1",
        "b3",
        "b11",
        "b20",
        "b20a",
        "b20b",
        "", // because of '\n' at the end of the output
    ];

    let result = scene.ucmd().arg("-1v").succeeds();
    assert_eq!(
        result.stdout_str().split('\n').collect::<Vec<_>>(),
        expected
    );

    let result = scene.ucmd().arg("-1").arg("--sort=version").succeeds();
    assert_eq!(
        result.stdout_str().split('\n').collect::<Vec<_>>(),
        expected
    );

    let result = scene.ucmd().arg("-a1v").succeeds();
    expected.insert(expected.len() - 1, "..");
    expected.insert(0, ".");
    assert_eq!(
        result.stdout_str().split('\n').collect::<Vec<_>>(),
        expected,
    );
}

#[test]
fn test_ls_quoting_style() {
    let scene = TestScenario::new(util_name!());
    let at = &scene.fixtures;

    at.touch("one two");
    at.touch("one");

    // It seems that windows doesn't allow \n in filenames.
    // And it also doesn't like \, of course.
    #[cfg(unix)]
    {
        at.touch("one\ntwo");
        at.touch("one\\two");
        // Default is shell-escape
        scene
            .ucmd()
            .arg("--hide-control-chars")
            .arg("one\ntwo")
            .succeeds()
            .stdout_only("'one'$'\\n''two'\n");

        for (arg, correct) in [
            ("--quoting-style=literal", "one?two"),
            ("-N", "one?two"),
            ("--literal", "one?two"),
            ("--l", "one?two"),
            ("--quoting-style=c", "\"one\\ntwo\""),
            ("-Q", "\"one\\ntwo\""),
            ("--quote-name", "\"one\\ntwo\""),
            ("--quoting-style=escape", "one\\ntwo"),
            ("-b", "one\\ntwo"),
            ("--escape", "one\\ntwo"),
            ("--quoting-style=shell-escape", "'one'$'\\n''two'"),
            ("--quoting-style=shell-escape-always", "'one'$'\\n''two'"),
            ("--quoting-style=shell", "one?two"),
            ("--quoting-style=shell-always", "'one?two'"),
        ] {
            scene
                .ucmd()
                .arg("--hide-control-chars")
                .arg(arg)
                .arg("one\ntwo")
                .succeeds()
                .stdout_only(format!("{correct}\n"));
        }

        for (arg, correct) in [
            ("--quoting-style=literal", "one\ntwo"),
            ("-N", "one\ntwo"),
            ("--literal", "one\ntwo"),
            ("--l", "one\ntwo"),
            ("--quoting-style=shell", "one\ntwo"), // FIXME: GNU ls quotes this case
            ("--quoting-style=shell-always", "'one\ntwo'"),
        ] {
            scene
                .ucmd()
                .arg(arg)
                .arg("--show-control-chars")
                .arg("one\ntwo")
                .succeeds()
                .stdout_only(format!("{correct}\n"));
        }

        for (arg, correct) in [
            ("--quoting-style=literal", "one\\two"),
            ("-N", "one\\two"),
            ("--quoting-style=c", "\"one\\\\two\""),
            ("-Q", "\"one\\\\two\""),
            ("--quote-name", "\"one\\\\two\""),
            ("--quoting-style=escape", "one\\\\two"),
            ("-b", "one\\\\two"),
            ("--quoting-style=shell-escape", "'one\\two'"),
            ("--quoting-style=shell-escape-always", "'one\\two'"),
            ("--quoting-style=shell", "'one\\two'"),
            ("--quoting-style=shell-always", "'one\\two'"),
        ] {
            scene
                .ucmd()
                .arg("--hide-control-chars")
                .arg(arg)
                .arg("one\\two")
                .succeeds()
                .stdout_only(format!("{correct}\n"));
        }

        // Tests for a character that forces quotation in shell-style escaping
        // after a character in a dollar expression
        at.touch("one\n&two");
        for (arg, correct) in [
            ("--quoting-style=shell-escape", "'one'$'\\n''&two'"),
            ("--quoting-style=shell-escape-always", "'one'$'\\n''&two'"),
        ] {
            scene
                .ucmd()
                .arg("--hide-control-chars")
                .arg(arg)
                .arg("one\n&two")
                .succeeds()
                .stdout_only(format!("{correct}\n"));
        }
    }

    scene
        .ucmd()
        .arg("one two")
        .succeeds()
        .stdout_only("'one two'\n");

    for (arg, correct) in [
        ("--quoting-style=literal", "one two"),
        ("-N", "one two"),
        ("--literal", "one two"),
        ("--l", "one two"),
        ("--quoting-style=c", "\"one two\""),
        ("-Q", "\"one two\""),
        ("--quote-name", "\"one two\""),
        ("--quoting-style=escape", "one\\ two"),
        ("-b", "one\\ two"),
        ("--escape", "one\\ two"),
        ("--quoting-style=shell-escape", "'one two'"),
        ("--quoting-style=shell-escape-always", "'one two'"),
        ("--quoting-style=shell", "'one two'"),
        ("--quoting-style=shell-always", "'one two'"),
    ] {
        scene
            .ucmd()
            .arg("--hide-control-chars")
            .arg(arg)
            .arg("one two")
            .succeeds()
            .stdout_only(format!("{correct}\n"));
    }

    scene.ucmd().arg("one").succeeds().stdout_only("one\n");

    for (arg, correct) in [
        ("--quoting-style=literal", "one"),
        ("-N", "one"),
        ("--quoting-style=c", "\"one\""),
        ("-Q", "\"one\""),
        ("--quote-name", "\"one\""),
        ("--quoting-style=escape", "one"),
        ("-b", "one"),
        ("--quoting-style=shell-escape", "one"),
        ("--quoting-style=shell-escape-always", "'one'"),
        ("--quoting-style=shell", "one"),
        ("--quoting-style=shell-always", "'one'"),
    ] {
        scene
            .ucmd()
            .arg("--hide-control-chars")
            .arg(arg)
            .arg("one")
            .succeeds()
            .stdout_only(format!("{correct}\n"));
    }
}

#[test]
fn test_ls_quoting_and_color() {
    let scene = TestScenario::new(util_name!());
    let at = &scene.fixtures;

    at.touch("one two");
    scene
        .ucmd()
        .arg("--color")
        .arg("one two")
        .succeeds()
        .stdout_only("'one two'\n");
}

#[test]
fn test_ls_ignore_hide() {
    let scene = TestScenario::new(util_name!());
    let at = &scene.fixtures;

    at.touch("README.md");
    at.touch("CONTRIBUTING.md");
    at.touch("some_other_file");
    at.touch("READMECAREFULLY.md");

    scene
        .ucmd()
        .arg("--hide=*")
        .arg("-1")
        .succeeds()
        .stdout_only("");

    scene
        .ucmd()
        .arg("--ignore=*")
        .arg("-1")
        .succeeds()
        .stdout_only("");

    scene
        .ucmd()
        .arg("--ignore=irrelevant pattern")
        .arg("-1")
        .succeeds()
        .stdout_only("CONTRIBUTING.md\nREADME.md\nREADMECAREFULLY.md\nsome_other_file\n");

    scene
        .ucmd()
        .arg("--ignore=README*.md")
        .arg("-1")
        .succeeds()
        .stdout_only("CONTRIBUTING.md\nsome_other_file\n");

    scene
        .ucmd()
        .arg("--hide=README*.md")
        .arg("-1")
        .succeeds()
        .stdout_only("CONTRIBUTING.md\nsome_other_file\n");

    scene
        .ucmd()
        .arg("--ignore=*.md")
        .arg("-1")
        .succeeds()
        .stdout_only("some_other_file\n");

    scene
        .ucmd()
        .arg("-a")
        .arg("--ignore=*.md")
        .arg("-1")
        .succeeds()
        .stdout_only(".\n..\nsome_other_file\n");

    scene
        .ucmd()
        .arg("-a")
        .arg("--hide=*.md")
        .arg("-1")
        .succeeds()
        .stdout_only(".\n..\nCONTRIBUTING.md\nREADME.md\nREADMECAREFULLY.md\nsome_other_file\n");

    scene
        .ucmd()
        .arg("-A")
        .arg("--ignore=*.md")
        .arg("-1")
        .succeeds()
        .stdout_only("some_other_file\n");

    scene
        .ucmd()
        .arg("-A")
        .arg("--hide=*.md")
        .arg("-1")
        .succeeds()
        .stdout_only("CONTRIBUTING.md\nREADME.md\nREADMECAREFULLY.md\nsome_other_file\n");

    // Stacking multiple patterns
    scene
        .ucmd()
        .arg("--ignore=README*")
        .arg("--ignore=CONTRIBUTING*")
        .arg("-1")
        .succeeds()
        .stdout_only("some_other_file\n");

    scene
        .ucmd()
        .arg("--hide=README*")
        .arg("--ignore=CONTRIBUTING*")
        .arg("-1")
        .succeeds()
        .stdout_only("some_other_file\n");

    scene
        .ucmd()
        .arg("--hide=README*")
        .arg("--hide=CONTRIBUTING*")
        .arg("-1")
        .succeeds()
        .stdout_only("some_other_file\n");

    // Invalid patterns
    scene
        .ucmd()
        .arg("--ignore=READ[ME")
        .arg("-1")
        .succeeds()
        .stderr_contains("Invalid pattern")
        .stdout_is("CONTRIBUTING.md\nREADME.md\nREADMECAREFULLY.md\nsome_other_file\n");

    scene
        .ucmd()
        .arg("--hide=READ[ME")
        .arg("-1")
        .succeeds()
        .stderr_contains("Invalid pattern")
        .stdout_is("CONTRIBUTING.md\nREADME.md\nREADMECAREFULLY.md\nsome_other_file\n");
}

#[test]
#[cfg(unix)]
fn test_ls_ignore_backups() {
    let scene = TestScenario::new(util_name!());
    let at = &scene.fixtures;

    at.touch("somefile");
    at.touch("somebackup~");
    at.touch(".somehiddenfile");
    at.touch(".somehiddenbackup~");

    scene.ucmd().arg("-B").succeeds().stdout_is("somefile\n");
    scene
        .ucmd()
        .arg("--ignore-backups")
        .succeeds()
        .stdout_is("somefile\n");

    scene
        .ucmd()
        .arg("-aB")
        .succeeds()
        .stdout_contains(".somehiddenfile")
        .stdout_contains("somefile")
        .stdout_does_not_contain("somebackup")
        .stdout_does_not_contain(".somehiddenbackup~");

    scene
        .ucmd()
        .arg("-a")
        .arg("--ignore-backups")
        .succeeds()
        .stdout_contains(".somehiddenfile")
        .stdout_contains("somefile")
        .stdout_does_not_contain("somebackup")
        .stdout_does_not_contain(".somehiddenbackup~");
}

// This test fails on windows, see details at #3985
#[cfg(not(windows))]
#[test]
fn test_ls_ignore_explicit_period() {
    // In ls ignore patterns, leading periods must be explicitly specified
    let scene = TestScenario::new(util_name!());

    let at = &scene.fixtures;
    at.touch(".hidden.yml");
    at.touch("regular.yml");

    scene
        .ucmd()
        .arg("-a")
        .arg("--ignore")
        .arg("?hidden.yml")
        .succeeds()
        .stdout_contains(".hidden.yml")
        .stdout_contains("regular.yml");

    scene
        .ucmd()
        .arg("-a")
        .arg("--ignore")
        .arg("*.yml")
        .succeeds()
        .stdout_contains(".hidden.yml")
        .stdout_does_not_contain("regular.yml");

    // Leading period is explicitly specified
    scene
        .ucmd()
        .arg("-a")
        .arg("--ignore")
        .arg(".*.yml")
        .succeeds()
        .stdout_does_not_contain(".hidden.yml")
        .stdout_contains("regular.yml");
}

// This test fails on windows, see details at #3985
#[cfg(not(windows))]
#[test]
fn test_ls_ignore_negation() {
    let scene = TestScenario::new(util_name!());

    let at = &scene.fixtures;
    at.touch("apple");
    at.touch("boy");

    scene
        .ucmd()
        .arg("--ignore")
        .arg("[!a]*")
        .succeeds()
        .stdout_contains("apple")
        .stdout_does_not_contain("boy");

    scene
        .ucmd()
        .arg("--ignore")
        .arg("[^a]*")
        .succeeds()
        .stdout_contains("apple")
        .stdout_does_not_contain("boy");
}

#[test]
fn test_ls_directory() {
    let scene = TestScenario::new(util_name!());
    let at = &scene.fixtures;

    at.mkdir("some_dir");
    at.symlink_dir("some_dir", "sym_dir");

    at.touch(Path::new("some_dir").join("nested_file").to_str().unwrap());

    scene
        .ucmd()
        .arg("some_dir")
        .succeeds()
        .stdout_is("nested_file\n");

    scene
        .ucmd()
        .arg("--directory")
        .arg("some_dir")
        .succeeds()
        .stdout_is("some_dir\n");

    scene
        .ucmd()
        .arg("sym_dir")
        .succeeds()
        .stdout_is("nested_file\n");
}

#[test]
fn test_ls_deref_command_line() {
    let scene = TestScenario::new(util_name!());
    let at = &scene.fixtures;

    at.touch("some_file");
    at.symlink_file("some_file", "sym_file");

    scene
        .ucmd()
        .arg("sym_file")
        .succeeds()
        .stdout_is("sym_file\n");

    // -l changes the default to no dereferencing
    scene
        .ucmd()
        .arg("-l")
        .arg("sym_file")
        .succeeds()
        .stdout_contains("sym_file ->");

    scene
        .ucmd()
        .arg("--dereference-command-line-symlink-to-dir")
        .arg("sym_file")
        .succeeds()
        .stdout_is("sym_file\n");

    scene
        .ucmd()
        .arg("-l")
        .arg("--dereference-command-line-symlink-to-dir")
        .arg("sym_file")
        .succeeds()
        .stdout_contains("sym_file ->");

    scene
        .ucmd()
        .arg("--dereference-command-line")
        .arg("sym_file")
        .succeeds()
        .stdout_is("sym_file\n");

    let result = scene
        .ucmd()
        .arg("-l")
        .arg("--dereference-command-line")
        .arg("sym_file")
        .succeeds();

    assert!(!result.stdout_str().contains("->"));

    let result = scene.ucmd().arg("-lH").arg("sym_file").succeeds();

    assert!(!result.stdout_str().contains("sym_file ->"));

    // If the symlink is not a command line argument, it must be shown normally
    scene
        .ucmd()
        .arg("-l")
        .arg("--dereference-command-line")
        .succeeds()
        .stdout_contains("sym_file ->");
}

#[test]
fn test_ls_deref_command_line_dir() {
    let scene = TestScenario::new(util_name!());
    let at = &scene.fixtures;

    at.mkdir("some_dir");
    at.symlink_dir("some_dir", "sym_dir");

    at.touch(Path::new("some_dir").join("nested_file").to_str().unwrap());

    scene
        .ucmd()
        .arg("sym_dir")
        .succeeds()
        .stdout_contains("nested_file");

    scene
        .ucmd()
        .arg("-l")
        .arg("sym_dir")
        .succeeds()
        .stdout_contains("sym_dir ->");

    scene
        .ucmd()
        .arg("--dereference-command-line-symlink-to-dir")
        .arg("sym_dir")
        .succeeds()
        .stdout_contains("nested_file");

    scene
        .ucmd()
        .arg("-l")
        .arg("--dereference-command-line-symlink-to-dir")
        .arg("sym_dir")
        .succeeds()
        .stdout_contains("nested_file");

    scene
        .ucmd()
        .arg("--dereference-command-line")
        .arg("sym_dir")
        .succeeds()
        .stdout_contains("nested_file");

    scene
        .ucmd()
        .arg("-l")
        .arg("--dereference-command-line")
        .arg("sym_dir")
        .succeeds()
        .stdout_contains("nested_file");

    scene
        .ucmd()
        .arg("-lH")
        .arg("sym_dir")
        .succeeds()
        .stdout_contains("nested_file");

    // If the symlink is not a command line argument, it must be shown normally
    scene
        .ucmd()
        .arg("-l")
        .arg("--dereference-command-line")
        .succeeds()
        .stdout_contains("sym_dir ->");

    scene
        .ucmd()
        .arg("-lH")
        .succeeds()
        .stdout_contains("sym_dir ->");

    scene
        .ucmd()
        .arg("-l")
        .arg("--dereference-command-line-symlink-to-dir")
        .succeeds()
        .stdout_contains("sym_dir ->");

    // --directory does not dereference anything by default
    scene
        .ucmd()
        .arg("-l")
        .arg("--directory")
        .arg("sym_dir")
        .succeeds()
        .stdout_contains("sym_dir ->");

    let result = scene
        .ucmd()
        .arg("-l")
        .arg("--directory")
        .arg("--dereference-command-line-symlink-to-dir")
        .arg("sym_dir")
        .succeeds();

    assert!(!result.stdout_str().ends_with("sym_dir"));

    // --classify does not dereference anything by default
    scene
        .ucmd()
        .arg("-l")
        .arg("--directory")
        .arg("sym_dir")
        .succeeds()
        .stdout_contains("sym_dir ->");

    let result = scene
        .ucmd()
        .arg("-l")
        .arg("--directory")
        .arg("--dereference-command-line-symlink-to-dir")
        .arg("sym_dir")
        .succeeds();

    assert!(!result.stdout_str().ends_with("sym_dir"));
}

#[test]
fn test_ls_sort_extension() {
    let scene = TestScenario::new(util_name!());
    let at = &scene.fixtures;
    for filename in [
        "file1",
        "file2",
        "anotherFile",
        ".hidden",
        ".file.1",
        ".file.2",
        "file.1",
        "file.2",
        "anotherFile.1",
        "anotherFile.2",
        "file.ext",
        "file.debug",
        "anotherFile.ext",
        "anotherFile.debug",
    ] {
        at.touch(filename);
    }

    let expected = vec![
        ".",
        "..",
        ".hidden",
        "anotherFile",
        "file1",
        "file2",
        ".file.1",
        "anotherFile.1",
        "file.1",
        ".file.2",
        "anotherFile.2",
        "file.2",
        "anotherFile.debug",
        "file.debug",
        "anotherFile.ext",
        "file.ext",
        "", // because of '\n' at the end of the output
    ];

    let result = scene.ucmd().arg("-1aX").run();
    assert_eq!(
        result.stdout_str().split('\n').collect::<Vec<_>>(),
        expected,
    );

    let result = scene.ucmd().arg("-1a").arg("--sort=extension").run();
    assert_eq!(
        result.stdout_str().split('\n').collect::<Vec<_>>(),
        expected,
    );
}

#[test]
fn test_ls_path() {
    let scene = TestScenario::new(util_name!());
    let at = &scene.fixtures;

    let file1 = "file1";
    let file2 = "file2";
    let dir = "dir";
    let path = &format!("{dir}/{file2}");

    at.mkdir(dir);
    at.touch(file1);
    at.touch(path);

    let expected_stdout = &format!("{path}\n");
    scene.ucmd().arg(path).run().stdout_is(expected_stdout);

    let expected_stdout = &format!("./{path}\n");
    scene
        .ucmd()
        .arg(format!("./{path}"))
        .run()
        .stdout_is(expected_stdout);

    let abs_path = format!("{}/{}", at.as_string(), path);
    let expected_stdout = if cfg!(windows) {
        format!("\'{abs_path}\'\n")
    } else {
        format!("{abs_path}\n")
    };
    scene.ucmd().arg(&abs_path).run().stdout_is(expected_stdout);

    let expected_stdout = format!("{path}\n{file1}\n");
    scene
        .ucmd()
        .arg(file1)
        .arg(path)
        .run()
        .stdout_is(expected_stdout);
}

#[test]
fn test_ls_dangling_symlinks() {
    let scene = TestScenario::new(util_name!());
    let at = &scene.fixtures;

    at.mkdir("temp_dir");
    at.symlink_file("does_not_exist", "temp_dir/dangle");

    scene
        .ucmd()
        .arg("-L")
        .arg("temp_dir/dangle")
        .fails()
        .code_is(2);
    scene
        .ucmd()
        .arg("-H")
        .arg("temp_dir/dangle")
        .fails()
        .code_is(2);

    scene
        .ucmd()
        .arg("temp_dir/dangle")
        .succeeds()
        .stdout_contains("dangle");

    scene
        .ucmd()
        .arg("-Li")
        .arg("temp_dir")
        .fails()
        .code_is(1)
        .stderr_contains("cannot access")
        .stderr_contains("No such file or directory")
        .stdout_contains(if cfg!(windows) { "dangle" } else { "? dangle" });

    scene
        .ucmd()
        .arg("-LZ")
        .arg("temp_dir")
        .fails()
        .code_is(1)
        .stderr_contains("cannot access")
        .stderr_contains("No such file or directory")
        .stdout_contains(if cfg!(windows) { "dangle" } else { "? dangle" });

    scene
        .ucmd()
        .arg("-Ll")
        .arg("temp_dir")
        .fails()
        .code_is(1)
        .stdout_contains("l?????????");

    #[cfg(unix)]
    {
        // Check padding is the same for real files and dangling links, in non-long formats
        at.touch("temp_dir/real_file");

        let real_file_res = scene.ucmd().arg("-Li1").arg("temp_dir").fails();
        real_file_res.code_is(1);
        let real_file_stdout_len = String::from_utf8(real_file_res.stdout().to_owned())
            .ok()
            .unwrap()
            .lines()
            .nth(1)
            .unwrap()
            .strip_suffix("real_file")
            .unwrap()
            .len();

        let dangle_file_res = scene.ucmd().arg("-Li1").arg("temp_dir").fails();
        dangle_file_res.code_is(1);
        let dangle_stdout_len = String::from_utf8(dangle_file_res.stdout().to_owned())
            .ok()
            .unwrap()
            .lines()
            .next()
            .unwrap()
            .strip_suffix("dangle")
            .unwrap()
            .len();

        assert_eq!(real_file_stdout_len, dangle_stdout_len);
    }
}

#[test]
#[cfg(feature = "feat_selinux")]
fn test_ls_context1() {
    use selinux::{self, KernelSupport};
    if selinux::kernel_support() == KernelSupport::Unsupported {
        println!("test skipped: Kernel has no support for SElinux context",);
        return;
    }

    let file = "test_ls_context_file";
    let expected = format!("unconfined_u:object_r:user_tmp_t:s0 {}\n", file);
    let (at, mut ucmd) = at_and_ucmd!();
    at.touch(file);
    ucmd.args(&["-Z", file]).succeeds().stdout_is(expected);
}

#[test]
#[cfg(feature = "feat_selinux")]
fn test_ls_context2() {
    use selinux::{self, KernelSupport};
    if selinux::kernel_support() == KernelSupport::Unsupported {
        println!("test skipped: Kernel has no support for SElinux context",);
        return;
    }
    let ts = TestScenario::new(util_name!());
    for c_flag in ["-Z", "--context"] {
        ts.ucmd()
            .args(&[c_flag, "/"])
            .succeeds()
            .stdout_only(unwrap_or_return!(expected_result(&ts, &[c_flag, "/"])).stdout_str());
    }
}

#[test]
#[cfg(feature = "feat_selinux")]
fn test_ls_context_format() {
    use selinux::{self, KernelSupport};
    if selinux::kernel_support() == KernelSupport::Unsupported {
        println!("test skipped: Kernel has no support for SElinux context",);
        return;
    }
    let ts = TestScenario::new(util_name!());
    // NOTE:
    // --format=long/verbose matches the output of GNU's ls for --context
    // except for the size count which may differ to the size count reported by GNU's ls.
    for word in [
        "across",
        "commas",
        "horizontal",
        // "long",
        "single-column",
        // "verbose",
        "vertical",
    ] {
        let format = format!("--format={}", word);
        ts.ucmd()
            .args(&["-Z", format.as_str(), "/"])
            .succeeds()
            .stdout_only(
                unwrap_or_return!(expected_result(&ts, &["-Z", format.as_str(), "/"])).stdout_str(),
            );
    }
}

#[test]
#[allow(non_snake_case)]
fn test_ls_a_A() {
    let scene = TestScenario::new(util_name!());

    scene
        .ucmd()
        .arg("-A")
        .arg("-a")
        .succeeds()
        .stdout_contains(".")
        .stdout_contains("..");

    scene
        .ucmd()
        .arg("-a")
        .arg("-A")
        .succeeds()
        .stdout_does_not_contain(".")
        .stdout_does_not_contain("..");
}

#[test]
#[allow(non_snake_case)]
fn test_ls_multiple_a_A() {
    let scene = TestScenario::new(util_name!());

    scene
        .ucmd()
        .arg("-a")
        .arg("-a")
        .succeeds()
        .stdout_contains(".")
        .stdout_contains("..");

    scene
        .ucmd()
        .arg("-A")
        .arg("-A")
        .succeeds()
        .stdout_does_not_contain(".")
        .stdout_does_not_contain("..");
}

#[test]
#[cfg(feature = "ln")]
fn test_ls_quoting() {
    let scene = TestScenario::new(util_name!());

    scene
        .ccmd("ln")
        .arg("-s")
        .arg("'need quoting'")
        .arg("symlink")
        .succeeds();
    scene
        .ucmd()
        .arg("-l")
        .arg("--quoting-style=shell-escape")
        .arg("symlink")
        .succeeds()
        .stdout_contains("\'need quoting\'");
}

#[test]
#[cfg(feature = "ln")]
fn test_ls_quoting_color() {
    let scene = TestScenario::new(util_name!());

    scene
        .ccmd("ln")
        .arg("-s")
        .arg("'need quoting'")
        .arg("symlink")
        .succeeds();
    scene
        .ucmd()
        .arg("-l")
        .arg("--quoting-style=shell-escape")
        .arg("--color=auto")
        .arg("symlink")
        .succeeds()
        .stdout_contains("\'need quoting\'");
}

#[test]
fn test_ls_dereference_looped_symlinks_recursive() {
    let (at, mut ucmd) = at_and_ucmd!();

    at.mkdir("loop");
    at.relative_symlink_dir("../loop", "loop/sub");

    ucmd.args(&["-RL", "loop"])
        .fails()
        .code_is(2)
        .stderr_contains("not listing already-listed directory");
}

#[test]
fn test_dereference_dangling_color() {
    let (at, mut ucmd) = at_and_ucmd!();
    at.relative_symlink_file("wat", "nonexistent");
    let out_exp = ucmd.args(&["--color"]).run().stdout_move_str();

    let (at, mut ucmd) = at_and_ucmd!();
    at.relative_symlink_file("wat", "nonexistent");
    ucmd.args(&["-L", "--color"])
        .fails()
        .code_is(1)
        .stderr_contains("No such file or directory")
        .stdout_is(out_exp);
}

#[test]
fn test_dereference_symlink_dir_color() {
    let (at, mut ucmd) = at_and_ucmd!();
    at.mkdir("dir1");
    at.mkdir("dir1/link");
    let out_exp = ucmd.args(&["--color", "dir1"]).run().stdout_move_str();

    let (at, mut ucmd) = at_and_ucmd!();
    at.mkdir("dir1");
    at.mkdir("dir2");
    at.relative_symlink_dir("../dir2", "dir1/link");
    ucmd.args(&["-L", "--color", "dir1"])
        .succeeds()
        .stdout_is(out_exp);
}

#[test]
fn test_dereference_symlink_file_color() {
    let (at, mut ucmd) = at_and_ucmd!();
    at.mkdir("dir1");
    at.touch("dir1/link");
    let out_exp = ucmd.args(&["--color", "dir1"]).run().stdout_move_str();

    let (at, mut ucmd) = at_and_ucmd!();
    at.mkdir("dir1");
    at.touch("file");
    at.relative_symlink_file("../file", "dir1/link");
    ucmd.args(&["-L", "--color", "dir1"])
        .succeeds()
        .stdout_is(out_exp);
}

#[test]
fn test_tabsize_option() {
    let scene = TestScenario::new(util_name!());

    scene.ucmd().args(&["-T", "3"]).succeeds();
    scene.ucmd().args(&["--tabsize", "0"]).succeeds();
    scene.ucmd().arg("-T").fails();
}

#[ignore = "issue #3624"]
#[test]
fn test_tabsize_formatting() {
    let (at, mut ucmd) = at_and_ucmd!();

    at.touch("aaaaaaaa");
    at.touch("bbbb");
    at.touch("cccc");
    at.touch("dddddddd");

    ucmd.args(&["-T", "4"])
        .succeeds()
        .stdout_is("aaaaaaaa bbbb\ncccc\t dddddddd");

    ucmd.args(&["-T", "2"])
        .succeeds()
        .stdout_is("aaaaaaaa bbbb\ncccc\t\t dddddddd");

    // use spaces
    ucmd.args(&["-T", "0"])
        .succeeds()
        .stdout_is("aaaaaaaa bbbb\ncccc     dddddddd");
}

#[cfg(any(
    target_os = "linux",
    target_os = "macos",
    target_os = "ios",
    target_os = "freebsd",
    target_os = "dragonfly",
    target_os = "netbsd",
    target_os = "openbsd",
    target_os = "illumos",
    target_os = "solaris"
))]
#[test]
fn test_device_number() {
    use std::fs::{metadata, read_dir};
    use std::os::unix::fs::{FileTypeExt, MetadataExt};
    use uucore::libc::{dev_t, major, minor};

    let dev_dir = read_dir("/dev").unwrap();
    // let's use the first device for test
    let blk_dev = dev_dir
        .map(|res_entry| res_entry.unwrap())
        .find(|entry| {
            entry.file_type().unwrap().is_block_device()
                || entry.file_type().unwrap().is_char_device()
        })
        .expect("Expect a block/char device");
    let blk_dev_path = blk_dev.path();
    let blk_dev_meta = metadata(blk_dev_path.as_path()).unwrap();
    let blk_dev_number = blk_dev_meta.rdev() as dev_t;
    let (major, minor) = unsafe { (major(blk_dev_number), minor(blk_dev_number)) };
    let major_minor_str = format!("{}, {}", major, minor);

    let scene = TestScenario::new(util_name!());
    scene
        .ucmd()
        .arg("-l")
        .arg(blk_dev_path.to_str().expect("should be UTF-8 encoded"))
        .succeeds()
        .stdout_contains(major_minor_str);
}

#[test]
#[cfg(target_os = "linux")]
fn test_invalid_utf8() {
    let (at, mut ucmd) = at_and_ucmd!();

    let filename = OsStr::from_bytes(b"-\xE0-foo");
    at.touch(filename);
    ucmd.succeeds();
}

#[cfg(all(unix, feature = "chmod"))]
#[test]
fn test_ls_perm_io_errors() {
    let scene = TestScenario::new(util_name!());
    let at = &scene.fixtures;
    at.mkdir("d");
    at.symlink_file("/", "d/s");

    scene.ccmd("chmod").arg("600").arg("d").succeeds();

    scene
        .ucmd()
        .arg("-l")
        .arg("d")
        .fails()
        .code_is(1)
        .stderr_contains("Permission denied");
}

#[test]
fn test_ls_dired_incompatible() {
    let scene = TestScenario::new(util_name!());

    scene
        .ucmd()
        .arg("--dired")
        .fails()
        .code_is(1)
        .stderr_contains("--dired requires --format=long");
}

#[test]
fn test_ls_dired_recursive() {
    let scene = TestScenario::new(util_name!());

    scene
        .ucmd()
        .arg("--dired")
        .arg("-l")
        .arg("-R")
        .succeeds()
        .stdout_does_not_contain("//DIRED//")
        .stdout_contains("  total 0")
        .stdout_contains("//SUBDIRED// 2 3")
        .stdout_contains("//DIRED-OPTIONS// --quoting-style");
}

#[test]
fn test_ls_dired_recursive_multiple() {
    let scene = TestScenario::new(util_name!());
    let at = &scene.fixtures;

    at.mkdir("d");
    at.mkdir("d/d1");
    at.mkdir("d/d2");
    at.touch("d/d2/a");
    at.touch("d/d2/c2");
    at.touch("d/d1/f1");
    at.touch("d/d1/file-long");

    let mut cmd = scene.ucmd();
    cmd.arg("--dired").arg("-l").arg("-R").arg("d");

    let result = cmd.succeeds();

    let output = result.stdout_str().to_string();
    println!("Output:\n{}", output);

    let dired_line = output
        .lines()
        .find(|&line| line.starts_with("//DIRED//"))
        .unwrap();
    let positions: Vec<usize> = dired_line
        .split_whitespace()
        .skip(1)
        .map(|s| s.parse().unwrap())
        .collect();
    println!("Parsed byte positions: {:?}", positions);
    assert_eq!(positions.len() % 2, 0); // Ensure there's an even number of positions

    let filenames: Vec<String> = positions
        .chunks(2)
        .map(|chunk| {
            let start_pos = chunk[0];
            let end_pos = chunk[1];
            let filename = String::from_utf8(output.as_bytes()[start_pos..=end_pos].to_vec())
                .unwrap()
                .trim()
                .to_string();
            println!("Extracted filename: {}", filename);
            filename
        })
        .collect();

    println!("Extracted filenames: {:?}", filenames);
    assert_eq!(filenames, vec!["d1", "d2", "f1", "file-long", "a", "c2"]);
}

#[test]
fn test_ls_dired_simple() {
    let scene = TestScenario::new(util_name!());
    let at = &scene.fixtures;
    scene
        .ucmd()
        .arg("--dired")
        .arg("-l")
        .succeeds()
        .stdout_contains("  total 0");

    at.mkdir("d");
    at.touch("d/a1");
    let mut cmd = scene.ucmd();
    cmd.arg("--dired").arg("-l").arg("d");
    let result = cmd.succeeds();
    result.stdout_contains("  total 0");
    println!("    result.stdout = {:#?}", result.stdout_str());

    let dired_line = result
        .stdout_str()
        .lines()
        .find(|&line| line.starts_with("//DIRED//"))
        .unwrap();
    let positions: Vec<usize> = dired_line
        .split_whitespace()
        .skip(1)
        .map(|s| s.parse().unwrap())
        .collect();

    assert_eq!(positions.len(), 2);

    let start_pos = positions[0];
    let end_pos = positions[1];

    // Extract the filename using the positions
    let filename =
        String::from_utf8(result.stdout_str().as_bytes()[start_pos..end_pos].to_vec()).unwrap();

    assert_eq!(filename, "a1");
}

#[test]
fn test_ls_dired_complex() {
    let scene = TestScenario::new(util_name!());
    let at = &scene.fixtures;

    at.mkdir("d");
    at.mkdir("d/d");
    at.touch("d/a1");
    at.touch("d/a22");
    at.touch("d/a333");
    at.touch("d/a4444");

    let mut cmd = scene.ucmd();
    cmd.arg("--dired").arg("-l").arg("d");
    let result = cmd.succeeds();

    // Number of blocks. We run this test only if the default size of a newly created directory is
    // 4096 bytes to prevent it from failing where this is not the case (e.g. using tmpfs for /tmp).
    #[cfg(target_os = "linux")]
    if at.metadata("d/d").len() == 4096 {
        result.stdout_contains("  total 4");
    }

    let output = result.stdout_str().to_string();
    println!("Output:\n{}", output);

    let dired_line = output
        .lines()
        .find(|&line| line.starts_with("//DIRED//"))
        .unwrap();
    let positions: Vec<usize> = dired_line
        .split_whitespace()
        .skip(1)
        .map(|s| s.parse().unwrap())
        .collect();
    println!("{:?}", positions);
    println!("Parsed byte positions: {:?}", positions);
    assert_eq!(positions.len() % 2, 0); // Ensure there's an even number of positions

    let filenames: Vec<String> = positions
        .chunks(2)
        .map(|chunk| {
            let start_pos = chunk[0];
            let end_pos = chunk[1];
            let filename = String::from_utf8(output.as_bytes()[start_pos..=end_pos].to_vec())
                .unwrap()
                .trim()
                .to_string();
            println!("Extracted filename: {}", filename);
            filename
        })
        .collect();

    println!("Extracted filenames: {:?}", filenames);
    assert_eq!(filenames, vec!["a1", "a22", "a333", "a4444", "d"]);
}

<<<<<<< HEAD
#[test]
fn test_ls_subdired_complex() {
    let scene = TestScenario::new(util_name!());
    let at = &scene.fixtures;

    at.mkdir("dir1");
    at.mkdir("dir1/d");
    at.mkdir("dir1/c2");
    at.touch("dir1/a1");
    at.touch("dir1/a22");
    at.touch("dir1/a333");
    at.touch("dir1/c2/a4444");

    let mut cmd = scene.ucmd();
    cmd.arg("--dired").arg("-l").arg("-R").arg("dir1");
    let result = cmd.succeeds();

    let output = result.stdout_str().to_string();
    println!("Output:\n{}", output);

    let dired_line = output
        .lines()
        .find(|&line| line.starts_with("//SUBDIRED//"))
        .unwrap();
    let positions: Vec<usize> = dired_line
        .split_whitespace()
        .skip(1)
        .map(|s| s.parse().unwrap())
        .collect();
    println!("Parsed byte positions: {:?}", positions);
    assert_eq!(positions.len() % 2, 0); // Ensure there's an even number of positions

    let dirnames: Vec<String> = positions
        .chunks(2)
        .map(|chunk| {
            let start_pos = chunk[0];
            let end_pos = chunk[1];
            let dirname =
                String::from_utf8(output.as_bytes()[start_pos..end_pos].to_vec()).unwrap();
            println!("Extracted dirname: {}", dirname);
            dirname
        })
        .collect();

    println!("Extracted dirnames: {:?}", dirnames);
    #[cfg(unix)]
    assert_eq!(dirnames, vec!["dir1", "dir1/c2", "dir1/d"]);
    #[cfg(windows)]
    assert_eq!(dirnames, vec!["dir1", "dir1\\c2", "dir1\\d"]);
=======
#[ignore = "issue #5396"]
#[test]
fn test_ls_cf_output_should_be_delimited_by_tab() {
    let (at, mut ucmd) = at_and_ucmd!();

    at.mkdir("e");
    at.mkdir("e/a2345");
    at.mkdir("e/b");

    ucmd.args(&["-CF", "e"])
        .succeeds()
        .stdout_is("a2345/\tb/\n");
>>>>>>> a3c6d6d9
}<|MERGE_RESOLUTION|>--- conflicted
+++ resolved
@@ -3730,7 +3730,6 @@
     assert_eq!(filenames, vec!["a1", "a22", "a333", "a4444", "d"]);
 }
 
-<<<<<<< HEAD
 #[test]
 fn test_ls_subdired_complex() {
     let scene = TestScenario::new(util_name!());
@@ -3780,7 +3779,8 @@
     assert_eq!(dirnames, vec!["dir1", "dir1/c2", "dir1/d"]);
     #[cfg(windows)]
     assert_eq!(dirnames, vec!["dir1", "dir1\\c2", "dir1\\d"]);
-=======
+}
+
 #[ignore = "issue #5396"]
 #[test]
 fn test_ls_cf_output_should_be_delimited_by_tab() {
@@ -3793,5 +3793,4 @@
     ucmd.args(&["-CF", "e"])
         .succeeds()
         .stdout_is("a2345/\tb/\n");
->>>>>>> a3c6d6d9
 }