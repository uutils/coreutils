--- conflicted
+++ resolved
@@ -56,7 +56,6 @@
         .stdout_matches(&Regex::new("some-dir1:\\ntotal 0").unwrap());
 }
 
-<<<<<<< HEAD
 //#[cfg(all(feature = "mknod"))]
 #[test]
 fn test_ls_devices() {
@@ -98,10 +97,7 @@
 }
 
 #[cfg(all(feature = "chmod"))]
-=======
->>>>>>> dcfdeb33
-#[test]
-#[cfg(feature = "chmod")]
+#[test]
 fn test_ls_io_errors() {
     let scene = TestScenario::new(util_name!());
     let at = &scene.fixtures;
