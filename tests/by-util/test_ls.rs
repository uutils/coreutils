--- conflicted
+++ resolved
@@ -342,11 +342,6 @@
     at.mkdir(&at.plus_as_string("test-long-dir/test-long-dir"));
 
     for arg in &["-l", "--long", "--format=long", "--format=verbose"] {
-<<<<<<< HEAD
-=======
-        #[allow(unused_variables)]
-        let result = scene.ucmd().arg(arg).arg("test-long-dir").succeeds();
->>>>>>> 6226a032
         // Assuming sane username do not have spaces within them.
         // A line of the output should be:
         // One of the characters -bcCdDlMnpPsStTx?
@@ -365,11 +360,6 @@
         ).unwrap());
     }
 
-<<<<<<< HEAD
-=======
-    #[allow(unused_variables)]
-    let result = scene.ucmd().arg("-lan").arg("test-long-dir").succeeds();
->>>>>>> 6226a032
     // This checks for the line with the .. entry. The uname and group should be digits.
     #[cfg(not(windows))]
     scene.ucmd().arg("-lan").arg("test-long-dir").succeeds().stdout_matches(&Regex::new(
