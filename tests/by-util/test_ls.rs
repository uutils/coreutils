<<<<<<< HEAD
// spell-checker:ignore (words) READMECAREFULLY birthtime doesntexist oneline somebackup lrwx somefile somegroup somehiddenbackup somehiddenfile tabsize aaaaaaaa bbbb cccc dddddddd ncccc colorterm
=======
// spell-checker:ignore (words) READMECAREFULLY birthtime doesntexist oneline somebackup lrwx somefile somegroup somehiddenbackup somehiddenfile tabsize aaaaaaaa bbbb cccc dddddddd ncccc neee naaaaa nbcdef nfffff
>>>>>>> c3fcde24

#[cfg(any(unix, feature = "feat_selinux"))]
use crate::common::util::expected_result;
use crate::common::util::TestScenario;
#[cfg(all(unix, feature = "chmod"))]
use nix::unistd::{close, dup};
use regex::Regex;
use std::collections::HashMap;
#[cfg(target_os = "linux")]
use std::ffi::OsStr;
#[cfg(target_os = "linux")]
use std::os::unix::ffi::OsStrExt;
#[cfg(all(unix, feature = "chmod"))]
use std::os::unix::io::IntoRawFd;
use std::path::Path;
#[cfg(not(windows))]
use std::path::PathBuf;
use std::thread::sleep;
use std::time::Duration;

const LONG_ARGS: &[&str] = &[
    "-l",
    "--long",
    "--l",
    "--format=long",
    "--for=long",
    "--format=verbose",
    "--for=verbose",
];

const ACROSS_ARGS: &[&str] = &[
    "-x",
    "--format=across",
    "--format=horizontal",
    "--for=across",
    "--for=horizontal",
];

const COMMA_ARGS: &[&str] = &["-m", "--format=commas", "--for=commas"];

const COLUMN_ARGS: &[&str] = &["-C", "--format=columns", "--for=columns"];

#[test]
fn test_ls_ls() {
    new_ucmd!().succeeds();
}

#[test]
fn test_ls_i() {
    new_ucmd!().arg("-i").succeeds();
    new_ucmd!().arg("-il").succeeds();
}

#[test]
fn test_ls_ordering() {
    let scene = TestScenario::new(util_name!());
    let at = &scene.fixtures;
    at.mkdir("some-dir1");
    at.mkdir("some-dir2");
    at.mkdir("some-dir3");
    at.mkdir("some-dir4");
    at.mkdir("some-dir5");
    at.mkdir("some-dir6");

    scene
        .ucmd()
        .arg("-Rl")
        .succeeds()
        .stdout_matches(&Regex::new("some-dir1:\\ntotal 0").unwrap());
}

#[cfg(all(feature = "truncate", feature = "dd"))]
#[test] // FIXME: fix this test for FreeBSD
fn test_ls_allocation_size() {
    let scene = TestScenario::new(util_name!());
    let at = &scene.fixtures;
    at.mkdir("some-dir1");
    at.touch("some-dir1/empty-file");

    #[cfg(unix)]
    {
        scene
            .ccmd("truncate")
            .arg("-s")
            .arg("4M")
            .arg("some-dir1/file-with-holes")
            .succeeds();

        // fill empty file with zeros
        scene
            .ccmd("dd")
            .arg("if=/dev/zero")
            .arg("of=some-dir1/zero-file")
            .arg("bs=1024")
            .arg("count=4096")
            .succeeds();

        scene
            .ccmd("dd")
            .arg("if=/dev/zero")
            .arg("of=irregular-file")
            .arg("bs=1")
            .arg("count=777")
            .succeeds();

        scene
            .ucmd()
            .arg("-l")
            .arg("--block-size=512")
            .arg("irregular-file")
            .succeeds()
            .stdout_matches(&Regex::new("[^ ] 2 [^ ]").unwrap());

        #[cfg(not(target_os = "freebsd"))]
        scene
            .ucmd()
            .arg("-s1")
            .arg("some-dir1")
            .succeeds()
            .stdout_is("total 4096\n   0 empty-file\n   0 file-with-holes\n4096 zero-file\n");

        scene
            .ucmd()
            .arg("-sl")
            .arg("some-dir1")
            .succeeds()
            // block size is 0 whereas size/len is 4194304
            .stdout_contains("4194304");

        #[cfg(not(target_os = "freebsd"))]
        scene
            .ucmd()
            .arg("-s1")
            .arg("some-dir1")
            .succeeds()
            .stdout_contains("0 empty-file")
            .stdout_contains("4096 zero-file");

        // Test alignment of different block sized files
        let res = scene.ucmd().arg("-si1").arg("some-dir1").succeeds();

        let empty_file_len = String::from_utf8(res.stdout().to_owned())
            .ok()
            .unwrap()
            .lines()
            .nth(1)
            .unwrap()
            .strip_suffix("empty-file")
            .unwrap()
            .len();

        let file_with_holes_len = String::from_utf8(res.stdout().to_owned())
            .ok()
            .unwrap()
            .lines()
            .nth(2)
            .unwrap()
            .strip_suffix("file-with-holes")
            .unwrap()
            .len();

        assert_eq!(empty_file_len, file_with_holes_len);

        #[cfg(not(target_os = "freebsd"))]
        scene
            .ucmd()
            .env("LS_BLOCK_SIZE", "8K")
            .env("BLOCK_SIZE", "4K")
            .arg("-s1")
            .arg("some-dir1")
            .succeeds()
            .stdout_contains("total 512")
            .stdout_contains("0 empty-file")
            .stdout_contains("0 file-with-holes")
            .stdout_contains("512 zero-file");

        #[cfg(not(target_os = "freebsd"))]
        scene
            .ucmd()
            .env("BLOCK_SIZE", "4K")
            .arg("-s1")
            .arg("some-dir1")
            .succeeds()
            .stdout_contains("total 1024")
            .stdout_contains("0 empty-file")
            .stdout_contains("0 file-with-holes")
            .stdout_contains("1024 zero-file");

        #[cfg(not(target_os = "freebsd"))]
        scene
            .ucmd()
            .env("BLOCK_SIZE", "4K")
            .arg("-s1")
            .arg("--si")
            .arg("some-dir1")
            .succeeds()
            .stdout_contains("total 4.2M")
            .stdout_contains("0 empty-file")
            .stdout_contains("0 file-with-holes")
            .stdout_contains("4.2M zero-file");

        #[cfg(not(target_os = "freebsd"))]
        scene
            .ucmd()
            .env("BLOCK_SIZE", "4096")
            .arg("-s1")
            .arg("some-dir1")
            .succeeds()
            .stdout_contains("total 1024")
            .stdout_contains("0 empty-file")
            .stdout_contains("0 file-with-holes")
            .stdout_contains("1024 zero-file");

        #[cfg(not(target_os = "freebsd"))]
        scene
            .ucmd()
            .env("POSIXLY_CORRECT", "true")
            .arg("-s1")
            .arg("some-dir1")
            .succeeds()
            .stdout_contains("total 8192")
            .stdout_contains("0 empty-file")
            .stdout_contains("0 file-with-holes")
            .stdout_contains("8192 zero-file");

        // -k should make 'ls' ignore the env var
        #[cfg(not(target_os = "freebsd"))]
        scene
            .ucmd()
            .env("BLOCK_SIZE", "4K")
            .arg("-s1k")
            .arg("some-dir1")
            .succeeds()
            .stdout_contains("total 4096")
            .stdout_contains("0 empty-file")
            .stdout_contains("0 file-with-holes")
            .stdout_contains("4096 zero-file");

        // but manually specified blocksize overrides -k
        #[cfg(not(target_os = "freebsd"))]
        scene
            .ucmd()
            .arg("-s1k")
            .arg("--block-size=4K")
            .arg("some-dir1")
            .succeeds()
            .stdout_contains("total 1024")
            .stdout_contains("0 empty-file")
            .stdout_contains("0 file-with-holes")
            .stdout_contains("1024 zero-file");

        #[cfg(not(target_os = "freebsd"))]
        scene
            .ucmd()
            .arg("-s1")
            .arg("--block-size=4K")
            .arg("some-dir1")
            .succeeds()
            .stdout_contains("total 1024")
            .stdout_contains("0 empty-file")
            .stdout_contains("0 file-with-holes")
            .stdout_contains("1024 zero-file");

        // si option should always trump the human-readable option
        #[cfg(not(target_os = "freebsd"))]
        scene
            .ucmd()
            .arg("-s1h")
            .arg("--si")
            .arg("some-dir1")
            .succeeds()
            .stdout_contains("total 4.2M")
            .stdout_contains("0 empty-file")
            .stdout_contains("0 file-with-holes")
            .stdout_contains("4.2M zero-file");

        #[cfg(not(target_os = "freebsd"))]
        scene
            .ucmd()
            .arg("-s1")
            .arg("--block-size=human-readable")
            .arg("some-dir1")
            .succeeds()
            .stdout_contains("total 4.0M")
            .stdout_contains("0 empty-file")
            .stdout_contains("0 file-with-holes")
            .stdout_contains("4.0M zero-file");

        #[cfg(not(target_os = "freebsd"))]
        scene
            .ucmd()
            .arg("-s1")
            .arg("--block-size=si")
            .arg("some-dir1")
            .succeeds()
            .stdout_contains("total 4.2M")
            .stdout_contains("0 empty-file")
            .stdout_contains("0 file-with-holes")
            .stdout_contains("4.2M zero-file");
    }
}

#[test]
fn test_ls_devices() {
    let scene = TestScenario::new(util_name!());
    let at = &scene.fixtures;
    at.mkdir("some-dir1");

    // Regex tests correct device ID and correct (no pad) spacing for a single file
    #[cfg(any(target_os = "macos", target_os = "ios"))]
    {
        scene
            .ucmd()
            .arg("-al")
            .arg("/dev/null")
            .succeeds()
            .stdout_matches(&Regex::new("[^ ] 3, 2 [^ ]").unwrap());
    }

    #[cfg(any(target_os = "linux", target_os = "android"))]
    {
        scene
            .ucmd()
            .arg("-al")
            .arg("/dev/null")
            .succeeds()
            .stdout_matches(&Regex::new("[^ ] 1, 3 [^ ]").unwrap());
    }

    // Tests display alignment against a file (stdout is a link to a tty)
    #[cfg(unix)]
    {
        #[cfg(not(target_os = "android"))]
        let stdout = "/dev/stdout";
        #[cfg(target_os = "android")]
        let stdout = "/proc/self/fd/1";
        let res = scene
            .ucmd()
            .arg("-alL")
            .arg("/dev/null")
            .arg(stdout)
            .succeeds();

        let null_len = String::from_utf8(res.stdout().to_owned())
            .ok()
            .unwrap()
            .lines()
            .next()
            .unwrap()
            .strip_suffix("/dev/null")
            .unwrap()
            .len();

        let stdout_len = String::from_utf8(res.stdout().to_owned())
            .ok()
            .unwrap()
            .lines()
            .nth(1)
            .unwrap()
            .strip_suffix(stdout)
            .unwrap()
            .len();

        assert_eq!(stdout_len, null_len);
    }
}

#[cfg(feature = "chmod")]
#[test]
fn test_ls_io_errors() {
    let scene = TestScenario::new(util_name!());
    let at = &scene.fixtures;
    at.mkdir("some-dir1");
    at.mkdir("some-dir2");
    at.symlink_file("does_not_exist", "some-dir2/dangle");
    at.mkdir("some-dir3");
    at.mkdir("some-dir3/some-dir4");
    at.mkdir("some-dir4");

    scene.ccmd("chmod").arg("000").arg("some-dir1").succeeds();

    scene
        .ucmd()
        .arg("-1")
        .arg("some-dir1")
        .fails()
        .code_is(2)
        .stderr_contains("cannot open directory")
        .stderr_contains("Permission denied");

    scene
        .ucmd()
        .arg("-Li")
        .arg("some-dir2")
        .fails()
        .code_is(1)
        .stderr_contains("cannot access")
        .stderr_contains("No such file or directory")
        .stdout_contains(if cfg!(windows) { "dangle" } else { "? dangle" });

    scene
        .ccmd("chmod")
        .arg("000")
        .arg("some-dir3/some-dir4")
        .succeeds();

    scene
        .ucmd()
        .arg("-laR")
        .arg("some-dir3")
        .fails()
        .code_is(1)
        .stderr_contains("some-dir4")
        .stderr_contains("cannot open directory")
        .stderr_contains("Permission denied")
        .stdout_contains("some-dir4");

    // don't double print on dangling link metadata errors
    scene
        .ucmd()
        .arg("-iRL")
        .arg("some-dir2")
        .fails()
        .stderr_does_not_contain(
            "ls: cannot access 'some-dir2/dangle': No such file or directory\nls: cannot access 'some-dir2/dangle': No such file or directory"
        );

    #[cfg(unix)]
    {
        at.touch("some-dir4/bad-fd.txt");
        let fd1 = at.open("some-dir4/bad-fd.txt").into_raw_fd();
        let fd2 = dup(dbg!(fd1)).unwrap();
        close(fd1).unwrap();

        // on the mac and in certain Linux containers bad fds are typed as dirs,
        // however sometimes bad fds are typed as links and directory entry on links won't fail
        if PathBuf::from(format!("/dev/fd/{fd2}")).is_dir() {
            scene
                .ucmd()
                .arg("-alR")
                .arg(format!("/dev/fd/{fd2}"))
                .fails()
                .stderr_contains(format!(
                    "cannot open directory '/dev/fd/{fd2}': Bad file descriptor"
                ))
                .stdout_does_not_contain(format!("{fd2}:\n"));

            scene
                .ucmd()
                .arg("-RiL")
                .arg(format!("/dev/fd/{fd2}"))
                .fails()
                .stderr_contains(format!("cannot open directory '/dev/fd/{fd2}': Bad file descriptor"))
                // don't double print bad fd errors
                .stderr_does_not_contain(format!("ls: cannot open directory '/dev/fd/{fd2}': Bad file descriptor\nls: cannot open directory '/dev/fd/{fd2}': Bad file descriptor"));
        } else {
            scene
                .ucmd()
                .arg("-alR")
                .arg(format!("/dev/fd/{fd2}"))
                .succeeds();

            scene
                .ucmd()
                .arg("-RiL")
                .arg(format!("/dev/fd/{fd2}"))
                .succeeds();
        }

        scene
            .ucmd()
            .arg("-alL")
            .arg(format!("/dev/fd/{fd2}"))
            .succeeds();

        let _ = close(fd2);
    }
}

#[test]
fn test_ls_only_dirs_formatting() {
    let scene = TestScenario::new(util_name!());
    let at = &scene.fixtures;
    at.mkdir("some-dir1");
    at.mkdir("some-dir2");
    at.mkdir("some-dir3");

    #[cfg(unix)]
    {
        scene.ucmd().arg("-1").arg("-R").succeeds().stdout_only(
            ".:\nsome-dir1\nsome-dir2\nsome-dir3\n\n./some-dir1:\n\n./some-dir2:\n\n./some-dir3:\n",
        );
    }
    #[cfg(windows)]
    {
        scene.ucmd().arg("-1").arg("-R").succeeds().stdout_only(
            ".:\nsome-dir1\nsome-dir2\nsome-dir3\n\n.\\some-dir1:\n\n.\\some-dir2:\n\n.\\some-dir3:\n",
        );
    }
}

#[test]
fn test_ls_walk_glob() {
    let scene = TestScenario::new(util_name!());
    let at = &scene.fixtures;
    at.touch(".test-1");
    at.mkdir("some-dir");
    at.touch(
        Path::new("some-dir")
            .join("test-2~")
            .as_os_str()
            .to_str()
            .unwrap(),
    );

    #[allow(clippy::trivial_regex)]
    let re_pwd = Regex::new(r"^\.\n").unwrap();

    scene
        .ucmd()
        .arg("-1")
        .arg("--ignore-backups")
        .arg("some-dir")
        .succeeds()
        .stdout_does_not_contain("test-2~")
        .stdout_does_not_contain("..")
        .stdout_does_not_match(&re_pwd);
}

#[test]
#[cfg(unix)]
fn test_ls_a() {
    let scene = TestScenario::new(util_name!());
    let at = &scene.fixtures;
    at.touch(".test-1");
    at.mkdir("some-dir");
    at.touch(
        Path::new("some-dir")
            .join(".test-2")
            .as_os_str()
            .to_str()
            .unwrap(),
    );

    #[allow(clippy::trivial_regex)]
    let re_pwd = Regex::new(r"^\.\n").unwrap();

    // Using the present working directory
    scene
        .ucmd()
        .arg("-1")
        .succeeds()
        .stdout_does_not_contain(".test-1")
        .stdout_does_not_contain("..")
        .stdout_does_not_match(&re_pwd);

    scene
        .ucmd()
        .arg("-a")
        .arg("-1")
        .succeeds()
        .stdout_contains(".test-1")
        .stdout_contains("..")
        .stdout_matches(&re_pwd);

    scene
        .ucmd()
        .arg("-A")
        .arg("-1")
        .succeeds()
        .stdout_contains(".test-1")
        .stdout_does_not_contain("..")
        .stdout_does_not_match(&re_pwd);

    // Using a subdirectory
    scene
        .ucmd()
        .arg("-1")
        .arg("some-dir")
        .succeeds()
        .stdout_does_not_contain(".test-2")
        .stdout_does_not_contain("..")
        .stdout_does_not_match(&re_pwd);

    scene
        .ucmd()
        .arg("-a")
        .arg("-1")
        .arg("some-dir")
        .succeeds()
        .stdout_contains(".test-2")
        .stdout_contains("..")
        .no_stderr()
        .stdout_matches(&re_pwd);

    scene
        .ucmd()
        .arg("-A")
        .arg("-1")
        .arg("some-dir")
        .succeeds()
        .stdout_contains(".test-2")
        .stdout_does_not_contain("..")
        .stdout_does_not_match(&re_pwd);
}

#[test]
fn test_ls_width() {
    let scene = TestScenario::new(util_name!());
    let at = &scene.fixtures;
    at.touch(at.plus_as_string("test-width-1"));
    at.touch(at.plus_as_string("test-width-2"));
    at.touch(at.plus_as_string("test-width-3"));
    at.touch(at.plus_as_string("test-width-4"));

    for option in [
        "-w 100",
        "-w=100",
        "--width=100",
        "--width 100",
        "--wid=100",
    ] {
        scene
            .ucmd()
            .args(&option.split(' ').collect::<Vec<_>>())
            .arg("-C")
            .succeeds()
            .stdout_only("test-width-1  test-width-2  test-width-3  test-width-4\n");
    }

    for option in ["-w 50", "-w=50", "--width=50", "--width 50", "--wid=50"] {
        scene
            .ucmd()
            .args(&option.split(' ').collect::<Vec<_>>())
            .arg("-C")
            .succeeds()
            .stdout_only("test-width-1  test-width-3\ntest-width-2  test-width-4\n");
    }

    for option in ["-w 25", "-w=25", "--width=25", "--width 25", "--wid=25"] {
        scene
            .ucmd()
            .args(&option.split(' ').collect::<Vec<_>>())
            .arg("-C")
            .succeeds()
            .stdout_only("test-width-1\ntest-width-2\ntest-width-3\ntest-width-4\n");
    }

    for option in ["-w 0", "-w=0", "--width=0", "--width 0", "--wid=0"] {
        scene
            .ucmd()
            .args(&option.split(' ').collect::<Vec<_>>())
            .arg("-C")
            .succeeds()
            .stdout_only("test-width-1  test-width-2  test-width-3  test-width-4\n");
    }

    for option in [
        "-w 062",
        "-w=062",
        "--width=062",
        "--width 062",
        "--wid=062",
    ] {
        scene
            .ucmd()
            .args(&option.split(' ').collect::<Vec<_>>())
            .arg("-C")
            .succeeds()
            .stdout_only("test-width-1  test-width-3\ntest-width-2  test-width-4\n");
    }

    scene
        .ucmd()
        .arg("-w=bad")
        .arg("-C")
        .fails()
        .stderr_contains("invalid line width");

    for option in ["-w 1a", "-w=1a", "--width=1a", "--width 1a", "--wid 1a"] {
        scene
            .ucmd()
            .args(&option.split(' ').collect::<Vec<_>>())
            .arg("-C")
            .fails()
            .stderr_only("ls: invalid line width: '1a'\n");
    }
}

#[test]
fn test_ls_columns() {
    let scene = TestScenario::new(util_name!());
    let at = &scene.fixtures;
    at.touch(at.plus_as_string("test-columns-1"));
    at.touch(at.plus_as_string("test-columns-2"));
    at.touch(at.plus_as_string("test-columns-3"));
    at.touch(at.plus_as_string("test-columns-4"));

    // Columns is the default
    let result = scene.ucmd().succeeds();

    result.stdout_only("test-columns-1\ntest-columns-2\ntest-columns-3\ntest-columns-4\n");

    for option in COLUMN_ARGS {
        let result = scene.ucmd().arg(option).succeeds();
        result.stdout_only("test-columns-1  test-columns-2  test-columns-3  test-columns-4\n");
    }

    for option in COLUMN_ARGS {
        scene
            .ucmd()
            .arg("-w=40")
            .arg(option)
            .succeeds()
            .stdout_only("test-columns-1  test-columns-3\ntest-columns-2  test-columns-4\n");
    }

    // On windows we are always able to get the terminal size, so we can't simulate falling back to the
    // environment variable.
    #[cfg(not(windows))]
    {
        for option in COLUMN_ARGS {
            scene
                .ucmd()
                .env("COLUMNS", "40")
                .arg(option)
                .succeeds()
                .stdout_only("test-columns-1  test-columns-3\ntest-columns-2  test-columns-4\n");
        }

        scene
            .ucmd()
            .env("COLUMNS", "garbage")
            .arg("-C")
            .succeeds()
            .stdout_is("test-columns-1  test-columns-2  test-columns-3  test-columns-4\n")
            .stderr_is("ls: ignoring invalid width in environment variable COLUMNS: 'garbage'\n");
    }
    scene
        .ucmd()
        .arg("-Cw0")
        .succeeds()
        .stdout_only("test-columns-1  test-columns-2  test-columns-3  test-columns-4\n");
    scene
        .ucmd()
        .arg("-mw0")
        .succeeds()
        .stdout_only("test-columns-1, test-columns-2, test-columns-3, test-columns-4\n");
}

#[test]
fn test_ls_across() {
    let scene = TestScenario::new(util_name!());
    let at = &scene.fixtures;
    at.touch(at.plus_as_string("test-across-1"));
    at.touch(at.plus_as_string("test-across-2"));
    at.touch(at.plus_as_string("test-across-3"));
    at.touch(at.plus_as_string("test-across-4"));

    for option in ACROSS_ARGS {
        let result = scene.ucmd().arg(option).succeeds();
        // Because the test terminal has width 0, this is the same output as
        // the columns option.
        result.stdout_only("test-across-1  test-across-2  test-across-3  test-across-4\n");
    }

    for option in ACROSS_ARGS {
        // Because the test terminal has width 0, this is the same output as
        // the columns option.
        scene
            .ucmd()
            .arg("-w=30")
            .arg(option)
            .succeeds()
            .stdout_only("test-across-1  test-across-2\ntest-across-3  test-across-4\n");
    }
}

#[test]
fn test_ls_commas() {
    let scene = TestScenario::new(util_name!());
    let at = &scene.fixtures;
    at.touch(at.plus_as_string("test-commas-1"));
    at.touch(at.plus_as_string("test-commas-2"));
    at.touch(at.plus_as_string("test-commas-3"));
    at.touch(at.plus_as_string("test-commas-4"));

    for option in COMMA_ARGS {
        let result = scene.ucmd().arg(option).succeeds();
        result.stdout_only("test-commas-1, test-commas-2, test-commas-3, test-commas-4\n");
    }

    for option in COMMA_ARGS {
        scene
            .ucmd()
            .arg("-w=30")
            .arg(option)
            .succeeds()
            .stdout_only("test-commas-1, test-commas-2,\ntest-commas-3, test-commas-4\n");
    }
    for option in COMMA_ARGS {
        scene
            .ucmd()
            .arg("-w=45")
            .arg(option)
            .succeeds()
            .stdout_only("test-commas-1, test-commas-2, test-commas-3,\ntest-commas-4\n");
    }
}

#[test]
fn test_ls_zero() {
    let scene = TestScenario::new(util_name!());
    let at = &scene.fixtures;
    at.mkdir("0-test-zero");
    at.touch(at.plus_as_string("2-test-zero"));
    at.touch(at.plus_as_string("3-test-zero"));

    let ignored_opts = [
        "--quoting-style=c",
        "--color=always",
        "-m",
        "--hide-control-chars",
    ];

    scene
        .ucmd()
        .arg("--zero")
        .succeeds()
        .stdout_only("0-test-zero\x002-test-zero\x003-test-zero\x00");

    for opt in ignored_opts {
        scene
            .ucmd()
            .args(&[opt, "--zero"])
            .succeeds()
            .stdout_only("0-test-zero\x002-test-zero\x003-test-zero\x00");
    }

    scene
        .ucmd()
        .args(&["--zero", "--quoting-style=c"])
        .succeeds()
        .stdout_only("\"0-test-zero\"\x00\"2-test-zero\"\x00\"3-test-zero\"\x00");

    scene
        .ucmd()
        // ls requires either, TERM, LS_COLORS or COLORTERM env variable to be set
        .env("TERM", "xterm")
        .args(&["--zero", "--color=always"])
        .succeeds()
        .stdout_only("\x1b[1;34m0-test-zero\x1b[0m\x002-test-zero\x003-test-zero\x00");

    scene
        .ucmd()
        .args(&["--zero", "-m"])
        .succeeds()
        .stdout_only("0-test-zero, 2-test-zero, 3-test-zero\x00");

    scene
        .ucmd()
        .args(&["--zero", "--hide-control-chars"])
        .succeeds()
        .stdout_only("0-test-zero\x002-test-zero\x003-test-zero\x00");

    scene
        .ucmd()
        .args(&["--zero", "--quoting-style=c", "--zero"])
        .succeeds()
        .stdout_only("0-test-zero\x002-test-zero\x003-test-zero\x00");

    #[cfg(unix)]
    {
        at.touch(at.plus_as_string("1\ntest-zero"));

        let ignored_opts = [
            "--quoting-style=c",
            "--color=always",
            "-m",
            "--hide-control-chars",
        ];

        scene
            .ucmd()
            .arg("--zero")
            .succeeds()
            .stdout_only("0-test-zero\x001\ntest-zero\x002-test-zero\x003-test-zero\x00");

        for opt in ignored_opts {
            scene
                .ucmd()
                .args(&[opt, "--zero"])
                .succeeds()
                .stdout_only("0-test-zero\x001\ntest-zero\x002-test-zero\x003-test-zero\x00");
        }

        scene
            .ucmd()
            .args(&["--zero", "--quoting-style=c"])
            .succeeds()
            .stdout_only(
                "\"0-test-zero\"\x00\"1\\ntest-zero\"\x00\"2-test-zero\"\x00\"3-test-zero\"\x00",
            );

        scene
            .ucmd()
            // ls requires either, TERM, LS_COLORS or COLORTERM env variable to be set
            .env("TERM", "xterm")
            .args(&["--zero", "--color=always"])
            .succeeds()
            .stdout_only(
                "\x1b[1;34m0-test-zero\x1b[0m\x001\ntest-zero\x002-test-zero\x003-test-zero\x00",
            );

        scene
            .ucmd()
            .args(&["--zero", "-m"])
            .succeeds()
            .stdout_only("0-test-zero, 1\ntest-zero, 2-test-zero, 3-test-zero\x00");

        scene
            .ucmd()
            .args(&["--zero", "--hide-control-chars"])
            .succeeds()
            .stdout_only("0-test-zero\x001?test-zero\x002-test-zero\x003-test-zero\x00");
    }

    scene
        .ucmd()
        .args(&["-l", "--zero"])
        .succeeds()
        .stdout_contains("total ");
}

#[test]
fn test_ls_commas_trailing() {
    let scene = TestScenario::new(util_name!());
    let at = &scene.fixtures;
    at.touch(at.plus_as_string("test-commas-trailing-2"));

    at.touch(at.plus_as_string("test-commas-trailing-1"));
    at.append(
        "test-commas-trailing-1",
        &(0..2000)
            .map(|x| x.to_string())
            .collect::<Vec<_>>()
            .join("\n"),
    );

    scene
        .ucmd()
        .arg("-sm")
        .arg("./test-commas-trailing-1")
        .arg("./test-commas-trailing-2")
        .succeeds()
        .stdout_matches(&Regex::new(r"\S\n$").unwrap());
}

#[test]
fn test_ls_long() {
    let scene = TestScenario::new(util_name!());
    let at = &scene.fixtures;
    at.touch(at.plus_as_string("test-long"));

    for arg in LONG_ARGS {
        let result = scene.ucmd().arg(arg).arg("test-long").succeeds();
        #[cfg(not(windows))]
        result.stdout_matches(&Regex::new(r"[-bcCdDlMnpPsStTx?]([r-][w-][xt-]){3}.*").unwrap());

        #[cfg(windows)]
        result.stdout_matches(&Regex::new(r"[-dl](r[w-]x){3}.*").unwrap());
    }
}

#[cfg(not(windows))]
#[test]
fn test_ls_long_format() {
    let scene = TestScenario::new(util_name!());
    let at = &scene.fixtures;
    at.mkdir(&at.plus_as_string("test-long-dir"));
    at.touch(at.plus_as_string("test-long-dir/test-long-file"));
    at.mkdir(&at.plus_as_string("test-long-dir/test-long-dir"));

    for arg in LONG_ARGS {
        // Assuming sane username do not have spaces within them.
        // A line of the output should be:
        // One of the characters -bcCdDlMnpPsStTx?
        // rwx, with - for missing permissions, thrice.
        // Zero or one "." for indicating a file with security context
        // A number, preceded by column whitespace, and followed by a single space.
        // A username, currently [^ ], followed by column whitespace, twice (or thrice for Hurd).
        // A number, followed by a single space.
        // A month, followed by a single space.
        // A day, preceded by column whitespace, and followed by a single space.
        // Either a year or a time, currently [0-9:]+, preceded by column whitespace,
        // and followed by a single space.
        // Whatever comes after is irrelevant to this specific test.
        scene.ucmd().arg(arg).arg("test-long-dir").succeeds().stdout_matches(&Regex::new(
            r"\n[-bcCdDlMnpPsStTx?]([r-][w-][xt-]){3}\.? +\d+ [^ ]+ +[^ ]+( +[^ ]+)? +\d+ [A-Z][a-z]{2} {0,2}\d{0,2} {0,2}[0-9:]+ "
        ).unwrap());
    }

    // This checks for the line with the .. entry. The uname and group should be digits.
    scene.ucmd().arg("-lan").arg("test-long-dir").succeeds().stdout_matches(&Regex::new(
        r"\nd([r-][w-][xt-]){3}\.? +\d+ \d+ +\d+( +\d+)? +\d+ [A-Z][a-z]{2} {0,2}\d{0,2} {0,2}[0-9:]+ \.\."
    ).unwrap());
}

/// This test tests `ls -laR --color`.
/// This test is mainly about coloring, but, the recursion, symlink `->` processing,
/// and `.` and `..` being present in `-a` all need to work for the test to pass.
/// This test does not really test anything provided by `-l` but the file names and symlinks.
#[cfg(all(feature = "ln", feature = "mkdir", feature = "touch"))]
#[test]
#[cfg(all(feature = "ln", feature = "mkdir", feature = "touch"))]
fn test_ls_long_symlink_color() {
    // If you break this test after breaking mkdir, touch, or ln, do not be alarmed!
    // This test is made for ls, but it attempts to run those utils in the process.

    // Having Some([2, 0]) in a color basically means that "it has the same color as whatever
    // is in the 2nd expected output, the 0th color", where the 0th color is the name color, and
    // the 1st color is the target color, in a fixed-size array of size 2.
    // Basically these are references to be used for indexing the `colors` vector defined below.
    type ColorReference = Option<[usize; 2]>;

    // The string between \x1b[ and m
    type Color = String;

    // The string between the color start and the color end is the file name itself.
    type Name = String;

    let scene = TestScenario::new(util_name!());

    // .
    // ├── dir1
    // │   ├── file1
    // │   ├── dir2
    // │   │   └── dir3
    // │   ├── ln-dir-invalid -> dir1/dir2
    // │   ├── ln-up2 -> ../..
    // │   └── ln-root -> /
    // ├── ln-file1 -> dir1/file1
    // ├── ln-file-invalid -> dir1/invalid-target
    // └── ln-dir3 -> ./dir1/dir2/dir3
    prepare_folder_structure(&scene);

    // We memoize the colors so we can refer to them later.
    // Each entry will be the colors of the link name and link target of a specific output.
    let mut colors: Vec<[Color; 2]> = vec![];

    // The contents of each tuple are the expected colors and names for the link and target.
    // We will loop over the ls output and compare to those.
    // None values mean that we do not know what color to expect yet, as LS_COLOR might
    // be set differently, and as different implementations of ls may use different codes,
    // for example, our ls uses `[1;36m` while the GNU ls uses `[01;36m`.
    //
    // These have been sorting according to default ls sort, and this affects the order of
    // discovery of colors, so be very careful when changing directory/file names being created.
    let expected_output: [(ColorReference, &str, ColorReference, &str); 6] = [
        // We don't know what colors are what the first time we meet a link.
        (None, "ln-dir3", None, "./dir1/dir2/dir3"),
        // We have acquired [0, 0], which should be the link color,
        // and [0, 1], which should be the dir color, and we can compare to them from now on.
        (None, "ln-file-invalid", Some([1, 1]), "dir1/invalid-target"),
        // We acquired [1, 1], the non-existent color.
        (Some([0, 0]), "ln-file1", None, "dir1/file1"),
        (Some([1, 1]), "ln-dir-invalid", Some([1, 1]), "dir1/dir2"),
        (Some([0, 0]), "ln-root", Some([0, 1]), "/"),
        (Some([0, 0]), "ln-up2", None, "../.."),
    ];

    // We are only interested in lines or the ls output that are symlinks. These start with "lrwx".
    let result = scene
        .ucmd()
        // ls requires either, TERM, LS_COLORS or COLORTERM env variable to be set
        .env("TERM", "xterm")
        .arg("-laR")
        .arg("--color")
        .arg(".")
        .succeeds();
    let mut result_lines = result
        .stdout_str()
        .lines()
        .filter(|line| line.starts_with("lrwx"))
        .enumerate();

    // For each enumerated line, we assert that the output of ls matches the expected output.
    //
    // The unwraps within get_index_name_target will panic if a line starting lrwx does
    // not have `colored_name -> target` within it.
    while let Some((i, name, target)) = get_index_name_target(&mut result_lines) {
        // The unwraps within capture_colored_string will panic if the name/target's color
        // format is invalid.
        dbg!(&name);
        dbg!(&target);
        let (matched_name_color, matched_name) = capture_colored_string(&name);
        let (matched_target_color, matched_target) = capture_colored_string(&target);

        colors.push([matched_name_color, matched_target_color]);

        // We borrow them again after having moved them. This unwrap will never panic.
        let [matched_name_color, matched_target_color] = colors.last().unwrap();

        // We look up the Colors that are expected in `colors` using the ColorReferences
        // stored in `expected_output`.
        let expected_name_color = expected_output[i]
            .0
            .map(|color_reference| colors[color_reference[0]][color_reference[1]].as_str());
        let expected_target_color = expected_output[i]
            .2
            .map(|color_reference| colors[color_reference[0]][color_reference[1]].as_str());

        // This is the important part. The asserts inside assert_names_and_colors_are_equal
        // will panic if the colors or names do not match the expected colors or names.
        // Keep in mind an expected color `Option<&str>` of None can mean either that we
        // don't expect any color here, as in `expected_output[2], or don't know what specific
        // color to expect yet, as in expected_output[0:1].
        dbg!(&colors);
        assert_names_and_colors_are_equal(
            matched_name_color,
            expected_name_color,
            &matched_name,
            expected_output[i].1,
            matched_target_color,
            expected_target_color,
            &matched_target,
            expected_output[i].3,
        );
    }

    // End of test, only definitions of the helper functions used above follows...

    fn get_index_name_target<'a, I>(lines: &mut I) -> Option<(usize, Name, Name)>
    where
        I: Iterator<Item = (usize, &'a str)>,
    {
        match lines.next() {
            Some((c, s)) => {
                // `name` is whatever comes between \x1b (inclusive) and the arrow.
                let name = String::from("\x1b")
                    + s.split(" -> ")
                        .next()
                        .unwrap()
                        .split(" \x1b")
                        .last()
                        .unwrap();
                // `target` is whatever comes after the arrow.
                let target = s.split(" -> ").last().unwrap().to_string();
                Some((c, name, target))
            }
            None => None,
        }
    }

    #[allow(clippy::too_many_arguments)]
    fn assert_names_and_colors_are_equal(
        name_color: &str,
        expected_name_color: Option<&str>,
        name: &str,
        expected_name: &str,
        target_color: &str,
        expected_target_color: Option<&str>,
        target: &str,
        expected_target: &str,
    ) {
        // Names are always compared.
        assert_eq!(&name, &expected_name);
        assert_eq!(&target, &expected_target);

        // Colors are only compared when we have inferred what color we are looking for.
        if expected_name_color.is_some() {
            assert_eq!(&name_color, &expected_name_color.unwrap());
        }
        if expected_target_color.is_some() {
            assert_eq!(&target_color, &expected_target_color.unwrap());
        }
    }

    fn capture_colored_string(input: &str) -> (Color, Name) {
        let colored_name = Regex::new(r"\x1b\[([0-9;]+)m(.+)\x1b\[0m").unwrap();
        match colored_name.captures(input) {
            Some(captures) => (
                captures.get(1).unwrap().as_str().to_string(),
                captures.get(2).unwrap().as_str().to_string(),
            ),
            None => (String::new(), input.to_string()),
        }
    }

    fn prepare_folder_structure(scene: &TestScenario) {
        // There is no way to change directory in the CI, so this is the best we can do.
        // Also, keep in mind that windows might require privilege to symlink directories.
        //
        // We use scene.ccmd instead of scene.fixtures because we care about relative symlinks.
        // So we're going to try out the built mkdir, touch, and ln here, and we expect them to succeed.
        scene.ccmd("mkdir").arg("dir1").succeeds();
        scene.ccmd("mkdir").arg("dir1/dir2").succeeds();
        scene.ccmd("mkdir").arg("dir1/dir2/dir3").succeeds();
        scene.ccmd("touch").arg("dir1/file1").succeeds();

        scene
            .ccmd("ln")
            .arg("-s")
            .arg("dir1/dir2")
            .arg("dir1/ln-dir-invalid")
            .succeeds();
        scene
            .ccmd("ln")
            .arg("-s")
            .arg("./dir1/dir2/dir3")
            .arg("ln-dir3")
            .succeeds();
        scene
            .ccmd("ln")
            .arg("-s")
            .arg("../..")
            .arg("dir1/ln-up2")
            .succeeds();
        scene
            .ccmd("ln")
            .arg("-s")
            .arg("/")
            .arg("dir1/ln-root")
            .succeeds();
        scene
            .ccmd("ln")
            .arg("-s")
            .arg("dir1/file1")
            .arg("ln-file1")
            .succeeds();
        scene
            .ccmd("ln")
            .arg("-s")
            .arg("dir1/invalid-target")
            .arg("ln-file-invalid")
            .succeeds();
    }
}

#[test]
fn test_ls_long_total_size() {
    let scene = TestScenario::new(util_name!());
    let at = &scene.fixtures;
    at.touch(at.plus_as_string("test-long"));
    at.append("test-long", "1");
    at.touch(at.plus_as_string("test-long2"));
    at.append("test-long2", "2");

    let expected_prints: HashMap<_, _> = if cfg!(unix) {
        [
            ("long_vanilla", "total 8"),
            ("long_human_readable", "total 8.0K"),
            ("long_si", "total 8.2k"),
        ]
        .iter()
        .copied()
        .collect()
    } else {
        [
            ("long_vanilla", "total 2"),
            ("long_human_readable", "total 2"),
            ("long_si", "total 2"),
        ]
        .iter()
        .copied()
        .collect()
    };

    for arg in LONG_ARGS {
        let result = scene.ucmd().arg(arg).succeeds();
        result.stdout_contains(expected_prints["long_vanilla"]);

        for arg2 in ["-h", "--human-readable", "--si"] {
            let result = scene.ucmd().arg(arg).arg(arg2).succeeds();
            result.stdout_contains(if arg2 == "--si" {
                expected_prints["long_si"]
            } else {
                expected_prints["long_human_readable"]
            });
        }
    }
}

#[test]
fn test_ls_long_formats() {
    let scene = TestScenario::new(util_name!());
    let at = &scene.fixtures;
    at.touch(at.plus_as_string("test-long-formats"));

    // Zero or one "." for indicating a file with security context

    // Regex for three names, so all of author, group and owner
    let re_three = Regex::new(r"[xrw-]{9}\.? \d ([-0-9_a-z.A-Z]+ ){3}0").unwrap();

    #[cfg(unix)]
    let re_three_num = Regex::new(r"[xrw-]{9}\.? \d (\d+ ){3}0").unwrap();

    // Regex for two names, either:
    // - group and owner
    // - author and owner
    // - author and group
    let re_two = Regex::new(r"[xrw-]{9}\.? \d ([-0-9_a-z.A-Z]+ ){2}0").unwrap();

    #[cfg(unix)]
    let re_two_num = Regex::new(r"[xrw-]{9}\.? \d (\d+ ){2}0").unwrap();

    // Regex for one name: author, group or owner
    let re_one = Regex::new(r"[xrw-]{9}\.? \d [-0-9_a-z.A-Z]+ 0").unwrap();

    #[cfg(unix)]
    let re_one_num = Regex::new(r"[xrw-]{9}\.? \d \d+ 0").unwrap();

    // Regex for no names
    let re_zero = Regex::new(r"[xrw-]{9}\.? \d 0").unwrap();

    scene
        .ucmd()
        .arg("-l")
        .arg("--author")
        .arg("test-long-formats")
        .succeeds()
        .stdout_matches(&re_three);

    scene
        .ucmd()
        .arg("-l1")
        .arg("--author")
        .arg("test-long-formats")
        .succeeds()
        .stdout_matches(&re_three);

    #[cfg(unix)]
    {
        scene
            .ucmd()
            .arg("-n")
            .arg("--author")
            .arg("test-long-formats")
            .succeeds()
            .stdout_matches(&re_three_num);
    }

    for arg in [
        "-l",                     // only group and owner
        "-g --author",            // only author and group
        "-o --author",            // only author and owner
        "-lG --author",           // only author and owner
        "-l --no-group --author", // only author and owner
    ] {
        scene
            .ucmd()
            .args(&arg.split(' ').collect::<Vec<_>>())
            .arg("test-long-formats")
            .succeeds()
            .stdout_matches(&re_two);

        #[cfg(unix)]
        {
            scene
                .ucmd()
                .arg("-n")
                .args(&arg.split(' ').collect::<Vec<_>>())
                .arg("test-long-formats")
                .succeeds()
                .stdout_matches(&re_two_num);
        }
    }

    for arg in [
        "-g",            // only group
        "-gl",           // only group
        "-o",            // only owner
        "-ol",           // only owner
        "-oG",           // only owner
        "-lG",           // only owner
        "-l --no-group", // only owner
        "-gG --author",  // only author
    ] {
        scene
            .ucmd()
            .args(&arg.split(' ').collect::<Vec<_>>())
            .arg("test-long-formats")
            .succeeds()
            .stdout_matches(&re_one);

        #[cfg(unix)]
        {
            scene
                .ucmd()
                .arg("-n")
                .args(&arg.split(' ').collect::<Vec<_>>())
                .arg("test-long-formats")
                .succeeds()
                .stdout_matches(&re_one_num);
        }
    }

    for arg in [
        "-og",
        "-ogl",
        "-lgo",
        "-gG",
        "-g --no-group",
        "-og --no-group",
        "-og --format=long",
        "-ogCl",
        "-og --format=vertical -l",
        "-og1",
        "-og1l",
    ] {
        scene
            .ucmd()
            .args(&arg.split(' ').collect::<Vec<_>>())
            .arg("test-long-formats")
            .succeeds()
            .stdout_matches(&re_zero);

        #[cfg(unix)]
        {
            scene
                .ucmd()
                .arg("-n")
                .args(&arg.split(' ').collect::<Vec<_>>())
                .arg("test-long-formats")
                .succeeds()
                .stdout_matches(&re_zero);
        }
    }
}

#[test]
fn test_ls_oneline() {
    let scene = TestScenario::new(util_name!());
    let at = &scene.fixtures;
    at.touch(at.plus_as_string("test-oneline-1"));
    at.touch(at.plus_as_string("test-oneline-2"));

    // Bit of a weird situation: in the tests oneline and columns have the same output,
    // except on Windows.
    for option in ["-1", "--format=single-column"] {
        scene
            .ucmd()
            .arg(option)
            .succeeds()
            .stdout_only("test-oneline-1\ntest-oneline-2\n");
    }
}

#[test]
fn test_ls_deref() {
    let scene = TestScenario::new(util_name!());
    let at = &scene.fixtures;
    let path_regexp = r"(.*)test-long.link -> (.*)test-long(.*)";
    let re = Regex::new(path_regexp).unwrap();

    at.touch(at.plus_as_string("test-long"));
    at.symlink_file("test-long", "test-long.link");
    assert!(at.is_symlink("test-long.link"));

    let result = scene
        .ucmd()
        .arg("-l")
        .arg("--color=never")
        .arg("test-long")
        .arg("test-long.link")
        .succeeds();
    assert!(re.is_match(result.stdout_str().trim()));

    let result = scene
        .ucmd()
        .arg("-L")
        .arg("--color=never")
        .arg("test-long")
        .arg("test-long.link")
        .succeeds();
    assert!(!re.is_match(result.stdout_str().trim()));
}

#[test]
fn test_ls_group_directories_first() {
    let scene = TestScenario::new(util_name!());
    let at = &scene.fixtures;
    let mut filenames = ["file1", "file2", "anotherFile", "abc", "xxx", "zzz"];
    for filename in filenames {
        at.touch(filename);
    }
    filenames.sort_unstable();

    let dirnames = ["aaa", "bbb", "ccc", "yyy"];
    for dirname in dirnames {
        at.mkdir(dirname);
    }

    let dots = [".", ".."];

    let result = scene
        .ucmd()
        .arg("-1a")
        .arg("--group-directories-first")
        .run();
    assert_eq!(
        result.stdout_str().split('\n').collect::<Vec<_>>(),
        dots.into_iter()
            .chain(dirnames.into_iter())
            .chain(filenames.into_iter())
            .chain([""].into_iter())
            .collect::<Vec<_>>(),
    );

    let result = scene
        .ucmd()
        .arg("-1ar")
        .arg("--group-directories-first")
        .run();
    assert_eq!(
        result.stdout_str().split('\n').collect::<Vec<_>>(),
        (dirnames.into_iter().rev())
            .chain(dots.into_iter().rev())
            .chain(filenames.into_iter().rev())
            .chain([""].into_iter())
            .collect::<Vec<_>>(),
    );

    let result = scene
        .ucmd()
        .arg("-1aU")
        .arg("--group-directories-first")
        .run();
    let result2 = scene.ucmd().arg("-1aU").run();
    assert_eq!(result.stdout_str(), result2.stdout_str());
}
#[test]
fn test_ls_sort_none() {
    let scene = TestScenario::new(util_name!());
    let at = &scene.fixtures;

    at.touch("test-3");
    at.touch("test-1");
    at.touch("test-2");

    // Order is not specified so we just check that it doesn't
    // give any errors.
    scene.ucmd().arg("--sort=none").succeeds();
    scene.ucmd().arg("-U").succeeds();
}

#[test]
fn test_ls_sort_name() {
    let scene = TestScenario::new(util_name!());
    let at = &scene.fixtures;

    at.touch("test-3");
    at.touch("test-1");
    at.touch("test-2");

    scene
        .ucmd()
        .arg("--sort=name")
        .succeeds()
        .stdout_is("test-1\ntest-2\ntest-3\n");

    let scene_dot = TestScenario::new(util_name!());
    let at = &scene_dot.fixtures;
    at.touch(".a");
    at.touch("a");
    at.touch(".b");
    at.touch("b");

    scene_dot
        .ucmd()
        .arg("--sort=name")
        .arg("-A")
        .succeeds()
        .stdout_is(".a\n.b\na\nb\n");
}

#[test]
fn test_ls_sort_width() {
    let scene = TestScenario::new(util_name!());
    let at = &scene.fixtures;

    at.touch("aaaaa");
    at.touch("bbb");
    at.touch("cccc");
    at.touch("eee");
    at.touch("d");
    at.touch("fffff");
    at.touch("abc");
    at.touch("zz");
    at.touch("bcdef");

    scene
        .ucmd()
        .arg("--sort=width")
        .succeeds()
        .stdout_is("d\nzz\nabc\nbbb\neee\ncccc\naaaaa\nbcdef\nfffff\n");
}

#[test]
fn test_ls_order_size() {
    let scene = TestScenario::new(util_name!());
    let at = &scene.fixtures;

    at.touch("test-1");
    at.append("test-1", "1");

    at.touch("test-2");
    at.append("test-2", "22");
    at.touch("test-3");
    at.append("test-3", "333");
    at.touch("test-4");
    at.append("test-4", "4444");

    scene.ucmd().arg("-al").succeeds();

    let result = scene.ucmd().arg("-S").succeeds();
    result.stdout_only("test-4\ntest-3\ntest-2\ntest-1\n");

    let result = scene.ucmd().arg("-S").arg("-r").succeeds();
    result.stdout_only("test-1\ntest-2\ntest-3\ntest-4\n");

    let result = scene.ucmd().arg("--sort=size").succeeds();
    result.stdout_only("test-4\ntest-3\ntest-2\ntest-1\n");

    let result = scene.ucmd().arg("--sort=size").arg("-r").succeeds();
    result.stdout_only("test-1\ntest-2\ntest-3\ntest-4\n");
}

#[test]
fn test_ls_long_ctime() {
    let scene = TestScenario::new(util_name!());
    let at = &scene.fixtures;

    at.touch("test-long-ctime-1");

    for arg in ["-c", "--time=ctime", "--time=status"] {
        let result = scene.ucmd().arg("-l").arg(arg).succeeds();

        // Should show the time on Unix, but question marks on windows.
        #[cfg(unix)]
        result.stdout_contains(":");
        #[cfg(not(unix))]
        result.stdout_contains("???");
    }
}

#[test]
#[ignore]
fn test_ls_order_birthtime() {
    let scene = TestScenario::new(util_name!());
    let at = &scene.fixtures;

    /*
        Here we make 2 files with a timeout in between.
        After creating the first file try to sync it.
        This ensures the file gets created immediately instead of being saved
        inside the OS's IO operation buffer.
        Without this, both files might accidentally be created at the same time.
    */
    at.make_file("test-birthtime-1").sync_all().unwrap();
    at.make_file("test-birthtime-2").sync_all().unwrap();
    at.open("test-birthtime-1");

    let result = scene.ucmd().arg("--time=birth").arg("-t").run();

    #[cfg(not(windows))]
    assert_eq!(result.stdout_str(), "test-birthtime-2\ntest-birthtime-1\n");
    #[cfg(windows)]
    assert_eq!(result.stdout_str(), "test-birthtime-2  test-birthtime-1\n");
}

#[test]
fn test_ls_styles() {
    let scene = TestScenario::new(util_name!());
    let at = &scene.fixtures;
    at.touch("test");

    let re_full = Regex::new(
        r"[a-z-]* \d* [\w.]* [\w.]* \d* \d{4}-\d{2}-\d{2} \d{2}:\d{2}:\d{2}\.\d* (\+|\-)\d{4} test\n",
    )
    .unwrap();
    let re_long =
        Regex::new(r"[a-z-]* \d* [\w.]* [\w.]* \d* \d{4}-\d{2}-\d{2} \d{2}:\d{2} test\n").unwrap();
    let re_iso =
        Regex::new(r"[a-z-]* \d* [\w.]* [\w.]* \d* \d{2}-\d{2} \d{2}:\d{2} test\n").unwrap();
    let re_locale =
        Regex::new(r"[a-z-]* \d* [\w.]* [\w.]* \d* [A-Z][a-z]{2} ( |\d)\d \d{2}:\d{2} test\n")
            .unwrap();
    let re_custom_format =
        Regex::new(r"[a-z-]* \d* [\w.]* [\w.]* \d* \d{4}__\d{2} test\n").unwrap();

    //full-iso
    scene
        .ucmd()
        .arg("-l")
        .arg("--time-style=full-iso")
        .succeeds()
        .stdout_matches(&re_full);
    //long-iso
    scene
        .ucmd()
        .arg("-l")
        .arg("--time-style=long-iso")
        .succeeds()
        .stdout_matches(&re_long);
    //iso
    scene
        .ucmd()
        .arg("-l")
        .arg("--time-style=iso")
        .succeeds()
        .stdout_matches(&re_iso);
    //locale
    scene
        .ucmd()
        .arg("-l")
        .arg("--time-style=locale")
        .succeeds()
        .stdout_matches(&re_locale);

    //+FORMAT
    scene
        .ucmd()
        .arg("-l")
        .arg("--time-style=+%Y__%M")
        .succeeds()
        .stdout_matches(&re_custom_format);

    // Also fails due to not having full clap support for time_styles
    scene.ucmd().arg("-l").arg("-time-style=invalid").fails();

    //Overwrite options tests
    scene
        .ucmd()
        .arg("-l")
        .arg("--time-style=long-iso")
        .arg("--time-style=iso")
        .succeeds()
        .stdout_matches(&re_iso);
    scene
        .ucmd()
        .arg("--time-style=iso")
        .arg("--full-time")
        .succeeds()
        .stdout_matches(&re_full);
    scene
        .ucmd()
        .arg("--full-time")
        .arg("--time-style=iso")
        .succeeds()
        .stdout_matches(&re_iso);

    scene
        .ucmd()
        .arg("--full-time")
        .arg("--time-style=iso")
        .arg("--full-time")
        .succeeds()
        .stdout_matches(&re_full);

    scene
        .ucmd()
        .arg("--full-time")
        .arg("-x")
        .arg("-l")
        .succeeds()
        .stdout_matches(&re_full);

    at.touch("test2");
    scene
        .ucmd()
        .arg("--full-time")
        .arg("-x")
        .succeeds()
        .stdout_is("test  test2\n");
}

#[test]
fn test_ls_order_time() {
    let scene = TestScenario::new(util_name!());
    let at = &scene.fixtures;

    at.touch("test-1");
    at.append("test-1", "1");
    sleep(Duration::from_millis(100));
    at.touch("test-2");
    at.append("test-2", "22");

    sleep(Duration::from_millis(100));
    at.touch("test-3");
    at.append("test-3", "333");
    sleep(Duration::from_millis(100));
    at.touch("test-4");
    at.append("test-4", "4444");
    sleep(Duration::from_millis(100));

    // Read test-3, only changing access time
    at.read("test-3");

    // Set permissions of test-2, only changing ctime
    std::fs::set_permissions(
        at.plus_as_string("test-2"),
        at.metadata("test-2").permissions(),
    )
    .unwrap();

    scene.ucmd().arg("-al").succeeds();

    // ctime was changed at write, so the order is 4 3 2 1
    let result = scene.ucmd().arg("-t").succeeds();
    result.stdout_only("test-4\ntest-3\ntest-2\ntest-1\n");

    let result = scene.ucmd().arg("--sort=time").succeeds();
    result.stdout_only("test-4\ntest-3\ntest-2\ntest-1\n");

    let result = scene.ucmd().arg("-tr").succeeds();
    result.stdout_only("test-1\ntest-2\ntest-3\ntest-4\n");

    let result = scene.ucmd().arg("--sort=time").arg("-r").succeeds();
    result.stdout_only("test-1\ntest-2\ntest-3\ntest-4\n");

    // 3 was accessed last in the read
    // So the order should be 2 3 4 1
    for arg in ["-u", "--time=atime", "--time=access", "--time=use"] {
        let result = scene.ucmd().arg("-t").arg(arg).succeeds();
        at.open("test-3").metadata().unwrap().accessed().unwrap();
        at.open("test-4").metadata().unwrap().accessed().unwrap();

        // It seems to be dependent on the platform whether the access time is actually set
        #[cfg(unix)]
        {
            let expected = unwrap_or_return!(expected_result(&scene, &["-t", arg]));
            at.open("test-3").metadata().unwrap().accessed().unwrap();
            at.open("test-4").metadata().unwrap().accessed().unwrap();

            result.stdout_only(expected.stdout_str());
        }
        #[cfg(windows)]
        result.stdout_only("test-4\ntest-3\ntest-2\ntest-1\n");
    }

    // test-2 had the last ctime change when the permissions were set
    // So the order should be 2 4 3 1
    #[cfg(unix)]
    {
        let result = scene.ucmd().arg("-tc").succeeds();
        result.stdout_only("test-2\ntest-4\ntest-3\ntest-1\n");
    }
}

#[test]
fn test_ls_non_existing() {
    new_ucmd!().arg("doesntexist").fails();
}

#[test]
fn test_ls_files_dirs() {
    let scene = TestScenario::new(util_name!());
    let at = &scene.fixtures;
    at.mkdir("a");
    at.mkdir("a/b");
    at.mkdir("a/b/c");
    at.mkdir("z");
    at.touch(at.plus_as_string("a/a"));
    at.touch(at.plus_as_string("a/b/b"));

    scene.ucmd().arg("a").succeeds();
    scene.ucmd().arg("a/a").succeeds();
    scene.ucmd().arg("a").arg("z").succeeds();

    // Doesn't exist
    scene
        .ucmd()
        .arg("doesntexist")
        .fails()
        .stderr_contains("'doesntexist': No such file or directory");

    // One exists, the other doesn't
    scene
        .ucmd()
        .arg("a")
        .arg("doesntexist")
        .fails()
        .stderr_contains("'doesntexist': No such file or directory")
        .stdout_contains("a:");
}

#[test]
fn test_ls_recursive() {
    let scene = TestScenario::new(util_name!());
    let at = &scene.fixtures;
    at.mkdir("a");
    at.mkdir("a/b");
    at.mkdir("a/b/c");
    at.mkdir("z");
    at.touch(at.plus_as_string("a/a"));
    at.touch(at.plus_as_string("a/b/b"));

    scene.ucmd().arg("a").succeeds();
    scene.ucmd().arg("a/a").succeeds();
    scene
        .ucmd()
        .arg("z")
        .arg("-R")
        .succeeds()
        .stdout_contains("z:");
    let result = scene
        .ucmd()
        .arg("--color=never")
        .arg("-R")
        .arg("a")
        .arg("z")
        .succeeds();

    #[cfg(not(windows))]
    result.stdout_contains("a/b:\nb");
    #[cfg(windows)]
    result.stdout_contains("a\\b:\nb");
}

#[test]
fn test_ls_color() {
    let scene = TestScenario::new(util_name!());
    let at = &scene.fixtures;
    at.mkdir("a");
    let nested_dir = Path::new("a")
        .join("nested_dir")
        .to_string_lossy()
        .to_string();
    at.mkdir(&nested_dir);
    at.mkdir("z");
    let nested_file = Path::new("a")
        .join("nested_file")
        .to_string_lossy()
        .to_string();
    at.touch(nested_file);
    at.touch("test-color");

    let a_with_colors = "\x1b[1;34ma\x1b[0m";
    let z_with_colors = "\x1b[1;34mz\x1b[0m";
    let nested_dir_with_colors = "\x1b[1;34mnested_dir\x1b[0m"; // spell-checker:disable-line

    // Color is disabled by default, only when neither TERM, LS_COLORS nor COLORTERM env variable are set
    let result = scene.ucmd().succeeds();
    assert!(!result.stdout_str().contains(a_with_colors));
    assert!(!result.stdout_str().contains(z_with_colors));

    // Color is enabled by default, when either, TERM, LS_COLORS or COLORTERM env variable is set
    scene
        .ucmd()
        .env("TERM", "xterm")
        .succeeds()
        .stdout_contains(a_with_colors)
        .stdout_contains(z_with_colors);

    // Color should be enabled
    for param in ["--color", "--col", "--color=always", "--col=always"] {
        scene
            .ucmd()
            // ls requires either, TERM, LS_COLORS or COLORTERM env variable to be set
            .env("TERM", "xterm")
            .arg(param)
            .succeeds()
            .stdout_contains(a_with_colors)
            .stdout_contains(z_with_colors);
    }

    // Color should be disabled
    let result = scene.ucmd().arg("--color=never").succeeds();
    assert!(!result.stdout_str().contains(a_with_colors));
    assert!(!result.stdout_str().contains(z_with_colors));

    // Nested dir should be shown and colored
    scene
        .ucmd()
        // ls requires either, TERM, LS_COLORS or COLORTERM env variable to be set
        .env("TERM", "xterm")
        .arg("--color")
        .arg("a")
        .succeeds()
        .stdout_contains(nested_dir_with_colors);

    // No output
    scene
        .ucmd()
        .arg("--color=never")
        .arg("z")
        .succeeds()
        .stdout_only("");

    // The colors must not mess up the grid layout
    at.touch("b");
    scene
        .ucmd()
        // ls requires either, TERM, LS_COLORS or COLORTERM env variable to be set
        .env("TERM", "xterm")
        .arg("--color")
        .arg("-w=15")
        .arg("-C")
        .succeeds()
        .stdout_only(format!("{a_with_colors}  test-color\nb  {z_with_colors}\n"));
}

#[cfg(unix)]
#[test]
fn test_ls_inode() {
    let scene = TestScenario::new(util_name!());
    let at = &scene.fixtures;

    let file = "test_inode";
    at.touch(file);

    let re_short = Regex::new(r" *(\d+) test_inode").unwrap();
    let re_long = Regex::new(r" *(\d+) [xrw-]{10}\.? \d .+ test_inode").unwrap();

    let result = scene.ucmd().arg("test_inode").arg("-i").succeeds();
    assert!(re_short.is_match(result.stdout_str()));
    let inode_short = re_short
        .captures(result.stdout_str())
        .unwrap()
        .get(1)
        .unwrap()
        .as_str();

    let result = scene.ucmd().arg("test_inode").succeeds();
    assert!(!re_short.is_match(result.stdout_str()));
    assert!(!result.stdout_str().contains(inode_short));

    let result = scene.ucmd().arg("-li").arg("test_inode").succeeds();
    assert!(re_long.is_match(result.stdout_str()));
    let inode_long = re_long
        .captures(result.stdout_str())
        .unwrap()
        .get(1)
        .unwrap()
        .as_str();

    let result = scene.ucmd().arg("-l").arg("test_inode").succeeds();
    assert!(!re_long.is_match(result.stdout_str()));
    assert!(!result.stdout_str().contains(inode_long));

    assert_eq!(inode_short, inode_long);
}

#[test]
#[cfg(not(windows))]
fn test_ls_indicator_style() {
    let scene = TestScenario::new(util_name!());
    let at = &scene.fixtures;

    // Setup: Directory, Symlink, and Pipes.
    at.mkdir("directory");
    assert!(at.dir_exists("directory"));

    at.touch(at.plus_as_string("link-src"));
    at.symlink_file("link-src", "link-dest.link");
    assert!(at.is_symlink("link-dest.link"));

    at.mkfifo("named-pipe.fifo");
    assert!(at.is_fifo("named-pipe.fifo"));

    // Classify, File-Type, and Slash all contain indicators for directories.
    for opt in [
        "--indicator-style=classify",
        "--ind=classify",
        "--indicator-style=file-type",
        "--ind=file-type",
        "--indicator-style=slash",
        "--ind=slash",
        "--classify",
        "--classify=always",
        "--classify=yes",
        "--classify=force",
        "--class",
        "--file-type",
        "--file",
        "-p",
    ] {
        // Verify that classify and file-type both contain indicators for symlinks.
        scene.ucmd().arg(opt).succeeds().stdout_contains("/");
    }

    // Classify, Indicator options should not contain any indicators when value is none.
    for opt in [
        "--indicator-style=none",
        "--ind=none",
        "--classify=none",
        "--classify=never",
        "--classify=no",
    ] {
        // Verify that there are no indicators for any of the file types.
        scene
            .ucmd()
            .arg(opt)
            .succeeds()
            .stdout_does_not_contain("/")
            .stdout_does_not_contain("@")
            .stdout_does_not_contain("|");
    }

    // Classify and File-Type all contain indicators for pipes and links.
    let options = vec!["classify", "file-type"];
    for opt in options {
        // Verify that classify and file-type both contain indicators for symlinks.
        scene
            .ucmd()
            .arg(format!("--indicator-style={opt}"))
            .succeeds()
            .stdout_contains("@")
            .stdout_contains("|");
    }

    // Test sockets. Because the canonical way of making sockets to test is with
    // TempDir, we need a separate test.
    {
        use std::os::unix::net::UnixListener;

        let dir = tempfile::Builder::new()
            .prefix("unix_socket")
            .tempdir()
            .expect("failed to create dir");
        let socket_path = dir.path().join("sock");
        let _listener = UnixListener::bind(socket_path).expect("failed to create socket");

        new_ucmd!()
            .args(&[
                PathBuf::from(dir.path().to_str().unwrap()),
                PathBuf::from("--indicator-style=classify"),
            ])
            .succeeds()
            .stdout_only("sock=\n");
    }
}

// Essentially the same test as above, but only test symlinks and directories,
// not pipes or sockets.
#[test]
#[cfg(not(unix))]
fn test_ls_indicator_style() {
    let scene = TestScenario::new(util_name!());
    let at = &scene.fixtures;

    // Setup: Directory, Symlink.
    at.mkdir("directory");
    assert!(at.dir_exists("directory"));

    at.touch(at.plus_as_string("link-src"));
    at.symlink_file("link-src", "link-dest.link");
    assert!(at.is_symlink("link-dest.link"));

    // Classify, File-Type, and Slash all contain indicators for directories.
    let options = vec!["classify", "file-type", "slash"];
    for opt in options {
        // Verify that classify and file-type both contain indicators for symlinks.
        scene
            .ucmd()
            .arg(format!("--indicator-style={opt}"))
            .succeeds()
            .stdout_contains("/");
    }

    // Same test as above, but with the alternate flags.
    let options = vec!["--classify", "--file-type", "-p"];
    for opt in options {
        scene.ucmd().arg(opt).succeeds().stdout_contains("/");
    }

    // Classify and File-Type all contain indicators for pipes and links.
    let options = vec!["classify", "file-type"];
    for opt in options {
        // Verify that classify and file-type both contain indicators for symlinks.
        scene
            .ucmd()
            .arg(format!("--indicator-style={opt}"))
            .succeeds()
            .stdout_contains("@");
    }
}

#[cfg(not(any(target_vendor = "apple", target_os = "windows")))] // Truncate not available on mac or win
#[test]
fn test_ls_human_si() {
    let scene = TestScenario::new(util_name!());
    let file1 = "test_human-1";
    scene
        .cmd("truncate")
        .arg("-s")
        .arg("+1000")
        .arg(file1)
        .succeeds();

    scene
        .ucmd()
        .arg("-hl")
        .arg(file1)
        .succeeds()
        .stdout_contains(" 1000 ");

    scene
        .ucmd()
        .arg("-l")
        .arg("--si")
        .arg(file1)
        .succeeds()
        .stdout_contains(" 1.0k ");

    scene
        .cmd("truncate")
        .arg("-s")
        .arg("+1000k")
        .arg(file1)
        .run();

    scene
        .ucmd()
        .arg("-hl")
        .arg(file1)
        .succeeds()
        .stdout_contains(" 1001K ");

    scene
        .ucmd()
        .arg("-l")
        .arg("--si")
        .arg(file1)
        .succeeds()
        .stdout_contains(" 1.1M ");

    let file2 = "test-human-2";
    scene
        .cmd("truncate")
        .arg("-s")
        .arg("+12300k")
        .arg(file2)
        .succeeds();

    // GNU rounds up, so we must too.
    scene
        .ucmd()
        .arg("-hl")
        .arg(file2)
        .succeeds()
        .stdout_contains(" 13M ");

    // GNU rounds up, so we must too.
    scene
        .ucmd()
        .arg("-l")
        .arg("--si")
        .arg(file2)
        .succeeds()
        .stdout_contains(" 13M ");

    let file3 = "test-human-3";
    scene
        .cmd("truncate")
        .arg("-s")
        .arg("+9999")
        .arg(file3)
        .succeeds();

    scene
        .ucmd()
        .arg("-hl")
        .arg(file3)
        .succeeds()
        .stdout_contains(" 9.8K ");

    scene
        .ucmd()
        .arg("-l")
        .arg("--si")
        .arg(file3)
        .succeeds()
        .stdout_contains(" 10k ");
}

#[cfg(windows)]
#[test]
fn test_ls_hidden_windows() {
    let scene = TestScenario::new(util_name!());
    let at = &scene.fixtures;
    let file = "hiddenWindowsFileNoDot";
    at.touch(file);
    // hide the file
    scene
        .cmd("attrib")
        .arg("+h")
        .arg("+S")
        .arg("+r")
        .arg(file)
        .succeeds();

    let result = scene.ucmd().succeeds();
    assert!(!result.stdout_str().contains(file));
    scene.ucmd().arg("-a").succeeds().stdout_contains(file);
}

#[cfg(windows)]
#[test]
fn test_ls_hidden_link_windows() {
    let scene = TestScenario::new(util_name!());
    let at = &scene.fixtures;

    let file = "visibleWindowsFileNoDot";
    at.touch(file);

    let link = "hiddenWindowsLinkNoDot";
    at.symlink_dir(file, link);
    // hide the link
    scene.cmd("attrib").arg("/l").arg("+h").arg(link).succeeds();

    scene
        .ucmd()
        .succeeds()
        .stdout_contains(file)
        .stdout_does_not_contain(link);

    scene
        .ucmd()
        .arg("-a")
        .succeeds()
        .stdout_contains(file)
        .stdout_contains(link);
}

#[cfg(windows)]
#[test]
fn test_ls_success_on_c_drv_root_windows() {
    let scene = TestScenario::new(util_name!());
    scene.ucmd().arg("C:\\").succeeds();
}

#[test]
fn test_ls_version_sort() {
    let scene = TestScenario::new(util_name!());
    let at = &scene.fixtures;
    for filename in [
        "a2",
        "b1",
        "b20",
        "a1.4",
        "a1.40",
        "b3",
        "b11",
        "b20b",
        "b20a",
        "a100",
        "a1.13",
        "aa",
        "a1",
        "aaa",
        "a1.00000040",
        "abab",
        "ab",
        "a01.40",
        "a001.001",
        "a01.0000001",
        "a01.001",
        "a001.01",
    ] {
        at.touch(filename);
    }

    let mut expected = vec![
        "a1",
        "a001.001",
        "a001.01",
        "a01.0000001",
        "a01.001",
        "a1.4",
        "a1.13",
        "a01.40",
        "a1.00000040",
        "a1.40",
        "a2",
        "a100",
        "aa",
        "aaa",
        "ab",
        "abab",
        "b1",
        "b3",
        "b11",
        "b20",
        "b20a",
        "b20b",
        "", // because of '\n' at the end of the output
    ];

    let result = scene.ucmd().arg("-1v").succeeds();
    assert_eq!(
        result.stdout_str().split('\n').collect::<Vec<_>>(),
        expected
    );

    let result = scene.ucmd().arg("-1").arg("--sort=version").succeeds();
    assert_eq!(
        result.stdout_str().split('\n').collect::<Vec<_>>(),
        expected
    );

    let result = scene.ucmd().arg("-a1v").succeeds();
    expected.insert(expected.len() - 1, "..");
    expected.insert(0, ".");
    assert_eq!(
        result.stdout_str().split('\n').collect::<Vec<_>>(),
        expected,
    );
}

#[test]
fn test_ls_quoting_style() {
    let scene = TestScenario::new(util_name!());
    let at = &scene.fixtures;

    at.touch("one two");
    at.touch("one");

    // It seems that windows doesn't allow \n in filenames.
    // And it also doesn't like \, of course.
    #[cfg(unix)]
    {
        at.touch("one\ntwo");
        at.touch("one\\two");
        // Default is shell-escape
        scene
            .ucmd()
            .arg("--hide-control-chars")
            .arg("one\ntwo")
            .succeeds()
            .stdout_only("'one'$'\\n''two'\n");

        for (arg, correct) in [
            ("--quoting-style=literal", "one?two"),
            ("-N", "one?two"),
            ("--literal", "one?two"),
            ("--quoting-style=c", "\"one\\ntwo\""),
            ("-Q", "\"one\\ntwo\""),
            ("--quote-name", "\"one\\ntwo\""),
            ("--quoting-style=escape", "one\\ntwo"),
            ("-b", "one\\ntwo"),
            ("--escape", "one\\ntwo"),
            ("--quoting-style=shell-escape", "'one'$'\\n''two'"),
            ("--quoting-style=shell-escape-always", "'one'$'\\n''two'"),
            ("--quoting-style=shell", "one?two"),
            ("--quoting-style=shell-always", "'one?two'"),
        ] {
            scene
                .ucmd()
                .arg("--hide-control-chars")
                .arg(arg)
                .arg("one\ntwo")
                .succeeds()
                .stdout_only(format!("{correct}\n"));
        }

        for (arg, correct) in [
            ("--quoting-style=literal", "one\ntwo"),
            ("-N", "one\ntwo"),
            ("--literal", "one\ntwo"),
            ("--quoting-style=shell", "one\ntwo"), // FIXME: GNU ls quotes this case
            ("--quoting-style=shell-always", "'one\ntwo'"),
        ] {
            scene
                .ucmd()
                .arg(arg)
                .arg("--show-control-chars")
                .arg("one\ntwo")
                .succeeds()
                .stdout_only(format!("{correct}\n"));
        }

        for (arg, correct) in [
            ("--quoting-style=literal", "one\\two"),
            ("-N", "one\\two"),
            ("--quoting-style=c", "\"one\\\\two\""),
            ("-Q", "\"one\\\\two\""),
            ("--quote-name", "\"one\\\\two\""),
            ("--quoting-style=escape", "one\\\\two"),
            ("-b", "one\\\\two"),
            ("--quoting-style=shell-escape", "'one\\two'"),
            ("--quoting-style=shell-escape-always", "'one\\two'"),
            ("--quoting-style=shell", "'one\\two'"),
            ("--quoting-style=shell-always", "'one\\two'"),
        ] {
            scene
                .ucmd()
                .arg("--hide-control-chars")
                .arg(arg)
                .arg("one\\two")
                .succeeds()
                .stdout_only(format!("{correct}\n"));
        }

        // Tests for a character that forces quotation in shell-style escaping
        // after a character in a dollar expression
        at.touch("one\n&two");
        for (arg, correct) in [
            ("--quoting-style=shell-escape", "'one'$'\\n''&two'"),
            ("--quoting-style=shell-escape-always", "'one'$'\\n''&two'"),
        ] {
            scene
                .ucmd()
                .arg("--hide-control-chars")
                .arg(arg)
                .arg("one\n&two")
                .succeeds()
                .stdout_only(format!("{correct}\n"));
        }
    }

    scene
        .ucmd()
        .arg("one two")
        .succeeds()
        .stdout_only("'one two'\n");

    for (arg, correct) in [
        ("--quoting-style=literal", "one two"),
        ("-N", "one two"),
        ("--literal", "one two"),
        ("--quoting-style=c", "\"one two\""),
        ("-Q", "\"one two\""),
        ("--quote-name", "\"one two\""),
        ("--quoting-style=escape", "one\\ two"),
        ("-b", "one\\ two"),
        ("--escape", "one\\ two"),
        ("--quoting-style=shell-escape", "'one two'"),
        ("--quoting-style=shell-escape-always", "'one two'"),
        ("--quoting-style=shell", "'one two'"),
        ("--quoting-style=shell-always", "'one two'"),
    ] {
        scene
            .ucmd()
            .arg("--hide-control-chars")
            .arg(arg)
            .arg("one two")
            .succeeds()
            .stdout_only(format!("{correct}\n"));
    }

    scene.ucmd().arg("one").succeeds().stdout_only("one\n");

    for (arg, correct) in [
        ("--quoting-style=literal", "one"),
        ("-N", "one"),
        ("--quoting-style=c", "\"one\""),
        ("-Q", "\"one\""),
        ("--quote-name", "\"one\""),
        ("--quoting-style=escape", "one"),
        ("-b", "one"),
        ("--quoting-style=shell-escape", "one"),
        ("--quoting-style=shell-escape-always", "'one'"),
        ("--quoting-style=shell", "one"),
        ("--quoting-style=shell-always", "'one'"),
    ] {
        scene
            .ucmd()
            .arg("--hide-control-chars")
            .arg(arg)
            .arg("one")
            .succeeds()
            .stdout_only(format!("{correct}\n"));
    }
}

#[test]
fn test_ls_quoting_and_color() {
    let scene = TestScenario::new(util_name!());
    let at = &scene.fixtures;

    at.touch("one two");
    scene
        .ucmd()
        .arg("--color")
        .arg("one two")
        .succeeds()
        .stdout_only("'one two'\n");
}

#[test]
fn test_ls_ignore_hide() {
    let scene = TestScenario::new(util_name!());
    let at = &scene.fixtures;

    at.touch("README.md");
    at.touch("CONTRIBUTING.md");
    at.touch("some_other_file");
    at.touch("READMECAREFULLY.md");

    scene
        .ucmd()
        .arg("--hide=*")
        .arg("-1")
        .succeeds()
        .stdout_only("");

    scene
        .ucmd()
        .arg("--ignore=*")
        .arg("-1")
        .succeeds()
        .stdout_only("");

    scene
        .ucmd()
        .arg("--ignore=irrelevant pattern")
        .arg("-1")
        .succeeds()
        .stdout_only("CONTRIBUTING.md\nREADME.md\nREADMECAREFULLY.md\nsome_other_file\n");

    scene
        .ucmd()
        .arg("--ignore=README*.md")
        .arg("-1")
        .succeeds()
        .stdout_only("CONTRIBUTING.md\nsome_other_file\n");

    scene
        .ucmd()
        .arg("--hide=README*.md")
        .arg("-1")
        .succeeds()
        .stdout_only("CONTRIBUTING.md\nsome_other_file\n");

    scene
        .ucmd()
        .arg("--ignore=*.md")
        .arg("-1")
        .succeeds()
        .stdout_only("some_other_file\n");

    scene
        .ucmd()
        .arg("-a")
        .arg("--ignore=*.md")
        .arg("-1")
        .succeeds()
        .stdout_only(".\n..\nsome_other_file\n");

    scene
        .ucmd()
        .arg("-a")
        .arg("--hide=*.md")
        .arg("-1")
        .succeeds()
        .stdout_only(".\n..\nCONTRIBUTING.md\nREADME.md\nREADMECAREFULLY.md\nsome_other_file\n");

    scene
        .ucmd()
        .arg("-A")
        .arg("--ignore=*.md")
        .arg("-1")
        .succeeds()
        .stdout_only("some_other_file\n");

    scene
        .ucmd()
        .arg("-A")
        .arg("--hide=*.md")
        .arg("-1")
        .succeeds()
        .stdout_only("CONTRIBUTING.md\nREADME.md\nREADMECAREFULLY.md\nsome_other_file\n");

    // Stacking multiple patterns
    scene
        .ucmd()
        .arg("--ignore=README*")
        .arg("--ignore=CONTRIBUTING*")
        .arg("-1")
        .succeeds()
        .stdout_only("some_other_file\n");

    scene
        .ucmd()
        .arg("--hide=README*")
        .arg("--ignore=CONTRIBUTING*")
        .arg("-1")
        .succeeds()
        .stdout_only("some_other_file\n");

    scene
        .ucmd()
        .arg("--hide=README*")
        .arg("--hide=CONTRIBUTING*")
        .arg("-1")
        .succeeds()
        .stdout_only("some_other_file\n");

    // Invalid patterns
    scene
        .ucmd()
        .arg("--ignore=READ[ME")
        .arg("-1")
        .succeeds()
        .stderr_contains("Invalid pattern")
        .stdout_is("CONTRIBUTING.md\nREADME.md\nREADMECAREFULLY.md\nsome_other_file\n");

    scene
        .ucmd()
        .arg("--hide=READ[ME")
        .arg("-1")
        .succeeds()
        .stderr_contains("Invalid pattern")
        .stdout_is("CONTRIBUTING.md\nREADME.md\nREADMECAREFULLY.md\nsome_other_file\n");
}

#[test]
#[cfg(unix)]
fn test_ls_ignore_backups() {
    let scene = TestScenario::new(util_name!());
    let at = &scene.fixtures;

    at.touch("somefile");
    at.touch("somebackup~");
    at.touch(".somehiddenfile");
    at.touch(".somehiddenbackup~");

    scene.ucmd().arg("-B").succeeds().stdout_is("somefile\n");
    scene
        .ucmd()
        .arg("--ignore-backups")
        .succeeds()
        .stdout_is("somefile\n");

    scene
        .ucmd()
        .arg("-aB")
        .succeeds()
        .stdout_contains(".somehiddenfile")
        .stdout_contains("somefile")
        .stdout_does_not_contain("somebackup")
        .stdout_does_not_contain(".somehiddenbackup~");

    scene
        .ucmd()
        .arg("-a")
        .arg("--ignore-backups")
        .succeeds()
        .stdout_contains(".somehiddenfile")
        .stdout_contains("somefile")
        .stdout_does_not_contain("somebackup")
        .stdout_does_not_contain(".somehiddenbackup~");
}

// This test fails on windows, see details at #3985
#[cfg(not(windows))]
#[test]
fn test_ls_ignore_explicit_period() {
    // In ls ignore patterns, leading periods must be explicitly specified
    let scene = TestScenario::new(util_name!());

    let at = &scene.fixtures;
    at.touch(".hidden.yml");
    at.touch("regular.yml");

    scene
        .ucmd()
        .arg("-a")
        .arg("--ignore")
        .arg("?hidden.yml")
        .succeeds()
        .stdout_contains(".hidden.yml")
        .stdout_contains("regular.yml");

    scene
        .ucmd()
        .arg("-a")
        .arg("--ignore")
        .arg("*.yml")
        .succeeds()
        .stdout_contains(".hidden.yml")
        .stdout_does_not_contain("regular.yml");

    // Leading period is explicitly specified
    scene
        .ucmd()
        .arg("-a")
        .arg("--ignore")
        .arg(".*.yml")
        .succeeds()
        .stdout_does_not_contain(".hidden.yml")
        .stdout_contains("regular.yml");
}

// This test fails on windows, see details at #3985
#[cfg(not(windows))]
#[test]
fn test_ls_ignore_negation() {
    let scene = TestScenario::new(util_name!());

    let at = &scene.fixtures;
    at.touch("apple");
    at.touch("boy");

    scene
        .ucmd()
        .arg("--ignore")
        .arg("[!a]*")
        .succeeds()
        .stdout_contains("apple")
        .stdout_does_not_contain("boy");

    scene
        .ucmd()
        .arg("--ignore")
        .arg("[^a]*")
        .succeeds()
        .stdout_contains("apple")
        .stdout_does_not_contain("boy");
}

#[test]
fn test_ls_directory() {
    let scene = TestScenario::new(util_name!());
    let at = &scene.fixtures;

    at.mkdir("some_dir");
    at.symlink_dir("some_dir", "sym_dir");

    at.touch(Path::new("some_dir").join("nested_file").to_str().unwrap());

    scene
        .ucmd()
        .arg("some_dir")
        .succeeds()
        .stdout_is("nested_file\n");

    scene
        .ucmd()
        .arg("--directory")
        .arg("some_dir")
        .succeeds()
        .stdout_is("some_dir\n");

    scene
        .ucmd()
        .arg("sym_dir")
        .succeeds()
        .stdout_is("nested_file\n");
}

#[test]
fn test_ls_deref_command_line() {
    let scene = TestScenario::new(util_name!());
    let at = &scene.fixtures;

    at.touch("some_file");
    at.symlink_file("some_file", "sym_file");

    scene
        .ucmd()
        .arg("sym_file")
        .succeeds()
        .stdout_is("sym_file\n");

    // -l changes the default to no dereferencing
    scene
        .ucmd()
        .arg("-l")
        .arg("sym_file")
        .succeeds()
        .stdout_contains("sym_file ->");

    scene
        .ucmd()
        .arg("--dereference-command-line-symlink-to-dir")
        .arg("sym_file")
        .succeeds()
        .stdout_is("sym_file\n");

    scene
        .ucmd()
        .arg("-l")
        .arg("--dereference-command-line-symlink-to-dir")
        .arg("sym_file")
        .succeeds()
        .stdout_contains("sym_file ->");

    scene
        .ucmd()
        .arg("--dereference-command-line")
        .arg("sym_file")
        .succeeds()
        .stdout_is("sym_file\n");

    let result = scene
        .ucmd()
        .arg("-l")
        .arg("--dereference-command-line")
        .arg("sym_file")
        .succeeds();

    assert!(!result.stdout_str().contains("->"));

    let result = scene.ucmd().arg("-lH").arg("sym_file").succeeds();

    assert!(!result.stdout_str().contains("sym_file ->"));

    // If the symlink is not a command line argument, it must be shown normally
    scene
        .ucmd()
        .arg("-l")
        .arg("--dereference-command-line")
        .succeeds()
        .stdout_contains("sym_file ->");
}

#[test]
fn test_ls_deref_command_line_dir() {
    let scene = TestScenario::new(util_name!());
    let at = &scene.fixtures;

    at.mkdir("some_dir");
    at.symlink_dir("some_dir", "sym_dir");

    at.touch(Path::new("some_dir").join("nested_file").to_str().unwrap());

    scene
        .ucmd()
        .arg("sym_dir")
        .succeeds()
        .stdout_contains("nested_file");

    scene
        .ucmd()
        .arg("-l")
        .arg("sym_dir")
        .succeeds()
        .stdout_contains("sym_dir ->");

    scene
        .ucmd()
        .arg("--dereference-command-line-symlink-to-dir")
        .arg("sym_dir")
        .succeeds()
        .stdout_contains("nested_file");

    scene
        .ucmd()
        .arg("-l")
        .arg("--dereference-command-line-symlink-to-dir")
        .arg("sym_dir")
        .succeeds()
        .stdout_contains("nested_file");

    scene
        .ucmd()
        .arg("--dereference-command-line")
        .arg("sym_dir")
        .succeeds()
        .stdout_contains("nested_file");

    scene
        .ucmd()
        .arg("-l")
        .arg("--dereference-command-line")
        .arg("sym_dir")
        .succeeds()
        .stdout_contains("nested_file");

    scene
        .ucmd()
        .arg("-lH")
        .arg("sym_dir")
        .succeeds()
        .stdout_contains("nested_file");

    // If the symlink is not a command line argument, it must be shown normally
    scene
        .ucmd()
        .arg("-l")
        .arg("--dereference-command-line")
        .succeeds()
        .stdout_contains("sym_dir ->");

    scene
        .ucmd()
        .arg("-lH")
        .succeeds()
        .stdout_contains("sym_dir ->");

    scene
        .ucmd()
        .arg("-l")
        .arg("--dereference-command-line-symlink-to-dir")
        .succeeds()
        .stdout_contains("sym_dir ->");

    // --directory does not dereference anything by default
    scene
        .ucmd()
        .arg("-l")
        .arg("--directory")
        .arg("sym_dir")
        .succeeds()
        .stdout_contains("sym_dir ->");

    let result = scene
        .ucmd()
        .arg("-l")
        .arg("--directory")
        .arg("--dereference-command-line-symlink-to-dir")
        .arg("sym_dir")
        .succeeds();

    assert!(!result.stdout_str().ends_with("sym_dir"));

    // --classify does not dereference anything by default
    scene
        .ucmd()
        .arg("-l")
        .arg("--directory")
        .arg("sym_dir")
        .succeeds()
        .stdout_contains("sym_dir ->");

    let result = scene
        .ucmd()
        .arg("-l")
        .arg("--directory")
        .arg("--dereference-command-line-symlink-to-dir")
        .arg("sym_dir")
        .succeeds();

    assert!(!result.stdout_str().ends_with("sym_dir"));
}

#[test]
fn test_ls_sort_extension() {
    let scene = TestScenario::new(util_name!());
    let at = &scene.fixtures;
    for filename in [
        "file1",
        "file2",
        "anotherFile",
        ".hidden",
        ".file.1",
        ".file.2",
        "file.1",
        "file.2",
        "anotherFile.1",
        "anotherFile.2",
        "file.ext",
        "file.debug",
        "anotherFile.ext",
        "anotherFile.debug",
    ] {
        at.touch(filename);
    }

    let expected = vec![
        ".",
        "..",
        ".hidden",
        "anotherFile",
        "file1",
        "file2",
        ".file.1",
        "anotherFile.1",
        "file.1",
        ".file.2",
        "anotherFile.2",
        "file.2",
        "anotherFile.debug",
        "file.debug",
        "anotherFile.ext",
        "file.ext",
        "", // because of '\n' at the end of the output
    ];

    let result = scene.ucmd().arg("-1aX").run();
    assert_eq!(
        result.stdout_str().split('\n').collect::<Vec<_>>(),
        expected,
    );

    let result = scene.ucmd().arg("-1a").arg("--sort=extension").run();
    assert_eq!(
        result.stdout_str().split('\n').collect::<Vec<_>>(),
        expected,
    );
}

#[test]
fn test_ls_path() {
    let scene = TestScenario::new(util_name!());
    let at = &scene.fixtures;

    let file1 = "file1";
    let file2 = "file2";
    let dir = "dir";
    let path = &format!("{dir}/{file2}");

    at.mkdir(dir);
    at.touch(file1);
    at.touch(path);

    let expected_stdout = &format!("{path}\n");
    scene.ucmd().arg(path).run().stdout_is(expected_stdout);

    let expected_stdout = &format!("./{path}\n");
    scene
        .ucmd()
        .arg(format!("./{path}"))
        .run()
        .stdout_is(expected_stdout);

    let abs_path = format!("{}/{}", at.as_string(), path);
    let expected_stdout = if cfg!(windows) {
        format!("\'{abs_path}\'\n")
    } else {
        format!("{abs_path}\n")
    };
    scene.ucmd().arg(&abs_path).run().stdout_is(expected_stdout);

    let expected_stdout = format!("{path}\n{file1}\n");
    scene
        .ucmd()
        .arg(file1)
        .arg(path)
        .run()
        .stdout_is(expected_stdout);
}

#[test]
fn test_ls_dangling_symlinks() {
    let scene = TestScenario::new(util_name!());
    let at = &scene.fixtures;

    at.mkdir("temp_dir");
    at.symlink_file("does_not_exist", "temp_dir/dangle");

    scene
        .ucmd()
        .arg("-L")
        .arg("temp_dir/dangle")
        .fails()
        .code_is(2);
    scene
        .ucmd()
        .arg("-H")
        .arg("temp_dir/dangle")
        .fails()
        .code_is(2);

    scene
        .ucmd()
        .arg("temp_dir/dangle")
        .succeeds()
        .stdout_contains("dangle");

    scene
        .ucmd()
        .arg("-Li")
        .arg("temp_dir")
        .fails()
        .code_is(1)
        .stderr_contains("cannot access")
        .stderr_contains("No such file or directory")
        .stdout_contains(if cfg!(windows) { "dangle" } else { "? dangle" });

    scene
        .ucmd()
        .arg("-Ll")
        .arg("temp_dir")
        .fails()
        .code_is(1)
        .stdout_contains("l?????????");

    #[cfg(unix)]
    {
        // Check padding is the same for real files and dangling links, in non-long formats
        at.touch("temp_dir/real_file");

        let real_file_res = scene.ucmd().arg("-Li1").arg("temp_dir").fails();
        real_file_res.code_is(1);
        let real_file_stdout_len = String::from_utf8(real_file_res.stdout().to_owned())
            .ok()
            .unwrap()
            .lines()
            .nth(1)
            .unwrap()
            .strip_suffix("real_file")
            .unwrap()
            .len();

        let dangle_file_res = scene.ucmd().arg("-Li1").arg("temp_dir").fails();
        dangle_file_res.code_is(1);
        let dangle_stdout_len = String::from_utf8(dangle_file_res.stdout().to_owned())
            .ok()
            .unwrap()
            .lines()
            .next()
            .unwrap()
            .strip_suffix("dangle")
            .unwrap()
            .len();

        assert_eq!(real_file_stdout_len, dangle_stdout_len);
    }
}

#[test]
#[cfg(feature = "feat_selinux")]
fn test_ls_context1() {
    use selinux::{self, KernelSupport};
    if selinux::kernel_support() == KernelSupport::Unsupported {
        println!("test skipped: Kernel has no support for SElinux context",);
        return;
    }

    let file = "test_ls_context_file";
    let expected = format!("unconfined_u:object_r:user_tmp_t:s0 {}\n", file);
    let (at, mut ucmd) = at_and_ucmd!();
    at.touch(file);
    ucmd.args(&["-Z", file]).succeeds().stdout_is(expected);
}

#[test]
#[cfg(feature = "feat_selinux")]
fn test_ls_context2() {
    use selinux::{self, KernelSupport};
    if selinux::kernel_support() == KernelSupport::Unsupported {
        println!("test skipped: Kernel has no support for SElinux context",);
        return;
    }
    let ts = TestScenario::new(util_name!());
    for c_flag in ["-Z", "--context"] {
        ts.ucmd()
            .args(&[c_flag, "/"])
            .succeeds()
            .stdout_only(unwrap_or_return!(expected_result(&ts, &[c_flag, "/"])).stdout_str());
    }
}

#[test]
#[cfg(feature = "feat_selinux")]
fn test_ls_context_format() {
    use selinux::{self, KernelSupport};
    if selinux::kernel_support() == KernelSupport::Unsupported {
        println!("test skipped: Kernel has no support for SElinux context",);
        return;
    }
    let ts = TestScenario::new(util_name!());
    // NOTE:
    // --format=long/verbose matches the output of GNU's ls for --context
    // except for the size count which may differ to the size count reported by GNU's ls.
    for word in [
        "across",
        "commas",
        "horizontal",
        // "long",
        "single-column",
        // "verbose",
        "vertical",
    ] {
        let format = format!("--format={}", word);
        ts.ucmd()
            .args(&["-Z", format.as_str(), "/"])
            .succeeds()
            .stdout_only(
                unwrap_or_return!(expected_result(&ts, &["-Z", format.as_str(), "/"])).stdout_str(),
            );
    }
}

#[test]
#[allow(non_snake_case)]
fn test_ls_a_A() {
    let scene = TestScenario::new(util_name!());

    scene
        .ucmd()
        .arg("-A")
        .arg("-a")
        .succeeds()
        .stdout_contains(".")
        .stdout_contains("..");

    scene
        .ucmd()
        .arg("-a")
        .arg("-A")
        .succeeds()
        .stdout_does_not_contain(".")
        .stdout_does_not_contain("..");
}

#[test]
#[allow(non_snake_case)]
fn test_ls_multiple_a_A() {
    let scene = TestScenario::new(util_name!());

    scene
        .ucmd()
        .arg("-a")
        .arg("-a")
        .succeeds()
        .stdout_contains(".")
        .stdout_contains("..");

    scene
        .ucmd()
        .arg("-A")
        .arg("-A")
        .succeeds()
        .stdout_does_not_contain(".")
        .stdout_does_not_contain("..");
}

#[test]
#[cfg(feature = "ln")]
fn test_ls_quoting() {
    let scene = TestScenario::new(util_name!());

    scene
        .ccmd("ln")
        .arg("-s")
        .arg("'need quoting'")
        .arg("symlink")
        .succeeds();
    scene
        .ucmd()
        .arg("-l")
        .arg("--quoting-style=shell-escape")
        .arg("symlink")
        .succeeds()
        .stdout_contains("\'need quoting\'");
}

#[test]
#[cfg(feature = "ln")]
fn test_ls_quoting_color() {
    let scene = TestScenario::new(util_name!());

    scene
        .ccmd("ln")
        .arg("-s")
        .arg("'need quoting'")
        .arg("symlink")
        .succeeds();
    scene
        .ucmd()
        .arg("-l")
        .arg("--quoting-style=shell-escape")
        .arg("--color=auto")
        .arg("symlink")
        .succeeds()
        .stdout_contains("\'need quoting\'");
}

#[test]
fn test_ls_dereference_looped_symlinks_recursive() {
    let (at, mut ucmd) = at_and_ucmd!();

    at.mkdir("loop");
    at.relative_symlink_dir("../loop", "loop/sub");

    ucmd.args(&["-RL", "loop"])
        .fails()
        .code_is(2)
        .stderr_contains("not listing already-listed directory");
}

#[test]
fn test_dereference_dangling_color() {
    let (at, mut ucmd) = at_and_ucmd!();
    at.relative_symlink_file("wat", "nonexistent");
    let out_exp = ucmd
        .args(&["--color"])
        // ls requires either, TERM, LS_COLORS or COLORTERM env variable to be set
        .env("TERM", "xterm")
        .run()
        .stdout_move_str();

    println!("{:?}", out_exp);

    let (at, mut ucmd) = at_and_ucmd!();
    at.relative_symlink_file("wat", "nonexistent");
    ucmd.args(&["-L", "--color"])
        // ls requires either, TERM, LS_COLORS or COLORTERM env variable to be set
        .env("TERM", "xterm")
        .fails()
        .code_is(1)
        .stderr_contains("No such file or directory")
        .stdout_is(out_exp);
}

#[test]
fn test_dereference_symlink_dir_color() {
    let (at, mut ucmd) = at_and_ucmd!();
    at.mkdir("dir1");
    at.mkdir("dir1/link");
    let out_exp = ucmd.args(&["--color", "dir1"]).run().stdout_move_str();

    let (at, mut ucmd) = at_and_ucmd!();
    at.mkdir("dir1");
    at.mkdir("dir2");
    at.relative_symlink_dir("../dir2", "dir1/link");
    ucmd.args(&["-L", "--color", "dir1"])
        .succeeds()
        .stdout_is(out_exp);
}

#[test]
fn test_dereference_symlink_file_color() {
    let (at, mut ucmd) = at_and_ucmd!();
    at.mkdir("dir1");
    at.touch("dir1/link");
    let out_exp = ucmd.args(&["--color", "dir1"]).run().stdout_move_str();

    let (at, mut ucmd) = at_and_ucmd!();
    at.mkdir("dir1");
    at.touch("file");
    at.relative_symlink_file("../file", "dir1/link");
    ucmd.args(&["-L", "--color", "dir1"])
        .succeeds()
        .stdout_is(out_exp);
}

#[test]
fn test_tabsize_option() {
    let scene = TestScenario::new(util_name!());

    scene.ucmd().args(&["-T", "3"]).succeeds();
    scene.ucmd().args(&["--tabsize", "0"]).succeeds();
    scene.ucmd().arg("-T").fails();
}

#[ignore = "issue #3624"]
#[test]
fn test_tabsize_formatting() {
    let (at, mut ucmd) = at_and_ucmd!();

    at.touch("aaaaaaaa");
    at.touch("bbbb");
    at.touch("cccc");
    at.touch("dddddddd");

    ucmd.args(&["-T", "4"])
        .succeeds()
        .stdout_is("aaaaaaaa bbbb\ncccc\t dddddddd");

    ucmd.args(&["-T", "2"])
        .succeeds()
        .stdout_is("aaaaaaaa bbbb\ncccc\t\t dddddddd");

    // use spaces
    ucmd.args(&["-T", "0"])
        .succeeds()
        .stdout_is("aaaaaaaa bbbb\ncccc     dddddddd");
}

#[cfg(any(
    target_os = "linux",
    target_os = "macos",
    target_os = "ios",
    target_os = "freebsd",
    target_os = "dragonfly",
    target_os = "netbsd",
    target_os = "openbsd",
    target_os = "illumos",
    target_os = "solaris"
))]
#[test]
fn test_device_number() {
    use std::fs::{metadata, read_dir};
    use std::os::unix::fs::{FileTypeExt, MetadataExt};
    use uucore::libc::{dev_t, major, minor};

    let dev_dir = read_dir("/dev").unwrap();
    // let's use the first device for test
    let blk_dev = dev_dir
        .map(|res_entry| res_entry.unwrap())
        .find(|entry| {
            entry.file_type().unwrap().is_block_device()
                || entry.file_type().unwrap().is_char_device()
        })
        .expect("Expect a block/char device");
    let blk_dev_path = blk_dev.path();
    let blk_dev_meta = metadata(blk_dev_path.as_path()).unwrap();
    let blk_dev_number = blk_dev_meta.rdev() as dev_t;
    let (major, minor) = unsafe { (major(blk_dev_number), minor(blk_dev_number)) };
    let major_minor_str = format!("{}, {}", major, minor);

    let scene = TestScenario::new(util_name!());
    scene
        .ucmd()
        .arg("-l")
        .arg(blk_dev_path.to_str().expect("should be UTF-8 encoded"))
        .succeeds()
        .stdout_contains(major_minor_str);
}

#[test]
#[cfg(target_os = "linux")]
fn test_invalid_utf8() {
    let (at, mut ucmd) = at_and_ucmd!();

    let filename = OsStr::from_bytes(b"-\xE0-foo");
    at.touch(filename);
    ucmd.succeeds();
}<|MERGE_RESOLUTION|>--- conflicted
+++ resolved
@@ -1,8 +1,4 @@
-<<<<<<< HEAD
-// spell-checker:ignore (words) READMECAREFULLY birthtime doesntexist oneline somebackup lrwx somefile somegroup somehiddenbackup somehiddenfile tabsize aaaaaaaa bbbb cccc dddddddd ncccc colorterm
-=======
-// spell-checker:ignore (words) READMECAREFULLY birthtime doesntexist oneline somebackup lrwx somefile somegroup somehiddenbackup somehiddenfile tabsize aaaaaaaa bbbb cccc dddddddd ncccc neee naaaaa nbcdef nfffff
->>>>>>> c3fcde24
+// spell-checker:ignore (words) READMECAREFULLY birthtime doesntexist oneline somebackup lrwx somefile somegroup somehiddenbackup somehiddenfile tabsize aaaaaaaa bbbb cccc dddddddd ncccc neee naaaaa nbcdef nfffff colorterm
 
 #[cfg(any(unix, feature = "feat_selinux"))]
 use crate::common::util::expected_result;
