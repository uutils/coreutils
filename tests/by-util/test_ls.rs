--- conflicted
+++ resolved
@@ -1,12 +1,8 @@
-<<<<<<< HEAD
-// spell-checker:ignore (words) READMECAREFULLY birthtime doesntexist oneline somebackup lrwx somefile somegroup somehiddenbackup somehiddenfile tabsize aaaaaaaa bbbb cccc dddddddd ncccc neee naaaaa nbcdef nfffff colorterm
-=======
 // This file is part of the uutils coreutils package.
 //
 // For the full copyright and license information, please view the LICENSE
 // file that was distributed with this source code.
-// spell-checker:ignore (words) READMECAREFULLY birthtime doesntexist oneline somebackup lrwx somefile somegroup somehiddenbackup somehiddenfile tabsize aaaaaaaa bbbb cccc dddddddd ncccc neee naaaaa nbcdef nfffff dired subdired tmpfs
->>>>>>> e2e42ac2
+// spell-checker:ignore (words) READMECAREFULLY birthtime doesntexist oneline somebackup lrwx somefile somegroup somehiddenbackup somehiddenfile tabsize aaaaaaaa bbbb cccc dddddddd ncccc neee naaaaa nbcdef nfffff dired subdired tmpfs colorterm
 
 #[cfg(any(unix, feature = "feat_selinux"))]
 use crate::common::util::expected_result;
