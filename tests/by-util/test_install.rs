// This file is part of the uutils coreutils package.
//
// For the full copyright and license information, please view the LICENSE
// file that was distributed with this source code.
// spell-checker:ignore (words) helloworld nodir objdump n'source nconfined

#[cfg(not(target_os = "openbsd"))]
use filetime::FileTime;
use std::fs;
#[cfg(target_os = "linux")]
use std::os::unix::ffi::OsStringExt;
use std::os::unix::fs::{MetadataExt, PermissionsExt};
#[cfg(not(windows))]
use std::process::Command;
#[cfg(any(target_os = "linux", target_os = "android"))]
use std::thread::sleep;
use uucore::process::{getegid, geteuid};
#[cfg(feature = "feat_selinux")]
use uucore::selinux::get_getfattr_output;
use uutests::at_and_ucmd;
use uutests::new_ucmd;
use uutests::util::{TestScenario, is_ci, run_ucmd_as_root};
use uutests::util_name;

#[test]
fn test_invalid_arg() {
    new_ucmd!().arg("--definitely-invalid").fails_with_code(1);
}

#[test]
fn test_install_basic() {
    let (at, mut ucmd) = at_and_ucmd!();
    let dir = "target_dir";
    let file1 = "source_file1";
    let file2 = "source_file2";

    at.touch(file1);
    at.touch(file2);
    at.mkdir(dir);
    ucmd.arg(file1).arg(file2).arg(dir).succeeds().no_stderr();

    assert!(at.file_exists(file1));
    assert!(at.file_exists(file2));
    assert!(at.file_exists(format!("{dir}/{file1}")));
    assert!(at.file_exists(format!("{dir}/{file2}")));
}

#[test]
fn test_install_twice_dir() {
    let dir = "dir";
    let scene = TestScenario::new(util_name!());

    scene.ucmd().arg("-d").arg(dir).succeeds();
    scene.ucmd().arg("-d").arg(dir).succeeds();
    let at = &scene.fixtures;

    assert!(at.dir_exists(dir));
}

#[test]
fn test_install_failing_not_dir() {
    let (at, mut ucmd) = at_and_ucmd!();
    let file1 = "file1";
    let file2 = "file2";
    let file3 = "file3";

    at.touch(file1);
    at.touch(file2);
    at.touch(file3);
    ucmd.arg(file1)
        .arg(file2)
        .arg(file3)
        .fails()
        .stderr_contains("not a directory");
}

#[test]
fn test_install_ancestors_directories() {
    let (at, mut ucmd) = at_and_ucmd!();
    let ancestor1 = "ancestor1";
    let ancestor2 = "ancestor1/ancestor2";
    let target_dir = "ancestor1/ancestor2/target_dir";
    let directories_arg = "-d";

    ucmd.args(&[directories_arg, target_dir])
        .succeeds()
        .no_stderr();

    assert!(at.dir_exists(ancestor1));
    assert!(at.dir_exists(ancestor2));
    assert!(at.dir_exists(target_dir));
}

#[test]
fn test_install_ancestors_mode_directories() {
    let (at, mut ucmd) = at_and_ucmd!();
    let ancestor1 = "ancestor1";
    let ancestor2 = "ancestor1/ancestor2";
    let target_dir = "ancestor1/ancestor2/target_dir";
    let directories_arg = "-d";
    let mode_arg = "--mode=200";
    let probe = "probe";

    at.mkdir(probe);
    let default_perms = at.metadata(probe).permissions().mode();

    ucmd.args(&[mode_arg, directories_arg, target_dir])
        .succeeds()
        .no_stderr();

    assert!(at.dir_exists(ancestor1));
    assert!(at.dir_exists(ancestor2));
    assert!(at.dir_exists(target_dir));

    assert_eq!(default_perms, at.metadata(ancestor1).permissions().mode());
    assert_eq!(default_perms, at.metadata(ancestor2).permissions().mode());

    // Expected mode only on the target_dir.
    assert_eq!(0o40_200_u32, at.metadata(target_dir).permissions().mode());
}

#[test]
fn test_install_ancestors_mode_directories_with_file() {
    let (at, mut ucmd) = at_and_ucmd!();
    let ancestor1 = "ancestor1";
    let ancestor2 = "ancestor1/ancestor2";
    let target_file = "ancestor1/ancestor2/target_file";
    let directories_arg = "-D";
    let mode_arg = "--mode=200";
    let file = "file";
    let probe = "probe";

    at.mkdir(probe);
    let default_perms = at.metadata(probe).permissions().mode();

    at.touch(file);

    ucmd.args(&[mode_arg, directories_arg, file, target_file])
        .succeeds()
        .no_stderr();

    assert!(at.dir_exists(ancestor1));
    assert!(at.dir_exists(ancestor2));
    assert!(at.file_exists(target_file));

    assert_eq!(default_perms, at.metadata(ancestor1).permissions().mode());
    assert_eq!(default_perms, at.metadata(ancestor2).permissions().mode());

    // Expected mode only on the target_file.
    assert_eq!(0o100_200_u32, at.metadata(target_file).permissions().mode());
}

#[test]
fn test_install_parent_directories() {
    let (at, mut ucmd) = at_and_ucmd!();
    let ancestor1 = "ancestor1";
    let ancestor2 = "ancestor1/ancestor2";
    let target_dir = "ancestor1/ancestor2/target_dir";
    let directories_arg = "-d";

    // Here one of the ancestors already exist and only the target_dir and
    // its parent must be created.
    at.mkdir(ancestor1);

    ucmd.args(&[directories_arg, target_dir])
        .succeeds()
        .no_stderr();

    assert!(at.dir_exists(ancestor2));
    assert!(at.dir_exists(target_dir));
}

#[test]
fn test_install_several_directories() {
    let (at, mut ucmd) = at_and_ucmd!();
    let dir1 = "dir1";
    let dir2 = "dir2";
    let dir3 = "dir3";
    let directories_arg = "-d";

    ucmd.args(&[directories_arg, dir1, dir2, dir3])
        .succeeds()
        .no_stderr();

    assert!(at.dir_exists(dir1));
    assert!(at.dir_exists(dir2));
    assert!(at.dir_exists(dir3));
}

#[test]
fn test_install_mode_numeric() {
    let scene = TestScenario::new(util_name!());
    let at = &scene.fixtures;
    let dir = "dir1";
    let dir2 = "dir2";

    let file = "file";
    let mode_arg = "--mode=333";

    at.touch(file);
    at.mkdir(dir);
    scene
        .ucmd()
        .arg(file)
        .arg(dir)
        .arg(mode_arg)
        .succeeds()
        .no_stderr();

    let dest_file = &format!("{dir}/{file}");
    assert!(at.file_exists(file));
    assert!(at.file_exists(dest_file));
    let permissions = at.metadata(dest_file).permissions();
    assert_eq!(0o100_333_u32, PermissionsExt::mode(&permissions));

    let mode_arg = "-m 0333";
    at.mkdir(dir2);

    scene.ucmd().arg(mode_arg).arg(file).arg(dir2).succeeds();

    let dest_file = &format!("{dir2}/{file}");
    assert!(at.file_exists(file));
    assert!(at.file_exists(dest_file));
    let permissions = at.metadata(dest_file).permissions();
    assert_eq!(0o100_333_u32, PermissionsExt::mode(&permissions));
}

#[test]
fn test_install_mode_symbolic() {
    let (at, mut ucmd) = at_and_ucmd!();
    let dir = "target_dir";
    let file = "source_file";
    let mode_arg = "--mode=o+wx";

    at.touch(file);
    at.mkdir(dir);
    ucmd.arg(file).arg(dir).arg(mode_arg).succeeds().no_stderr();

    let dest_file = &format!("{dir}/{file}");
    assert!(at.file_exists(file));
    assert!(at.file_exists(dest_file));
    let permissions = at.metadata(dest_file).permissions();
    assert_eq!(0o100_003_u32, PermissionsExt::mode(&permissions));
}

#[test]
<<<<<<< HEAD
fn test_install_mode_comma_separated() {
    let (at, mut ucmd) = at_and_ucmd!();
    let dir = "target_dir";
    let file = "source_file";
    // Test comma-separated mode like chmod: ug+rwX,o+rX
    let mode_arg = "--mode=ug+rwX,o+rX";

    at.touch(file);
    at.mkdir(dir);
    ucmd.arg(file).arg(dir).arg(mode_arg).succeeds().no_stderr();

    let dest_file = &format!("{dir}/{file}");
    assert!(at.file_exists(file));
    assert!(at.file_exists(dest_file));
    let permissions = at.metadata(dest_file).permissions();
    // ug+rwX: For files, X only adds execute if file already has execute (it doesn't here, starting at 0)
    //         So this adds rw to user and group = 0o660
    // o+rX: For files, X doesn't add execute, so this adds r to others = 0o004
    // Total: 0o664 for file (0o100_664)
    assert_eq!(0o100_664_u32, PermissionsExt::mode(&permissions));
}

#[test]
fn test_install_mode_comma_separated_directory() {
    let scene = TestScenario::new(util_name!());
    let at = &scene.fixtures;
    let dir = "test_dir";
    // Test comma-separated mode for directory creation: ug+rwX,o+rX
    let mode_arg = "--mode=ug+rwX,o+rX";

    scene
        .ucmd()
        .arg("-d")
        .arg(dir)
        .arg(mode_arg)
        .succeeds()
        .no_stderr();

    assert!(at.dir_exists(dir));
    let permissions = at.metadata(dir).permissions();
    // ug+rwX sets user and group to rwx (0o770), o+rX sets others to r-x (0o005)
    // Total: 0o775 for directory (0o040_775)
    assert_eq!(0o040_775_u32, PermissionsExt::mode(&permissions));
=======
fn test_install_mode_symbolic_ignore_umask() {
    let (at, mut ucmd) = at_and_ucmd!();
    let dir = "target_dir";
    let file = "source_file";
    let mode_arg = "--mode=+w";

    at.touch(file);
    at.mkdir(dir);
    ucmd.arg(file)
        .arg(dir)
        .arg(mode_arg)
        .umask(0o022)
        .succeeds()
        .no_stderr();

    let dest_file = &format!("{dir}/{file}");
    assert!(at.file_exists(file));
    assert!(at.file_exists(dest_file));
    let permissions = at.metadata(dest_file).permissions();
    assert_eq!(0o100_222_u32, PermissionsExt::mode(&permissions));
>>>>>>> 7f4d9027
}

#[test]
fn test_install_mode_failing() {
    let (at, mut ucmd) = at_and_ucmd!();
    let dir = "target_dir";
    let file = "source_file";
    let mode_arg = "--mode=999";

    at.touch(file);
    at.mkdir(dir);
    ucmd.arg(file)
        .arg(dir)
        .arg(mode_arg)
        .fails()
        .stderr_contains("Invalid mode string: invalid digit found in string");

    let dest_file = &format!("{dir}/{file}");
    assert!(at.file_exists(file));
    assert!(!at.file_exists(dest_file));
}

#[test]
fn test_install_mode_directories() {
    let (at, mut ucmd) = at_and_ucmd!();
    let component = "component";
    let directories_arg = "-d";
    let mode_arg = "--mode=333";

    ucmd.arg(directories_arg)
        .arg(component)
        .arg(mode_arg)
        .succeeds()
        .no_stderr();

    assert!(at.dir_exists(component));
    let permissions = at.metadata(component).permissions();
    assert_eq!(0o040_333_u32, PermissionsExt::mode(&permissions));
}

#[test]
fn test_install_target_file() {
    let (at, mut ucmd) = at_and_ucmd!();
    let file1 = "source_file";
    let file2 = "target_file";

    at.touch(file1);
    at.touch(file2);
    ucmd.arg(file1).arg(file2).succeeds().no_stderr();

    assert!(at.file_exists(file1));
    assert!(at.file_exists(file2));
}

#[test]
fn test_install_target_new_file() {
    let (at, mut ucmd) = at_and_ucmd!();
    let file = "file";
    let dir = "target_dir";

    at.touch(file);
    at.mkdir(dir);
    ucmd.arg(file)
        .arg(format!("{dir}/{file}"))
        .succeeds()
        .no_stderr();

    assert!(at.file_exists(file));
    assert!(at.file_exists(format!("{dir}/{file}")));
}

#[test]
fn test_install_target_new_file_with_group() {
    let (at, mut ucmd) = at_and_ucmd!();
    let file = "file";
    let dir = "target_dir";
    let gid = getegid();

    at.touch(file);
    at.mkdir(dir);
    let result = ucmd
        .arg(file)
        .arg("--group")
        .arg(gid.to_string())
        .arg(format!("{dir}/{file}"))
        .run();

    if is_ci() && result.stderr_str().contains("no such group:") {
        // In the CI, some server are failing to return the group.
        // As seems to be a configuration issue, ignoring it
        return;
    }

    result.success();
    assert!(at.file_exists(file));
    assert!(at.file_exists(format!("{dir}/{file}")));
}

#[test]
fn test_install_target_new_file_with_owner() {
    let (at, mut ucmd) = at_and_ucmd!();
    let file = "file";
    let dir = "target_dir";
    let uid = geteuid();

    at.touch(file);
    at.mkdir(dir);
    let result = ucmd
        .arg(file)
        .arg("--owner")
        .arg(uid.to_string())
        .arg(format!("{dir}/{file}"))
        .run();

    if is_ci() && result.stderr_str().contains("no such user:") {
        // In the CI, some server are failing to return the user id.
        // As seems to be a configuration issue, ignoring it
        return;
    }

    result.success();
    assert!(at.file_exists(file));
    assert!(at.file_exists(format!("{dir}/{file}")));
}

#[test]
fn test_install_target_new_file_failing_nonexistent_parent() {
    let (at, mut ucmd) = at_and_ucmd!();
    let file1 = "source_file";
    let file2 = "target_file";
    let dir = "target_dir";

    at.touch(file1);

    ucmd.arg(file1)
        .arg(format!("{dir}/{file2}"))
        .fails()
        .stderr_contains("No such file or directory");
}

#[test]
fn test_install_preserve_timestamps() {
    let (at, mut ucmd) = at_and_ucmd!();
    let file1 = "source_file";
    let file2 = "target_file";
    at.touch(file1);

    ucmd.arg(file1).arg(file2).arg("-p").succeeds().no_stderr();

    assert!(at.file_exists(file1));
    assert!(at.file_exists(file2));

    let file1_metadata = at.metadata(file1);
    let file2_metadata = at.metadata(file2);

    assert_eq!(
        file1_metadata.accessed().ok(),
        file2_metadata.accessed().ok()
    );
    assert_eq!(
        file1_metadata.modified().ok(),
        file2_metadata.modified().ok()
    );
}

// These two tests are failing but should work
#[test]
fn test_install_copy_file() {
    let (at, mut ucmd) = at_and_ucmd!();
    let file1 = "source_file";
    let file2 = "target_file";

    at.touch(file1);
    ucmd.arg(file1).arg(file2).succeeds().no_stderr();

    assert!(at.file_exists(file1));
    assert!(at.file_exists(file2));
}

#[test]
#[cfg(any(target_os = "linux", target_os = "android"))]
fn test_install_target_file_dev_null() {
    let (at, mut ucmd) = at_and_ucmd!();

    let file1 = "/dev/null";
    let file2 = "target_file";

    ucmd.arg(file1).arg(file2).succeeds();

    assert!(at.file_exists(file2));
}

#[test]
fn test_install_nested_paths_copy_file() {
    let (at, mut ucmd) = at_and_ucmd!();
    let file1 = "source_file";
    let dir1 = "source_dir";
    let dir2 = "target_dir";

    at.mkdir(dir1);
    at.mkdir(dir2);
    at.touch(format!("{dir1}/{file1}"));

    ucmd.arg(format!("{dir1}/{file1}"))
        .arg(dir2)
        .succeeds()
        .no_stderr();
    assert!(at.file_exists(format!("{dir2}/{file1}")));
}

#[test]
fn test_multiple_mode_arguments_override_not_error() {
    let scene = TestScenario::new(util_name!());
    let at = &scene.fixtures;
    let dir = "source_dir";

    let file = "source_file";
    let gid = getegid();
    let uid = geteuid();

    at.touch(file);
    at.mkdir(dir);

    scene
        .ucmd()
        .args(&[
            file,
            &format!("{dir}/{file}"),
            "--owner=invalid_owner",
            "--owner",
            &uid.to_string(),
        ])
        .succeeds()
        .no_stderr();

    scene
        .ucmd()
        .args(&[
            file,
            &format!("{dir}/{file}"),
            "-o invalid_owner",
            "-o",
            &uid.to_string(),
        ])
        .succeeds()
        .no_stderr();

    scene
        .ucmd()
        .args(&[file, &format!("{dir}/{file}"), "--mode=999", "--mode=200"])
        .succeeds()
        .no_stderr();

    scene
        .ucmd()
        .args(&[file, &format!("{dir}/{file}"), "-m 999", "-m 200"])
        .succeeds()
        .no_stderr();

    scene
        .ucmd()
        .args(&[
            file,
            &format!("{dir}/{file}"),
            "--group=invalid_group",
            "--group",
            &gid.to_string(),
        ])
        .succeeds()
        .no_stderr();

    scene
        .ucmd()
        .args(&[
            file,
            &format!("{dir}/{file}"),
            "-g invalid_group",
            "-g",
            &gid.to_string(),
        ])
        .succeeds()
        .no_stderr();
}

#[test]
fn test_install_failing_omitting_directory() {
    let scene = TestScenario::new(util_name!());
    let at = &scene.fixtures;
    let file1 = "file1";
    let dir1 = "dir1";
    let no_dir2 = "no-dir2";
    let dir3 = "dir3";

    at.mkdir(dir1);
    at.mkdir(dir3);
    at.touch(file1);

    // GNU install checks for existing target dir first before checking on source params
    scene
        .ucmd()
        .arg(file1)
        .arg(dir1)
        .arg(no_dir2)
        .fails()
        .stderr_contains("is not a directory");

    // file1 will be copied before install fails on dir1
    scene
        .ucmd()
        .arg(file1)
        .arg(dir1)
        .arg(dir3)
        .fails_with_code(1)
        .stderr_contains("omitting directory");
    assert!(at.file_exists(format!("{dir3}/{file1}")));

    // install also fails, when only one source param is given
    scene
        .ucmd()
        .arg(dir1)
        .arg(dir3)
        .fails_with_code(1)
        .stderr_contains("omitting directory");
}

#[test]
fn test_install_failing_no_such_file() {
    let (at, mut ucmd) = at_and_ucmd!();
    let file1 = "source_file";
    let file2 = "inexistent_file";
    let dir1 = "target_dir";

    at.mkdir(dir1);
    at.touch(file1);

    ucmd.arg(file1)
        .arg(file2)
        .arg(dir1)
        .fails_with_code(1)
        .stderr_contains("No such file or directory");
}

#[test]
#[cfg(not(target_os = "openbsd"))]
fn test_install_copy_then_compare_file() {
    let scene = TestScenario::new(util_name!());
    let at = &scene.fixtures;
    let file1 = "test_install_copy_then_compare_file_a1";
    let file2 = "test_install_copy_then_compare_file_a2";

    at.touch(file1);
    scene
        .ucmd()
        .arg("-C")
        .arg(file1)
        .arg(file2)
        .succeeds()
        .no_stderr();

    let mut file2_meta = at.metadata(file2);
    let before = FileTime::from_last_modification_time(&file2_meta);

    scene
        .ucmd()
        .arg("-C")
        .arg(file1)
        .arg(file2)
        .succeeds()
        .no_stderr();

    file2_meta = at.metadata(file2);
    let after = FileTime::from_last_modification_time(&file2_meta);

    assert_eq!(before, after);
}

#[test]
#[cfg(any(target_os = "linux", target_os = "android"))]
fn test_install_copy_then_compare_file_with_extra_mode() {
    let scene = TestScenario::new(util_name!());
    let at = &scene.fixtures;
    // XXX: can't tests introspect on their own names?
    let file1 = "test_install_copy_then_compare_file_with_extra_mode_a1";
    let file2 = "test_install_copy_then_compare_file_with_extra_mode_a2";

    at.touch(file1);
    scene
        .ucmd()
        .arg("-C")
        .arg(file1)
        .arg(file2)
        .succeeds()
        .no_stderr();

    let mut file2_meta = at.metadata(file2);
    let before = FileTime::from_last_modification_time(&file2_meta);
    sleep(std::time::Duration::from_millis(100));

    scene
        .ucmd()
        .arg("-C")
        .arg(file1)
        .arg(file2)
        .arg("-m")
        .arg("1644")
        .succeeds()
        .stderr_contains(
            "the --compare (-C) option is ignored when you specify a mode with non-permission bits",
        );

    file2_meta = at.metadata(file2);
    let after_install_sticky = FileTime::from_last_modification_time(&file2_meta);

    assert_ne!(before, after_install_sticky);

    sleep(std::time::Duration::from_millis(100));

    // dest file still 1644, so need_copy ought to return `true`
    scene
        .ucmd()
        .arg("-C")
        .arg(file1)
        .arg(file2)
        .succeeds()
        .no_stderr();

    file2_meta = at.metadata(file2);
    let after_install_sticky_again = FileTime::from_last_modification_time(&file2_meta);

    assert_ne!(after_install_sticky, after_install_sticky_again);
}

const STRIP_TARGET_FILE: &str = "helloworld_installed";
#[cfg(all(not(windows), not(target_os = "freebsd")))]
const SYMBOL_DUMP_PROGRAM: &str = "objdump";
#[cfg(target_os = "freebsd")]
const SYMBOL_DUMP_PROGRAM: &str = "llvm-objdump";
#[cfg(not(windows))]
const STRIP_SOURCE_FILE_SYMBOL: &str = "main";

fn strip_source_file() -> &'static str {
    if cfg!(target_os = "freebsd") {
        "helloworld_freebsd"
    } else if cfg!(target_os = "macos") {
        "helloworld_macos"
    } else if cfg!(target_arch = "arm") || cfg!(target_arch = "aarch64") {
        "helloworld_android"
    } else {
        "helloworld_linux"
    }
}

#[test]
#[cfg(not(windows))]
// FIXME test runs in a timeout with macos-latest on x86_64 in the CI
#[cfg(not(all(target_os = "macos", target_arch = "x86_64")))]
fn test_install_and_strip() {
    let scene = TestScenario::new(util_name!());
    let at = &scene.fixtures;
    scene
        .ucmd()
        .arg("-s")
        .arg(strip_source_file())
        .arg(STRIP_TARGET_FILE)
        .succeeds()
        .no_stderr();

    let output = Command::new(SYMBOL_DUMP_PROGRAM)
        .arg("-t")
        .arg(at.plus(STRIP_TARGET_FILE))
        .output()
        .unwrap();

    let stdout = String::from_utf8(output.stdout).unwrap();
    assert!(!stdout.contains(STRIP_SOURCE_FILE_SYMBOL));
}

#[test]
#[cfg(not(windows))]
// FIXME test runs in a timeout with macos-latest on x86_64 in the CI
#[cfg(not(all(target_os = "macos", target_arch = "x86_64")))]
fn test_install_and_strip_with_program() {
    let scene = TestScenario::new(util_name!());
    let at = &scene.fixtures;
    scene
        .ucmd()
        .arg("-s")
        .arg("--strip-program")
        .arg("/usr/bin/strip")
        .arg(strip_source_file())
        .arg(STRIP_TARGET_FILE)
        .succeeds()
        .no_stderr();

    let output = Command::new(SYMBOL_DUMP_PROGRAM)
        .arg("-t")
        .arg(at.plus(STRIP_TARGET_FILE))
        .output()
        .unwrap();

    let stdout = String::from_utf8(output.stdout).unwrap();
    assert!(!stdout.contains(STRIP_SOURCE_FILE_SYMBOL));
}

#[cfg(all(unix, feature = "chmod"))]
#[test]
fn test_install_and_strip_with_program_hyphen() {
    let scene = TestScenario::new(util_name!());

    let at = &scene.fixtures;
    let content = r#"#!/bin/sh
    printf -- '%s\n' "$1" | grep '^[^-]'
    "#;
    at.write("no-hyphen", content);
    scene.ccmd("chmod").arg("+x").arg("no-hyphen").succeeds();

    at.touch("src");
    scene
        .ucmd()
        .arg("-s")
        .arg("--strip-program")
        .arg("./no-hyphen")
        .arg("--")
        .arg("src")
        .arg("-dest")
        .succeeds()
        .no_stderr()
        .stdout_is("./-dest\n");

    scene
        .ucmd()
        .arg("-s")
        .arg("--strip-program")
        .arg("./no-hyphen")
        .arg("--")
        .arg("src")
        .arg("./-dest")
        .succeeds()
        .no_stderr()
        .stdout_is("./-dest\n");
}

#[cfg(all(unix, feature = "chmod"))]
#[test]
fn test_install_on_invalid_link_at_destination() {
    let scene = TestScenario::new(util_name!());

    let at = &scene.fixtures;
    at.mkdir("src");
    at.mkdir("dest");
    let src_dir = at.plus("src");
    let dst_dir = at.plus("dest");

    at.touch("test.sh");
    at.symlink_file(
        "/opt/FakeDestination",
        &dst_dir.join("test.sh").to_string_lossy(),
    );
    scene.ccmd("chmod").arg("+x").arg("test.sh").succeeds();
    at.symlink_file("test.sh", &src_dir.join("test.sh").to_string_lossy());

    scene
        .ucmd()
        .current_dir(&src_dir)
        .arg(src_dir.join("test.sh"))
        .arg(dst_dir.join("test.sh"))
        .succeeds()
        .no_stderr()
        .no_stdout();
}

#[cfg(all(unix, feature = "chmod"))]
#[test]
fn test_install_on_invalid_link_at_destination_and_dev_null_at_source() {
    let scene = TestScenario::new(util_name!());

    let at = &scene.fixtures;
    at.mkdir("src");
    at.mkdir("dest");
    let src_dir = at.plus("src");
    let dst_dir = at.plus("dest");

    at.touch("test.sh");
    at.symlink_file(
        "/opt/FakeDestination",
        &dst_dir.join("test.sh").to_string_lossy(),
    );
    scene.ccmd("chmod").arg("+x").arg("test.sh").succeeds();
    at.symlink_file("test.sh", &src_dir.join("test.sh").to_string_lossy());

    scene
        .ucmd()
        .current_dir(&src_dir)
        .arg("/dev/null")
        .arg(dst_dir.join("test.sh"))
        .succeeds()
        .no_stderr()
        .no_stdout();
}

#[test]
#[cfg(not(windows))]
fn test_install_and_strip_with_invalid_program() {
    let scene = TestScenario::new(util_name!());
    let at = &scene.fixtures;

    scene
        .ucmd()
        .arg("-s")
        .arg("--strip-program")
        .arg("/bin/date")
        .arg(strip_source_file())
        .arg(STRIP_TARGET_FILE)
        .fails()
        .stderr_contains("strip program failed");
    assert!(!at.file_exists(STRIP_TARGET_FILE));
}

#[test]
#[cfg(not(windows))]
fn test_install_and_strip_with_non_existent_program() {
    let scene = TestScenario::new(util_name!());
    let at = &scene.fixtures;

    scene
        .ucmd()
        .arg("-s")
        .arg("--strip-program")
        .arg("/usr/bin/non_existent_program")
        .arg(strip_source_file())
        .arg(STRIP_TARGET_FILE)
        .fails()
        .stderr_contains("No such file or directory");
    assert!(!at.file_exists(STRIP_TARGET_FILE));
}

#[test]
fn test_install_creating_leading_dirs() {
    let scene = TestScenario::new(util_name!());
    let at = &scene.fixtures;

    let source = "create_leading_test_file";
    let target = "dir1/dir2/dir3/test_file";

    at.touch(source);

    scene
        .ucmd()
        .arg("-D")
        .arg(source)
        .arg(at.plus(target))
        .succeeds()
        .no_stderr();

    assert!(at.file_exists(target));
}

#[test]
fn test_install_creating_leading_dirs_verbose() {
    let scene = TestScenario::new(util_name!());
    let at = &scene.fixtures;

    let source = "create_leading_test_file";
    let target = "dir1/no-dir2/no-dir3/test_file";

    at.touch(source);
    at.mkdir("dir1");

    let creating_dir1 = regex::Regex::new("(?m)^install: creating directory.*dir1'$").unwrap();
    let creating_nodir23 =
        regex::Regex::new(r"(?m)^install: creating directory.*no-dir[23]'$").unwrap();

    scene
        .ucmd()
        .arg("-Dv")
        .arg(source)
        .arg(at.plus(target))
        .succeeds()
        .stdout_matches(&creating_nodir23)
        .stdout_does_not_match(&creating_dir1)
        .no_stderr();

    assert!(at.file_exists(target));
}

#[test]
fn test_install_creating_leading_dirs_with_single_source_and_target_dir() {
    let scene = TestScenario::new(util_name!());
    let at = &scene.fixtures;

    let source1 = "source_file_1";
    let target_dir = "missing_target_dir/";

    at.touch(source1);

    // installing a single file into a missing directory will fail, when -D is used w/o -t parameter
    scene
        .ucmd()
        .arg("-D")
        .arg(source1)
        .arg(at.plus(target_dir))
        .fails()
        .stderr_contains("missing_target_dir/' is not a directory");

    assert!(!at.dir_exists(target_dir));

    scene
        .ucmd()
        .arg("-D")
        .arg(source1)
        .arg("-t")
        .arg(at.plus(target_dir))
        .succeeds()
        .no_stderr();

    assert!(at.file_exists(format!("{target_dir}/{source1}")));
}

#[test]
fn test_install_creating_leading_dirs_with_multiple_sources_and_target_dir() {
    let scene = TestScenario::new(util_name!());
    let at = &scene.fixtures;

    let source1 = "source_file_1";
    let source2 = "source_file_2";
    let target_dir = "missing_target_dir";

    at.touch(source1);
    at.touch(source2);

    // installing multiple files into a missing directory will fail, when -D is used w/o -t parameter
    scene
        .ucmd()
        .arg("-D")
        .arg(source1)
        .arg(source2)
        .arg(at.plus(target_dir))
        .fails()
        .stderr_contains("missing_target_dir' is not a directory");

    assert!(!at.dir_exists(target_dir));

    scene
        .ucmd()
        .arg("-D")
        .arg(source1)
        .arg(source2)
        .arg("-t")
        .arg(at.plus(target_dir))
        .succeeds()
        .no_stderr();

    assert!(at.dir_exists(target_dir));
}

#[test]
#[cfg(not(windows))]
fn test_install_creating_leading_dir_fails_on_long_name() {
    let scene = TestScenario::new(util_name!());
    let at = &scene.fixtures;

    let source = "create_leading_test_file";
    let target = format!("{}/test_file", "d".repeat(libc::PATH_MAX as usize + 1));

    at.touch(source);

    scene
        .ucmd()
        .arg("-D")
        .arg(source)
        .arg(at.plus(target.as_str()))
        .fails()
        .stderr_contains("cannot create directory");
}

#[test]
fn test_install_dir() {
    let (at, mut ucmd) = at_and_ucmd!();
    let dir = "target_dir";
    let file1 = "source_file1";
    let file2 = "source_file2";

    at.touch(file1);
    at.touch(file2);
    at.mkdir(dir);
    ucmd.arg(file1)
        .arg(file2)
        .arg(format!("--target-directory={dir}"))
        .succeeds()
        .no_stderr();

    assert!(at.file_exists(file1));
    assert!(at.file_exists(file2));
    assert!(at.file_exists(format!("{dir}/{file1}")));
    assert!(at.file_exists(format!("{dir}/{file2}")));
}
//
// test backup functionality
#[test]
fn test_install_backup_short_no_args_files() {
    let scene = TestScenario::new(util_name!());
    let at = &scene.fixtures;

    let file_a = "test_install_simple_backup_file_a";
    let file_b = "test_install_simple_backup_file_b";

    at.touch(file_a);
    at.touch(file_b);
    scene
        .ucmd()
        .arg("-b")
        .arg(file_a)
        .arg(file_b)
        .succeeds()
        .no_stderr();

    assert!(at.file_exists(file_a));
    assert!(at.file_exists(file_b));
    assert!(at.file_exists(format!("{file_b}~")));
}

#[test]
fn test_install_backup_short_no_args_file_to_dir() {
    let scene = TestScenario::new(util_name!());
    let at = &scene.fixtures;

    let file = "test_install_simple_backup_file_a";
    let dest_dir = "test_install_dest/";
    let expect = format!("{dest_dir}{file}");

    at.touch(file);
    at.mkdir(dest_dir);
    at.touch(&expect);
    scene
        .ucmd()
        .arg("-b")
        .arg(file)
        .arg(dest_dir)
        .succeeds()
        .no_stderr();

    assert!(at.file_exists(file));
    assert!(at.file_exists(&expect));
    assert!(at.file_exists(format!("{expect}~")));
}

// Long --backup option is tested separately as it requires a slightly different
// handling than '-b' does.
#[test]
fn test_install_backup_long_no_args_files() {
    let scene = TestScenario::new(util_name!());
    let at = &scene.fixtures;

    let file_a = "test_install_simple_backup_file_a";
    let file_b = "test_install_simple_backup_file_b";

    at.touch(file_a);
    at.touch(file_b);
    scene
        .ucmd()
        .arg("--backup")
        .arg(file_a)
        .arg(file_b)
        .succeeds()
        .no_stderr();

    assert!(at.file_exists(file_a));
    assert!(at.file_exists(file_b));
    assert!(at.file_exists(format!("{file_b}~")));
}

#[test]
fn test_install_backup_long_no_args_file_to_dir() {
    let scene = TestScenario::new(util_name!());
    let at = &scene.fixtures;

    let file = "test_install_simple_backup_file_a";
    let dest_dir = "test_install_dest/";
    let expect = format!("{dest_dir}{file}");

    at.touch(file);
    at.mkdir(dest_dir);
    at.touch(&expect);
    scene
        .ucmd()
        .arg("--backup")
        .arg(file)
        .arg(dest_dir)
        .succeeds()
        .no_stderr();

    assert!(at.file_exists(file));
    assert!(at.file_exists(&expect));
    assert!(at.file_exists(format!("{expect}~")));
}

#[test]
fn test_install_backup_short_custom_suffix() {
    let scene = TestScenario::new(util_name!());
    let at = &scene.fixtures;

    let file_a = "test_install_backup_custom_suffix_file_a";
    let file_b = "test_install_backup_custom_suffix_file_b";
    let suffix = "super-suffix-of-the-century";

    at.touch(file_a);
    at.touch(file_b);
    scene
        .ucmd()
        .arg("-b")
        .arg(format!("--suffix={suffix}"))
        .arg(file_a)
        .arg(file_b)
        .succeeds()
        .no_stderr();

    assert!(at.file_exists(file_a));
    assert!(at.file_exists(file_b));
    assert!(at.file_exists(format!("{file_b}{suffix}")));
}

#[test]
fn test_install_backup_short_custom_suffix_hyphen_value() {
    let scene = TestScenario::new(util_name!());
    let at = &scene.fixtures;

    let file_a = "test_install_backup_custom_suffix_file_a";
    let file_b = "test_install_backup_custom_suffix_file_b";
    let suffix = "-v";

    at.touch(file_a);
    at.touch(file_b);
    scene
        .ucmd()
        .arg("-b")
        .arg(format!("--suffix={suffix}"))
        .arg(file_a)
        .arg(file_b)
        .succeeds()
        .no_stderr();

    assert!(at.file_exists(file_a));
    assert!(at.file_exists(file_b));
    assert!(at.file_exists(format!("{file_b}{suffix}")));
}

#[test]
fn test_install_backup_custom_suffix_via_env() {
    let scene = TestScenario::new(util_name!());
    let at = &scene.fixtures;

    let file_a = "test_install_backup_custom_suffix_file_a";
    let file_b = "test_install_backup_custom_suffix_file_b";
    let suffix = "super-suffix-of-the-century";

    at.touch(file_a);
    at.touch(file_b);
    scene
        .ucmd()
        .arg("-b")
        .env("SIMPLE_BACKUP_SUFFIX", suffix)
        .arg(file_a)
        .arg(file_b)
        .succeeds()
        .no_stderr();

    assert!(at.file_exists(file_a));
    assert!(at.file_exists(file_b));
    assert!(at.file_exists(format!("{file_b}{suffix}")));
}

#[test]
fn test_install_backup_numbered_with_t() {
    let scene = TestScenario::new(util_name!());
    let at = &scene.fixtures;

    let file_a = "test_install_backup_numbering_file_a";
    let file_b = "test_install_backup_numbering_file_b";

    at.touch(file_a);
    at.touch(file_b);
    scene
        .ucmd()
        .arg("--backup=t")
        .arg(file_a)
        .arg(file_b)
        .succeeds()
        .no_stderr();

    assert!(at.file_exists(file_a));
    assert!(at.file_exists(file_b));
    assert!(at.file_exists(format!("{file_b}.~1~")));
}

#[test]
fn test_install_backup_numbered_with_numbered() {
    let scene = TestScenario::new(util_name!());
    let at = &scene.fixtures;

    let file_a = "test_install_backup_numbering_file_a";
    let file_b = "test_install_backup_numbering_file_b";

    at.touch(file_a);
    at.touch(file_b);
    scene
        .ucmd()
        .arg("--backup=numbered")
        .arg(file_a)
        .arg(file_b)
        .succeeds()
        .no_stderr();

    assert!(at.file_exists(file_a));
    assert!(at.file_exists(file_b));
    assert!(at.file_exists(format!("{file_b}.~1~")));
}

#[test]
fn test_install_backup_existing() {
    let scene = TestScenario::new(util_name!());
    let at = &scene.fixtures;

    let file_a = "test_install_backup_numbering_file_a";
    let file_b = "test_install_backup_numbering_file_b";

    at.touch(file_a);
    at.touch(file_b);
    scene
        .ucmd()
        .arg("--backup=existing")
        .arg(file_a)
        .arg(file_b)
        .succeeds()
        .no_stderr();

    assert!(at.file_exists(file_a));
    assert!(at.file_exists(file_b));
    assert!(at.file_exists(format!("{file_b}~")));
}

#[test]
fn test_install_backup_nil() {
    let scene = TestScenario::new(util_name!());
    let at = &scene.fixtures;

    let file_a = "test_install_backup_numbering_file_a";
    let file_b = "test_install_backup_numbering_file_b";

    at.touch(file_a);
    at.touch(file_b);
    scene
        .ucmd()
        .arg("--backup=nil")
        .arg(file_a)
        .arg(file_b)
        .succeeds()
        .no_stderr();

    assert!(at.file_exists(file_a));
    assert!(at.file_exists(file_b));
    assert!(at.file_exists(format!("{file_b}~")));
}

#[test]
fn test_install_backup_numbered_if_existing_backup_existing() {
    let scene = TestScenario::new(util_name!());
    let at = &scene.fixtures;

    let file_a = "test_install_backup_numbering_file_a";
    let file_b = "test_install_backup_numbering_file_b";
    let file_b_backup = "test_install_backup_numbering_file_b.~1~";

    at.touch(file_a);
    at.touch(file_b);
    at.touch(file_b_backup);
    scene
        .ucmd()
        .arg("--backup=existing")
        .arg(file_a)
        .arg(file_b)
        .succeeds()
        .no_stderr();

    assert!(at.file_exists(file_a));
    assert!(at.file_exists(file_b));
    assert!(at.file_exists(file_b_backup));
    assert!(at.file_exists(format!("{file_b}.~2~")));
}

#[test]
fn test_install_backup_numbered_if_existing_backup_nil() {
    let scene = TestScenario::new(util_name!());
    let at = &scene.fixtures;

    let file_a = "test_install_backup_numbering_file_a";
    let file_b = "test_install_backup_numbering_file_b";
    let file_b_backup = "test_install_backup_numbering_file_b.~1~";

    at.touch(file_a);
    at.touch(file_b);
    at.touch(file_b_backup);
    scene
        .ucmd()
        .arg("--backup=nil")
        .arg(file_a)
        .arg(file_b)
        .succeeds()
        .no_stderr();

    assert!(at.file_exists(file_a));
    assert!(at.file_exists(file_b));
    assert!(at.file_exists(file_b_backup));
    assert!(at.file_exists(format!("{file_b}.~2~")));
}

#[test]
fn test_install_backup_simple() {
    let scene = TestScenario::new(util_name!());
    let at = &scene.fixtures;

    let file_a = "test_install_backup_numbering_file_a";
    let file_b = "test_install_backup_numbering_file_b";

    at.touch(file_a);
    at.touch(file_b);
    scene
        .ucmd()
        .arg("--backup=simple")
        .arg(file_a)
        .arg(file_b)
        .succeeds()
        .no_stderr();

    assert!(at.file_exists(file_a));
    assert!(at.file_exists(file_b));
    assert!(at.file_exists(format!("{file_b}~")));
}

#[test]
fn test_install_backup_never() {
    let scene = TestScenario::new(util_name!());
    let at = &scene.fixtures;

    let file_a = "test_install_backup_numbering_file_a";
    let file_b = "test_install_backup_numbering_file_b";

    at.touch(file_a);
    at.touch(file_b);
    scene
        .ucmd()
        .arg("--backup=never")
        .arg(file_a)
        .arg(file_b)
        .succeeds()
        .no_stderr();

    assert!(at.file_exists(file_a));
    assert!(at.file_exists(file_b));
    assert!(at.file_exists(format!("{file_b}~")));
}

#[test]
fn test_install_backup_none() {
    let scene = TestScenario::new(util_name!());
    let at = &scene.fixtures;

    let file_a = "test_install_backup_numbering_file_a";
    let file_b = "test_install_backup_numbering_file_b";

    at.touch(file_a);
    at.touch(file_b);
    scene
        .ucmd()
        .arg("--backup=none")
        .arg(file_a)
        .arg(file_b)
        .succeeds()
        .no_stderr();

    assert!(at.file_exists(file_a));
    assert!(at.file_exists(file_b));
    assert!(!at.file_exists(format!("{file_b}~")));
}

#[test]
fn test_install_backup_off() {
    let scene = TestScenario::new(util_name!());
    let at = &scene.fixtures;

    let file_a = "test_install_backup_numbering_file_a";
    let file_b = "test_install_backup_numbering_file_b";

    at.touch(file_a);
    at.touch(file_b);
    scene
        .ucmd()
        .arg("--backup=off")
        .arg(file_a)
        .arg(file_b)
        .succeeds()
        .no_stderr();

    assert!(at.file_exists(file_a));
    assert!(at.file_exists(file_b));
    assert!(!at.file_exists(format!("{file_b}~")));
}

#[test]
fn test_install_missing_arguments() {
    let scene = TestScenario::new(util_name!());
    let at = &scene.fixtures;

    let no_target_dir = "no-target_dir";

    scene
        .ucmd()
        .fails_with_code(1)
        .usage_error("missing file operand");

    scene
        .ucmd()
        .arg("-D")
        .arg(format!("-t {no_target_dir}"))
        .fails()
        .usage_error("missing file operand");
    assert!(!at.dir_exists(no_target_dir));
}

#[test]
fn test_install_missing_destination() {
    let scene = TestScenario::new(util_name!());
    let at = &scene.fixtures;

    let file_1 = "source_file1";
    let dir_1 = "source_dir1";

    at.touch(file_1);
    at.mkdir(dir_1);

    // will fail and also print some info on correct usage
    scene
        .ucmd()
        .arg(file_1)
        .fails()
        .usage_error(format!("missing destination file operand after '{file_1}'"));

    // GNU's install will check for correct num of arguments and then fail
    // and it does not recognize, that the source is not a file but a directory.
    scene
        .ucmd()
        .arg(dir_1)
        .fails()
        .usage_error(format!("missing destination file operand after '{dir_1}'"));
}

#[test]
fn test_install_dir_dot() {
    // To match tests/install/d-slashdot.sh
    let scene = TestScenario::new(util_name!());

    scene.ucmd().arg("-d").arg("dir1/.").succeeds();
    scene.ucmd().arg("-d").arg("dir2/..").succeeds();
    // Tests that we don't have dir3/. in the output
    // but only 'dir3'
    scene
        .ucmd()
        .arg("-d")
        .arg("dir3/.")
        .arg("-v")
        .succeeds()
        .stdout_contains("creating directory 'dir3'");
    scene
        .ucmd()
        .arg("-d")
        .arg("dir4/./cal")
        .arg("-v")
        .succeeds()
        .stdout_contains("creating directory 'dir4/./cal'");
    scene
        .ucmd()
        .arg("-d")
        .arg("dir5/./cali/.")
        .arg("-v")
        .succeeds()
        .stdout_contains("creating directory 'dir5/cali'");
    scene
        .ucmd()
        .arg("-d")
        .arg("dir6/./")
        .arg("-v")
        .succeeds()
        .stdout_contains("creating directory 'dir6'");

    let at = &scene.fixtures;

    assert!(at.dir_exists("dir1"));
    assert!(at.dir_exists("dir2"));
    assert!(at.dir_exists("dir3"));
    assert!(at.dir_exists("dir4/cal"));
    assert!(at.dir_exists("dir5/cali"));
    assert!(at.dir_exists("dir6"));
}

#[test]
fn test_install_dir_req_verbose() {
    let scene = TestScenario::new(util_name!());
    let at = &scene.fixtures;

    let file_1 = "source_file1";
    at.touch(file_1);
    scene
        .ucmd()
        .arg("-Dv")
        .arg(file_1)
        .arg("sub3/a/b/c/file")
        .succeeds()
        .stdout_contains("install: creating directory 'sub3'\ninstall: creating directory 'sub3/a'\ninstall: creating directory 'sub3/a/b'\ninstall: creating directory 'sub3/a/b/c'\n'source_file1' -> 'sub3/a/b/c/file'");

    scene
        .ucmd()
        .arg("-t")
        .arg("sub4/a")
        .arg("-Dv")
        .arg(file_1)
        .succeeds()
        .stdout_contains("install: creating directory 'sub4'\ninstall: creating directory 'sub4/a'\n'source_file1' -> 'sub4/a/source_file1'");

    at.mkdir("sub5");
    scene
        .ucmd()
        .arg("-Dv")
        .arg(file_1)
        .arg("sub5/a/b/c/file")
        .succeeds()
        .stdout_contains("install: creating directory 'sub5/a'\ninstall: creating directory 'sub5/a/b'\ninstall: creating directory 'sub5/a/b/c'\n'source_file1' -> 'sub5/a/b/c/file'");
}

#[test]
fn test_install_chown_file_invalid() {
    let scene = TestScenario::new(util_name!());
    let at = &scene.fixtures;

    let file_1 = "source_file1";
    at.touch(file_1);

    scene
        .ucmd()
        .arg("-o")
        .arg("test_invalid_user")
        .arg(file_1)
        .arg("target_file1")
        .fails()
        .stderr_contains("install: invalid user: 'test_invalid_user'");

    scene
        .ucmd()
        .arg("-g")
        .arg("test_invalid_group")
        .arg(file_1)
        .arg("target_file1")
        .fails()
        .stderr_contains("install: invalid group: 'test_invalid_group'");

    scene
        .ucmd()
        .arg("-o")
        .arg("test_invalid_user")
        .arg("-g")
        .arg("test_invalid_group")
        .arg(file_1)
        .arg("target_file1")
        .fails()
        .stderr_contains("install: invalid user: 'test_invalid_user'");

    scene
        .ucmd()
        .arg("-g")
        .arg("test_invalid_group")
        .arg("-o")
        .arg("test_invalid_user")
        .arg(file_1)
        .arg("target_file1")
        .fails()
        .stderr_contains("install: invalid user: 'test_invalid_user'");
}

#[test]
fn test_install_chown_directory_invalid() {
    let scene = TestScenario::new(util_name!());

    scene
        .ucmd()
        .arg("-o")
        .arg("test_invalid_user")
        .arg("-d")
        .arg("dir1/dir2")
        .fails()
        .stderr_contains("install: invalid user: 'test_invalid_user'");

    scene
        .ucmd()
        .arg("-g")
        .arg("test_invalid_group")
        .arg("-d")
        .arg("dir1/dir2")
        .fails()
        .stderr_contains("install: invalid group: 'test_invalid_group'");

    scene
        .ucmd()
        .arg("-o")
        .arg("test_invalid_user")
        .arg("-g")
        .arg("test_invalid_group")
        .arg("-d")
        .arg("dir1/dir2")
        .fails()
        .stderr_contains("install: invalid user: 'test_invalid_user'");

    scene
        .ucmd()
        .arg("-g")
        .arg("test_invalid_group")
        .arg("-o")
        .arg("test_invalid_user")
        .arg("-d")
        .arg("dir1/dir2")
        .fails()
        .stderr_contains("install: invalid user: 'test_invalid_user'");
}

#[test]
#[cfg(not(target_os = "openbsd"))]
fn test_install_compare_option() {
    let scene = TestScenario::new(util_name!());
    let at = &scene.fixtures;
    let first = "a";
    let second = "b";
    at.touch(first);
    scene
        .ucmd()
        .args(&["-Cv", first, second])
        .succeeds()
        .stdout_contains(format!("'{first}' -> '{second}'"));
    scene
        .ucmd()
        .args(&["-Cv", first, second])
        .succeeds()
        .no_stdout();
    scene
        .ucmd()
        .args(&["-Cv", "-m0644", first, second])
        .succeeds()
        .stdout_contains(format!("removed '{second}'\n'{first}' -> '{second}'"));
    scene
        .ucmd()
        .args(&["-Cv", first, second])
        .succeeds()
        .stdout_contains(format!("removed '{second}'\n'{first}' -> '{second}'"));
    scene
        .ucmd()
        .args(&["-C", "--preserve-timestamps", first, second])
        .fails_with_code(1)
        .stderr_contains("Options --compare and --preserve-timestamps are mutually exclusive");
    scene
        .ucmd()
        .args(&["-C", "--strip", "--strip-program=echo", first, second])
        .fails_with_code(1)
        .stderr_contains("Options --compare and --strip are mutually exclusive");
}

#[test]
#[cfg(not(target_os = "openbsd"))]
fn test_install_compare_basic() {
    let scene = TestScenario::new(util_name!());
    let at = &scene.fixtures;

    let source = "source_file";
    let dest = "dest_file";

    at.write(source, "test content");

    // First install should copy
    scene
        .ucmd()
        .args(&["-Cv", "-m644", source, dest])
        .succeeds()
        .stdout_contains(format!("'{source}' -> '{dest}'"));

    // Second install with same mode should be no-op (compare works)
    scene
        .ucmd()
        .args(&["-Cv", "-m644", source, dest])
        .succeeds()
        .no_stdout();

    // Test that compare works correctly when content actually differs
    let source2 = "source2";
    at.write(source2, "different content");

    scene
        .ucmd()
        .args(&["-Cv", "-m644", source2, dest])
        .succeeds()
        .stdout_contains("removed")
        .stdout_contains(format!("'{source2}' -> '{dest}'"));

    // Second install should be no-op since content is now identical
    scene
        .ucmd()
        .args(&["-Cv", "-m644", source2, dest])
        .succeeds()
        .no_stdout();
}

#[test]
#[cfg(not(any(target_os = "openbsd", target_os = "freebsd")))]
fn test_install_compare_special_mode_bits() {
    let scene = TestScenario::new(util_name!());
    let at = &scene.fixtures;

    let source = "source_file";
    let dest = "dest_file";

    at.write(source, "test content");

    // Special mode bits - setgid (tests the core bug fix)
    // When setgid bit is set, -C should be ignored (always copy)
    // This tests the bug where b.specified_mode.unwrap_or(0) was used instead of b.mode()
    scene
        .ucmd()
        .args(&["-Cv", "-m2755", source, dest])
        .succeeds()
        .stdout_contains(format!("'{source}' -> '{dest}'"));

    // Second install with same setgid mode should ALSO copy (not skip)
    // because -C option should be ignored when special mode bits are present
    scene
        .ucmd()
        .args(&["-Cv", "-m2755", source, dest])
        .succeeds()
        .stdout_contains("removed")
        .stdout_contains(format!("'{source}' -> '{dest}'"));

    // Special mode bits - setuid
    scene
        .ucmd()
        .args(&["-Cv", "-m4755", source, dest])
        .succeeds()
        .stdout_contains("removed")
        .stdout_contains(format!("'{source}' -> '{dest}'"));

    // Second install with setuid should also copy
    scene
        .ucmd()
        .args(&["-Cv", "-m4755", source, dest])
        .succeeds()
        .stdout_contains("removed")
        .stdout_contains(format!("'{source}' -> '{dest}'"));

    // Special mode bits - sticky bit
    scene
        .ucmd()
        .args(&["-Cv", "-m1755", source, dest])
        .succeeds()
        .stdout_contains("removed")
        .stdout_contains(format!("'{source}' -> '{dest}'"));

    // Second install with sticky bit should also copy
    scene
        .ucmd()
        .args(&["-Cv", "-m1755", source, dest])
        .succeeds()
        .stdout_contains("removed")
        .stdout_contains(format!("'{source}' -> '{dest}'"));

    // Back to normal mode - compare should work again
    scene
        .ucmd()
        .args(&["-Cv", "-m644", source, dest])
        .succeeds()
        .stdout_contains("removed")
        .stdout_contains(format!("'{source}' -> '{dest}'"));

    // Second install with normal mode should be no-op
    scene
        .ucmd()
        .args(&["-Cv", "-m644", source, dest])
        .succeeds()
        .no_stdout();
}

#[test]
#[cfg(not(target_os = "openbsd"))]
fn test_install_compare_group_ownership() {
    let scene = TestScenario::new(util_name!());
    let at = &scene.fixtures;

    let source = "source_file";
    let dest = "dest_file";

    at.write(source, "test content");

    let user_group = std::process::Command::new("id")
        .arg("-nrg")
        .output()
        .map_or_else(
            |_| "users".to_string(),
            |output| String::from_utf8_lossy(&output.stdout).trim().to_string(),
        ); // fallback group name

    // Install with explicit group
    scene
        .ucmd()
        .args(&["-Cv", "-m664", "-g", &user_group, source, dest])
        .succeeds()
        .stdout_contains(format!("'{source}' -> '{dest}'"));

    // Install without group - this should detect that no copy is needed
    // because the file already has the correct group (user's group)
    scene
        .ucmd()
        .args(&["-Cv", "-m664", source, dest])
        .succeeds()
        .no_stdout(); // Should be no-op if group ownership logic is correct
}

#[test]
#[cfg(not(target_os = "openbsd"))]
fn test_install_compare_symlink_handling() {
    let scene = TestScenario::new(util_name!());
    let at = &scene.fixtures;

    let source = "source_file";
    let symlink_dest = "symlink_dest";
    let target_file = "target_file";

    at.write(source, "test content");
    at.write(target_file, "test content"); // Same content to test that symlinks are always replaced
    at.symlink_file(target_file, symlink_dest);

    // Create a symlink as destination pointing to a different file - should always be replaced
    scene
        .ucmd()
        .args(&["-Cv", "-m644", source, symlink_dest])
        .succeeds()
        .stdout_contains("removed")
        .stdout_contains(format!("'{source}' -> '{symlink_dest}'"));

    // Even if content would be the same, symlink destination should be replaced
    // Now symlink_dest is a regular file, so compare should work normally
    scene
        .ucmd()
        .args(&["-Cv", "-m644", source, symlink_dest])
        .succeeds()
        .no_stdout(); // Now it's a regular file, so compare should work
}

#[test]
// Matches part of tests/install/basic-1
fn test_t_exist_dir() {
    let scene = TestScenario::new(util_name!());
    let at = &scene.fixtures;

    let source1 = "file";
    let target_dir = "sub4/";
    let target_file = "sub4/file_exists";

    at.touch(source1);
    at.mkdir(target_dir);
    at.touch(target_file);

    scene
        .ucmd()
        .arg("-t")
        .arg(target_file)
        .arg("-Dv")
        .arg(source1)
        .fails()
        .stderr_contains("failed to access 'sub4/file_exists': Not a directory");
}

#[test]
fn test_target_file_ends_with_slash() {
    let scene = TestScenario::new(util_name!());
    let at = &scene.fixtures;

    let source = "source_file";
    let target_dir = "dir";
    let target_file = "dir/target_file";
    let target_file_slash = format!("{target_file}/");

    at.touch(source);
    at.mkdir(target_dir);
    at.touch(target_file);

    scene
        .ucmd()
        .arg("-t")
        .arg(target_file_slash)
        .arg("-D")
        .arg(source)
        .fails()
        .stderr_contains("failed to access 'dir/target_file/': Not a directory");
}

#[test]
fn test_install_root_combined() {
    let ts = TestScenario::new(util_name!());
    let at = &ts.fixtures;
    at.touch("a");
    at.touch("c");

    let run_and_check = |args: &[&str], target: &str, expected_uid: u32, expected_gid: u32| {
        if let Ok(result) = run_ucmd_as_root(&ts, args) {
            result.success();
            assert!(at.file_exists(target));

            let metadata = fs::metadata(at.plus(target)).unwrap();
            assert_eq!(metadata.uid(), expected_uid);
            assert_eq!(metadata.gid(), expected_gid);
        } else {
            print!("Test skipped; requires root user");
        }
    };

    run_and_check(&["-Cv", "-o1", "-g1", "a", "b"], "b", 1, 1);
    run_and_check(&["-Cv", "-o2", "-g1", "a", "b"], "b", 2, 1);
    run_and_check(&["-Cv", "-o2", "-g2", "a", "b"], "b", 2, 2);

    run_and_check(&["-Cv", "-o2", "c", "d"], "d", 2, 0);
    run_and_check(&["-Cv", "c", "d"], "d", 0, 0);
    run_and_check(&["-Cv", "c", "d"], "d", 0, 0);
}

#[test]
#[cfg(unix)]
fn test_install_from_fifo() {
    use std::fs::OpenOptions;
    use std::io::Write;
    use std::thread;

    let pipe_name = "pipe";
    let target_name = "target";
    let test_string = "Hello, world!\n";

    let s = TestScenario::new(util_name!());
    s.fixtures.mkfifo(pipe_name);
    assert!(s.fixtures.is_fifo(pipe_name));

    let proc = s.ucmd().arg(pipe_name).arg(target_name).run_no_wait();

    let pipe_path = s.fixtures.plus(pipe_name);
    let thread = thread::spawn(move || {
        let mut pipe = OpenOptions::new()
            .write(true)
            .create(false)
            .open(pipe_path)
            .unwrap();
        pipe.write_all(test_string.as_bytes()).unwrap();
    });

    proc.wait().unwrap();
    thread.join().unwrap();

    assert!(s.fixtures.file_exists(target_name));
    assert_eq!(s.fixtures.read(target_name), test_string);
}

#[test]
#[cfg(unix)]
fn test_install_from_stdin() {
    let (at, mut ucmd) = at_and_ucmd!();
    let target = "target";
    let test_string = "Hello, World!\n";

    ucmd.arg("/dev/fd/0")
        .arg(target)
        .pipe_in(test_string)
        .succeeds();

    assert!(at.file_exists(target));
    assert_eq!(at.read(target), test_string);
}

#[test]
fn test_install_failing_copy_file_to_target_contain_subdir_with_same_name() {
    let (at, mut ucmd) = at_and_ucmd!();
    let file = "file";
    let dir1 = "dir1";

    at.touch(file);
    at.mkdir_all(&format!("{dir1}/{file}"));
    ucmd.arg(file)
        .arg(dir1)
        .fails()
        .stderr_contains("cannot overwrite directory");
}

#[test]
fn test_install_same_file() {
    let (at, mut ucmd) = at_and_ucmd!();
    let file = "file";

    at.touch(file);
    ucmd.arg(file)
        .arg(".")
        .fails()
        .stderr_contains("'file' and './file' are the same file");
}

#[test]
fn test_install_symlink_same_file() {
    let (at, mut ucmd) = at_and_ucmd!();
    let file = "file";
    let target_dir = "target_dir";
    let target_link = "target_link";

    at.mkdir(target_dir);
    at.touch(format!("{target_dir}/{file}"));
    at.symlink_file(target_dir, target_link);
    ucmd.arg(format!("{target_dir}/{file}"))
        .arg(target_link)
        .fails()
        .stderr_contains(format!(
            "'{target_dir}/{file}' and '{target_link}/{file}' are the same file"
        ));
}

#[test]
fn test_install_no_target_directory_failing_cannot_overwrite() {
    let scene = TestScenario::new(util_name!());
    let at = &scene.fixtures;
    let file = "file";
    let dir = "dir";

    at.touch(file);
    at.mkdir(dir);
    scene
        .ucmd()
        .arg("-T")
        .arg(file)
        .arg(dir)
        .fails()
        .stderr_contains("cannot overwrite directory 'dir' with non-directory");

    assert!(!at.dir_exists("dir/file"));
}

#[test]
fn test_install_no_target_directory_overwrite_file() {
    let scene = TestScenario::new(util_name!());
    let at = &scene.fixtures;
    let file = "file";
    let dest = "dest";

    at.touch(file);
    scene.ucmd().arg("-T").arg(file).arg(dest).succeeds();
    scene.ucmd().arg("-T").arg(file).arg(dest).succeeds();

    assert!(!at.dir_exists("dir/file"));
}

#[test]
fn test_install_no_target_directory_failing_omitting_directory() {
    let scene = TestScenario::new(util_name!());
    let at = &scene.fixtures;
    let dir1 = "dir1";
    let dir2 = "dir2";

    at.mkdir(dir1);
    at.mkdir(dir2);
    scene
        .ucmd()
        .arg("-T")
        .arg(dir1)
        .arg(dir2)
        .fails()
        .stderr_contains("omitting directory 'dir1'");
}

#[test]
fn test_install_no_target_directory_creating_leading_dirs_with_single_source_and_target_dir() {
    let scene = TestScenario::new(util_name!());
    let at = &scene.fixtures;

    let source1 = "file";
    let target_dir = "missing_target_dir/";

    at.touch(source1);

    // installing a single file into a missing directory will fail, when -D is used w/o -t parameter
    scene
        .ucmd()
        .arg("-TD")
        .arg(source1)
        .arg(at.plus(target_dir))
        .fails()
        .stderr_contains("missing_target_dir/' is not a directory");

    assert!(!at.dir_exists(target_dir));
}

#[test]
fn test_install_no_target_directory_failing_combine_with_target_directory() {
    let scene = TestScenario::new(util_name!());
    let at = &scene.fixtures;
    let file = "file";
    let dir1 = "dir1";

    at.touch(file);
    at.mkdir(dir1);
    scene
        .ucmd()
        .arg("-T")
        .arg(file)
        .arg("-t")
        .arg(dir1)
        .fails()
        .stderr_contains(
            "Options --target-directory and --no-target-directory are mutually exclusive",
        );
}

#[test]
fn test_install_no_target_directory_failing_usage_with_target_directory() {
    let scene = TestScenario::new(util_name!());
    let at = &scene.fixtures;
    let file = "file";

    at.touch(file);
    scene
        .ucmd()
        .arg("-T")
        .arg(file)
        .arg("-t")
        .fails()
        .stderr_contains(
            "a value is required for '--target-directory <DIRECTORY>' but none was supplied",
        )
        .stderr_contains("For more information, try '--help'");
}

#[test]
fn test_install_no_target_multiple_sources_and_target_dir() {
    let scene = TestScenario::new(util_name!());
    let at = &scene.fixtures;

    let file1 = "file1";
    let file2 = "file2";
    let dir1 = "dir1";
    let dir2 = "dir2";

    at.touch(file1);
    at.touch(file2);
    at.mkdir(dir1);
    at.mkdir(dir2);

    // installing multiple files into a missing directory will fail, when -D is used w/o -t parameter
    scene
        .ucmd()
        .arg("-T")
        .arg(file1)
        .arg(file2)
        .arg(dir1)
        .fails()
        .stderr_contains("extra operand 'dir1'")
        .stderr_contains("[OPTION]... [FILE]...");

    scene
        .ucmd()
        .arg("-T")
        .arg(file1)
        .arg(file2)
        .arg(dir1)
        .arg(dir2)
        .fails()
        .stderr_contains("extra operand 'dir1'")
        .stderr_contains("[OPTION]... [FILE]...");
}

#[test]
fn test_install_no_target_basic() {
    let (at, mut ucmd) = at_and_ucmd!();
    let file = "file";
    let dir = "dir";

    at.touch(file);
    at.mkdir(dir);
    ucmd.arg("-T")
        .arg(file)
        .arg(format!("{dir}/{file}"))
        .succeeds()
        .no_stderr();

    assert!(at.file_exists(file));
    assert!(at.file_exists(format!("{dir}/{file}")));
}

#[test]
#[cfg(feature = "feat_selinux")]
fn test_selinux() {
    let scene = TestScenario::new(util_name!());
    let at = &scene.fixtures;
    let src = "orig";
    at.touch(src);

    let dest = "orig.2";

    let args = ["-Z", "--context=unconfined_u:object_r:user_tmp_t:s0"];
    for arg in args {
        let result = new_ucmd!()
            .arg(arg)
            .arg("-v")
            .arg(at.plus_as_string(src))
            .arg(at.plus_as_string(dest))
            .run();

        // Skip test if SELinux is not enabled
        if result
            .stderr_str()
            .contains("SELinux is not enabled on this system")
        {
            println!("Skipping SELinux test: SELinux is not enabled");
            at.remove(&at.plus_as_string(dest));
            continue;
        }

        result.success().stdout_contains("orig' -> '");

        // Try to get SELinux context, skip test if getfattr is not available
        let context_value =
            std::panic::catch_unwind(|| get_getfattr_output(&at.plus_as_string(dest)));

        let Ok(context_value) = context_value else {
            println!("Skipping SELinux test: getfattr not available or failed");
            at.remove(&at.plus_as_string(dest));
            continue;
        };

        assert!(
            context_value.contains("unconfined_u"),
            "Expected 'unconfined_u' not found in getfattr output:\n{context_value}"
        );
        at.remove(&at.plus_as_string(dest));
    }
}

#[test]
#[cfg(feature = "feat_selinux")]
fn test_selinux_invalid_args() {
    let scene = TestScenario::new(util_name!());
    let at = &scene.fixtures;
    let src = "orig";
    at.touch(src);
    let dest = "orig.2";

    let args = [
        "--context=a",
        "--context=unconfined_u:object_r:user_tmp_t:s0:a",
        "--context=nconfined_u:object_r:user_tmp_t:s0",
    ];
    for arg in args {
        let result = new_ucmd!()
            .arg(arg)
            .arg("-v")
            .arg(at.plus_as_string(src))
            .arg(at.plus_as_string(dest))
            .fails();

        let stderr = result.stderr_str();
        assert!(
            stderr.contains("failed to set default file creation")
                || stderr.contains("SELinux is not enabled on this system"),
            "Expected stderr to contain either 'failed to set default file creation' or 'SELinux is not enabled on this system', but got: '{stderr}'"
        );

        at.remove(&at.plus_as_string(dest));
    }
}

#[test]
#[cfg(feature = "feat_selinux")]
fn test_selinux_default_context() {
    let scene = TestScenario::new(util_name!());
    let at = &scene.fixtures;
    let src = "orig";
    at.touch(src);
    let dest = "orig.2";

    let result = new_ucmd!()
        .arg("-Z")
        .arg("-v")
        .arg(at.plus_as_string(src))
        .arg(at.plus_as_string(dest))
        .run();

    // Skip test if SELinux is not enabled
    if result
        .stderr_str()
        .contains("SELinux is not enabled on this system")
    {
        println!("Skipping SELinux default context test: SELinux is not enabled");
        return;
    }

    result.success().stdout_contains("orig' -> '");
    assert!(at.file_exists(dest));
}

#[test]
#[cfg(not(any(target_os = "openbsd", target_os = "freebsd")))]
fn test_install_compare_with_mode_bits() {
    let test_cases = [
        ("4755", "setuid bit", true),
        ("2755", "setgid bit", true),
        ("1755", "sticky bit", true),
        ("7755", "setuid + setgid + sticky bits", true),
        ("755", "permission-only mode", false),
    ];

    for (mode, description, should_warn) in test_cases {
        let scene = TestScenario::new(util_name!());
        let at = &scene.fixtures;
        let source = format!("source_file_{mode}");
        let dest = format!("dest_file_{mode}");

        at.write(&source, "test content");

        let mode_arg = format!("--mode={mode}");

        if should_warn {
            scene.ucmd().args(&["-C", &mode_arg, &source, &dest])
                .succeeds()
                .stderr_contains("the --compare (-C) option is ignored when you specify a mode with non-permission bits");
        } else {
            scene
                .ucmd()
                .args(&["-C", &mode_arg, &source, &dest])
                .succeeds()
                .no_stderr();

            // Test second install should be no-op due to -C
            scene
                .ucmd()
                .args(&["-C", &mode_arg, &source, &dest])
                .succeeds()
                .no_stderr();
        }

        assert!(
            at.file_exists(&dest),
            "Failed to create dest file for {description}"
        );
    }
}

#[test]
#[cfg(target_os = "linux")]
fn test_install_non_utf8_paths() {
    let (at, mut ucmd) = at_and_ucmd!();
    let source_filename = std::ffi::OsString::from_vec(vec![0xFF, 0xFE]);
    let dest_dir = "target_dir";

    std::fs::write(at.plus(&source_filename), b"test content").unwrap();
    at.mkdir(dest_dir);

    ucmd.arg(&source_filename).arg(dest_dir).succeeds();

    // Test with trailing slash and directory creation (-D flag)
    let (at, mut ucmd) = at_and_ucmd!();
    let source_file = "source.txt";
    let mut target_path = std::ffi::OsString::from_vec(vec![0xFF, 0xFE, b'd', b'i', b'r']);
    target_path.push("/target.txt");

    at.touch(source_file);

    ucmd.arg("-D").arg(source_file).arg(&target_path).succeeds();
}<|MERGE_RESOLUTION|>--- conflicted
+++ resolved
@@ -244,7 +244,6 @@
 }
 
 #[test]
-<<<<<<< HEAD
 fn test_install_mode_comma_separated() {
     let (at, mut ucmd) = at_and_ucmd!();
     let dir = "target_dir";
@@ -288,7 +287,9 @@
     // ug+rwX sets user and group to rwx (0o770), o+rX sets others to r-x (0o005)
     // Total: 0o775 for directory (0o040_775)
     assert_eq!(0o040_775_u32, PermissionsExt::mode(&permissions));
-=======
+}
+
+#[test]
 fn test_install_mode_symbolic_ignore_umask() {
     let (at, mut ucmd) = at_and_ucmd!();
     let dir = "target_dir";
@@ -309,7 +310,6 @@
     assert!(at.file_exists(dest_file));
     let permissions = at.metadata(dest_file).permissions();
     assert_eq!(0o100_222_u32, PermissionsExt::mode(&permissions));
->>>>>>> 7f4d9027
 }
 
 #[test]
