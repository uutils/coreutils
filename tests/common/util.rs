--- conflicted
+++ resolved
@@ -93,13 +93,8 @@
     /// stdout_only is a better choice unless stderr may or will be non-empty
     pub fn stdout_is<T: AsRef<str>>(&self, msg: T) -> Box<&CmdResult> {
         assert_eq!(
-<<<<<<< HEAD
             String::from(msg.as_ref()).trim_end(),
             self.stdout.trim_end()
-=======
-            String::from(msg.as_ref()),
-            self.stdout
->>>>>>> cb260d2f
         );
         Box::new(self)
     }
