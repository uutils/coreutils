#[macro_use]
mod common;

#[cfg(unix)]
#[macro_use]
extern crate lazy_static;

#[cfg(unix)]
extern crate rust_users;

// For conditional compilation
macro_rules! unix_only {
    ($($fea:expr, $m:ident);+) => {
        $(
            #[cfg(unix)]
            #[cfg(feature = $fea)]
            mod $m;
         )+
    };
}
unix_only! {
    "chmod", test_chmod;
    "chown", test_chown;
    "chgrp", test_chgrp;
    "install", test_install;
    "pathchk", test_pathchk;
    "pinky", test_pinky;
    "stdbuf", test_stdbuf;
    "unlink", test_unlink;
    "who", test_who;
    // Be aware of the trailing semicolon after the last item
    "stat", test_stat
}

macro_rules! generic {
    ($($fea:expr, $m:ident);+) => {
        $(
            #[cfg(feature = $fea)]
            mod $m;
         )+
    };
}
generic! {
    "base32", test_base32;
    "base64", test_base64;
    "basename", test_basename;
    "cat", test_cat;
    "cksum", test_cksum;
    "comm", test_comm;
    "cp", test_cp;
    "cut", test_cut;
    "dircolors", test_dircolors;
    "dirname", test_dirname;
<<<<<<< HEAD
    "df", test_df;
=======
    "du", test_du;
>>>>>>> cb260d2f
    "echo", test_echo;
    "env", test_env;
    "expr", test_expr;
    "factor", test_factor;
    "false", test_false;
    "fold", test_fold;
    "hashsum", test_hashsum;
    "head", test_head;
    "join", test_join;
    "link", test_link;
    "ln", test_ln;
    "ls", test_ls;
    "mkdir", test_mkdir;
    "mktemp", test_mktemp;
    "mv", test_mv;
    "numfmt", test_numfmt;
    "nl", test_nl;
    "od", test_od;
    "paste", test_paste;
    "printf", test_printf;
    "ptx", test_ptx;
    "pwd", test_pwd;
    "readlink", test_readlink;
    "realpath", test_realpath;
    "rm", test_rm;
    "rmdir", test_rmdir;
    "seq", test_seq;
    "sort", test_sort;
    "split", test_split;
    "sum", test_sum;
    "tac", test_tac;
    "tail", test_tail;
    "test", test_test;
    "touch", test_touch;
    "tr", test_tr;
    "true", test_true;
    "truncate", test_truncate;
    "tsort", test_tsort;
    "unexpand", test_unexpand;
    "uniq", test_uniq;
    "wc", test_wc;
    // Be aware of the trailing semicolon after the last item
    "hostname", test_hostname
}<|MERGE_RESOLUTION|>--- conflicted
+++ resolved
@@ -51,11 +51,8 @@
     "cut", test_cut;
     "dircolors", test_dircolors;
     "dirname", test_dirname;
-<<<<<<< HEAD
     "df", test_df;
-=======
     "du", test_du;
->>>>>>> cb260d2f
     "echo", test_echo;
     "env", test_env;
     "expr", test_expr;
